# Top level Makefile for HMMER3
# 
# On most systems, to build H3 you should only need:
#     % ./configure; make
#
# Optionally, you can run a test suite:
#     % make check
#
# Optionally, you can install programs and man pages more permanently:
#     % make install
#
# Optionally, you can install some small tools ("miniapps") from our Easel library:
#     % (cd easel; make install)
#
# For more information, see the Installation section in the User's Guide.
#


# VPATH and shell configuration
#
top_srcdir     = @top_srcdir@
srcdir         = @srcdir@
VPATH          = @srcdir@
SHELL          = /bin/sh

# location of easel
ESLDIR         = @HMMER_ESLDIR@

# location of libdivsufsort for suffix array creation
SADIR          = @HMMER_SADIR@


# Package information
#
PACKAGE         = @PACKAGE_NAME@
PACKAGE_VERSION = @PACKAGE_VERSION@
PACKAGE_TARNAME = @PACKAGE_TARNAME@

# Installation targets
#
prefix      = @prefix@
exec_prefix = @exec_prefix@
datarootdir = @datarootdir@
bindir      = @bindir@
libdir      = @libdir@
includedir  = @includedir@
mandir      = @mandir@
docdir      = @docdir@
pdfdir      = @pdfdir@
mandir      = @mandir@
man1dir     = ${mandir}/man1
man1ext     = .1

# Compiler configuration
#
CC             = @CC@
CFLAGS         = @CFLAGS@ 
PTHREAD_CFLAGS = @PTHREAD_CFLAGS@ 
SSE_CFLAGS     = @SSE_CFLAGS@
VMX_CFLAGS     = @VMX_CFLAGS@
LDFLAGS        = -static @LDFLAGS@
CPPFLAGS       = @CPPFLAGS@

# Other tools
#
AR        = @AR@ 
RANLIB    = @RANLIB@
INSTALL   = @INSTALL@

# beautification magic stolen from git 
#
QUIET_SUBDIR0 = +${MAKE} -C #space separator after -c
QUIET_SUBDIR1 = 
ifndef V
	QUIET         = @
	QUIET_CC      = @echo '    ' CC $@;
	QUIET_GEN     = @echo '    ' GEN $@;
	QUIET_AR      = @echo '    ' AR $@;
	QUIET_SUBDIR0 = +@subdir=
	QUIET_SUBDIR1 = ; echo '    ' SUBDIR $$subdir; \
		        ${MAKE} -s -C $$subdir
endif

<<<<<<< HEAD
# Programs installed by HMMER (stable, documented)
#
PROGS = alimask\
	hmmalign\
	hmmbuild\
	hmmconvert\
	hmmemit\
	hmmfetch\
	hmmpress\
	hmmscan\
	hmmsearch\
	hmmsim\
	hmmstat\
	jackhmmer\
	phmmer\
        phmmert\
	fsphmmert\
	nhmmer\
        nhmmscan\
	nhmmscant\
	hmmpgmd

=======
>>>>>>> 6ac09d72
.PHONY: all dev check pdf install uninstall clean distclean TAGS

# all: Compile all documented executables.
#      (Excludes test programs.)
#
all: 
	${QUIET_SUBDIR0}${ESLDIR}     ${QUIET_SUBDIR1} all
	${QUIET_SUBDIR0}${SADIR}      ${QUIET_SUBDIR1} all
	${QUIET_SUBDIR0}src           ${QUIET_SUBDIR1} all
	${QUIET_SUBDIR0}profmark      ${QUIET_SUBDIR1} all

# dev: compile all executables, including drivers.
#
dev: 
	${QUIET_SUBDIR0}${ESLDIR}  ${QUIET_SUBDIR1} dev
	${QUIET_SUBDIR0}${SADIR}   ${QUIET_SUBDIR1} all
	${QUIET_SUBDIR0}src        ${QUIET_SUBDIR1} dev
	${QUIET_SUBDIR0}profmark   ${QUIET_SUBDIR1} dev

# tests: compile all test drivers for 'make check'
#
tests:
	${QUIET_SUBDIR0}${ESLDIR}  ${QUIET_SUBDIR1} tests
	${QUIET_SUBDIR0}src        ${QUIET_SUBDIR1} tests

# check: Run test suites.
#
check:
	${QUIET_SUBDIR0}${ESLDIR}  ${QUIET_SUBDIR1} tests
	${QUIET_SUBDIR0}${SADIR}   ${QUIET_SUBDIR1} all	
	${QUIET_SUBDIR0}src        ${QUIET_SUBDIR1} tests
	${QUIET_SUBDIR0}${ESLDIR}  ${QUIET_SUBDIR1} check
	${QUIET_SUBDIR0}testsuite  ${QUIET_SUBDIR1} check

# pdf: compile the User Guides.
#
pdf:
	${QUIET_SUBDIR0}documentation ${QUIET_SUBDIR1} pdf

# install: binaries in ${bindir}/, man pages in ${man1dir}/
#          Creates these directories if they don't exist.
#
#          Prefix paths with optional ${DESTDIR}, which
#          downstream packagers may set on make command line when
#          building packages.
#
#          Does not use quiet beautification magic; always verbose.
install: 
	${INSTALL} -d ${DESTDIR}${bindir}
	${INSTALL} -d ${DESTDIR}${man1dir}
	${MAKE} -C src install
	${MAKE} -C documentation install

# uninstall: reverses the steps of "make install".
#
uninstall: 
	${MAKE} -C src uninstall
	${MAKE} -C documentation uninstall

# "make clean" removes almost everything except configuration files.
#
clean:
	${QUIET_SUBDIR0}src           ${QUIET_SUBDIR1} clean
	${QUIET_SUBDIR0}profmark      ${QUIET_SUBDIR1} clean
	${QUIET_SUBDIR0}testsuite     ${QUIET_SUBDIR1} clean
	${QUIET_SUBDIR0}documentation ${QUIET_SUBDIR1} clean
	${QUIET_SUBDIR0}${ESLDIR}     ${QUIET_SUBDIR1} clean
	${QUIET_SUBDIR0}${SADIR}      ${QUIET_SUBDIR1} clean
	${QUIET}-rm -f *.o *~ Makefile.bak core TAGS gmon.out
ifndef V
	@echo '     ' CLEAN hmmer
endif

# "make distclean" leaves a pristine source distribution.
#
distclean:
	${QUIET_SUBDIR0}src           ${QUIET_SUBDIR1} distclean
	${QUIET_SUBDIR0}profmark      ${QUIET_SUBDIR1} distclean
	${QUIET_SUBDIR0}testsuite     ${QUIET_SUBDIR1} distclean
	${QUIET_SUBDIR0}documentation ${QUIET_SUBDIR1} distclean
	${QUIET_SUBDIR0}${ESLDIR}     ${QUIET_SUBDIR1} distclean
	${QUIET_SUBDIR0}${SADIR}      ${QUIET_SUBDIR1} distclean
	${QUIET}-rm config.log config.status
	${QUIET}-rm -rf autom4te.cache
	${QUIET}-rm -f *.o *~ Makefile.bak core TAGS gmon.out
	${QUIET}-rm -f cscope.po.out cscope.out cscope.in.out cscope.files
	${QUIET}-rm -f src/impl
	${QUIET}-rm Makefile
ifndef V
	@echo '     ' CLEAN hmmer
endif

TAGS:
	./makeTAGS.sh


<|MERGE_RESOLUTION|>--- conflicted
+++ resolved
@@ -81,31 +81,6 @@
 		        ${MAKE} -s -C $$subdir
 endif
 
-<<<<<<< HEAD
-# Programs installed by HMMER (stable, documented)
-#
-PROGS = alimask\
-	hmmalign\
-	hmmbuild\
-	hmmconvert\
-	hmmemit\
-	hmmfetch\
-	hmmpress\
-	hmmscan\
-	hmmsearch\
-	hmmsim\
-	hmmstat\
-	jackhmmer\
-	phmmer\
-        phmmert\
-	fsphmmert\
-	nhmmer\
-        nhmmscan\
-	nhmmscant\
-	hmmpgmd
-
-=======
->>>>>>> 6ac09d72
 .PHONY: all dev check pdf install uninstall clean distclean TAGS
 
 # all: Compile all documented executables.

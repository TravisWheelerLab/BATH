## HMMER - biological sequence analysis using profile HMMs

*** Warning:  This is not the primary repository of HMMER. Please find the official repo at: https://github.com/EddyRivasLab/hmmer ***

[HMMER](http://hmmer.org) searches biological sequence databases for
homologous sequences, using either single sequences or multiple
sequence alignments as queries. HMMER implements a technology called
"profile hidden Markov models" (profile HMMs). HMMER is used by many
protein family domain databases and large-scale annotation pipelines,
including [Pfam](http://pfam.xfam.org) and other members of the
[InterPro Consortium](http://www.ebi.ac.uk/interpro/).

To obtain HMMER releases, please visit [hmmer.org](http://hmmer.org).

To participate in HMMER development, visit us at
[github](https://github.com/EddyRivasLab/hmmer).  HMMER development
depends on the Easel library, also at
[github](https://github.com/EddyRivasLab/easel).


### to download and build the current source code release:

```
   % wget http://eddylab.org/software/hmmer/hmmer.tar.gz
   % tar zxf hmmer.tar.gz
   % cd hmmer-3.2.1
   % ./configure --prefix /your/install/path
   % make
   % make check                 # optional: run automated tests
   % make install               # optional: install HMMER programs, man pages
   % (cd easel; make install)   # optional: install Easel tools
``` 

Executable programs will be installed in `/your/install/path/bin`. If
you leave this optional `./configure` argument off, the default prefix
is `/usr/local`.

Files to read in the source directory:

   * INSTALL - brief installation instructions.
   * Userguide.pdf - the HMMER User's Guide.
 
To get started after installation, see the Tutorial section in the
HMMER User's Guide (Userguide.pdf).



### to clone a copy of HMMER3 source from github:

The tarball way, above, is a better way to install HMMER (it includes
a precompiled Userguide.pdf, for example), but you can also clone our
github repo. You need to clone both the HMMER and Easel repositories,
as follows:


```bash
   % git clone https://github.com/TravisWheelerLab/hmmer 
   % cd hmmer
   % git checkout develop
   % git clone https://github.com/TravisWheelerLab/easel
   % (cd easel; git checkout develop)
   % autoconf
```

and to build:

```bash
   % ./configure
   % make
```

Our [git workflow](https://github.com/TravisWheelerLab/hmmer/wiki/Git-workflow)
focuses on two main branches:

 * **develop** is the HMMER3 development branch
 * **h4-develop** is the HMMER4 development branch.

<<<<<<< HEAD
To build the most recent official release, leave both HMMER and Easel
on their default **master** branch.  To contribute to HMMER3
development, you want to be on the **develop** branches. If you want
to send us a pull request on GitHub, please base your changes on our
**develop** branches.
=======
To contribute to our fork of HMMER3 development, you want to be on the **translatedsearch**
branch. **If you want to contribute to the main HMMER codebase, go to the
[EddyRivasLab](https://github.com/EddyRivasLab) repo**
>>>>>>> 77caa491


### to report a problem:

Visit the main HMMER repo
[issues tracking page at github](https://github.com/EddyRivasLab/hmmer/issues).
<|MERGE_RESOLUTION|>--- conflicted
+++ resolved
@@ -75,17 +75,9 @@
  * **develop** is the HMMER3 development branch
  * **h4-develop** is the HMMER4 development branch.
 
-<<<<<<< HEAD
-To build the most recent official release, leave both HMMER and Easel
-on their default **master** branch.  To contribute to HMMER3
-development, you want to be on the **develop** branches. If you want
-to send us a pull request on GitHub, please base your changes on our
-**develop** branches.
-=======
 To contribute to our fork of HMMER3 development, you want to be on the **translatedsearch**
 branch. **If you want to contribute to the main HMMER codebase, go to the
 [EddyRivasLab](https://github.com/EddyRivasLab) repo**
->>>>>>> 77caa491
 
 
 ### to report a problem:

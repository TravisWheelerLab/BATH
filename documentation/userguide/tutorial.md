--- conflicted
+++ resolved
@@ -1,9 +1,5 @@
 # Tutorial
 
-<<<<<<< HEAD
-FraHMMER<sup>\*</sup> was built on top of the existing HMMER3 code-base, and users who are familiar with HMMER will find that FraHMMER uses many of the same conventions. This tutorial will focus on getting you familiar with the five FraHMMER tools listed below and, to avoid redundency, will link to the HMMER user guide where applicable. There are two sections in this tutorial. The first section - Input files - will cover the tools that can be used to prepare your data before you begin a homology search. The second section - Running frahmmer searches - will focus on using frahmmer<sup>\*</sup> to perform frameshift aware tranlsated searchs and interpreting the results. All the necessary files to complete the practices are located in the directory FraHMMER/tutorial/. **You should cd into this directory before running the practice commands**. If you have not run 'make install' you will need to add the path to the FraHMMER/src/ directory to the executables.
-
-=======
 FraHMMER\* was built on top of the existing HMMER3 code-base. Users who are familiar with HMMER will find that FraHMMER uses many of the same conventions. This tutorial will focus on getting you familiar with the five FraHMMER tools listed below and, to avoid redundency, will link to the HMMER user guide where applicable. 
 
 There are two sections in this tutorial. The first section - Input files - will cover the tools that are used to prepare your data before you begin a frahmmer\*\* search. The second section - Running frahmmer searches - will focus on using frahmmer to perform frameshift aware tranlsated homology search, and on interpreting the search results. All the necessary files to complete the practices are located in the directory FraHMMER/tutorial/. **You should cd into this directory before running the practice commands**. If you have not run 'make install' you will need to add the path to the FraHMMER/src/ directory to the commands.
@@ -11,7 +7,6 @@
 <sup>\* 'FraHMMER' with capitalizations refers to the software package which includes a varaity of tools used to support and preform frameshift aware tranalsted homology search. </sup>
 
 <sup>\*\* When writen in all lowercase, 'frahmmer' refers to the frameshift aware tranalsted homology search tool inside of FraHMMER.</sup>
->>>>>>> a89ca946
 
 
 **Tools**
@@ -45,28 +40,17 @@
 
 Before you begin using FraHMMER, it will be helpful to become familiar with the file types it uses. Each frahmmer search reequires two input files; a protein query file and a DNA target file. The target file contains one or more DNA sequences in a recognizable unaligned sequence or multiple sequence alignment (MSA) format. Accepted unaligned sequence formats include fasta, embl, and genbank. Accepted MSA formats include stockholm, a2m, afa, psiblast, clustal, and phylip. 
 
-<<<<<<< HEAD
-The instalation of FraHMMER includes the [Easel](https://github.com/EddyRivasLab/easel) software suite developed by the Eddy/Rivas Lab.  The Easel miniapps are a set of tools designed to perform a number of operations on MSA and unaligned sequence files.  To familiarize yourself with those tools see the [HMMER user guide](http://eddylab.org/software/hmmer/Userguide.pdf) (pages 145-204). If you have not run 'make install' you will need to include the full path to FraHMMER/easel/miniapps/ to any miniapp executalble. 
-=======
 FraHMMER's installation includes the [Easel](https://github.com/EddyRivasLab/easel) software suite developed by the Eddy/Rivas Lab.  The Easel miniapps are a set of tools designed to perform a number of operations on MSA and unaligned sequence files.  To familiarize yourself with those tools see the [HMMER user guide](http://eddylab.org/software/hmmer/Userguide.pdf) (pages 145-204). 
->>>>>>> a89ca946
 
 A frahmmer query file contains the proteins you wish to search for in the target DNA. The preferred format for query files is a FraHMMER formated pHMM file (although you may also use an MSA or unaligned sequence file - see practice 9). The rest of this section will focus on practices to get you acquainted with the FraHMMER tools which are used to create and manipulate FraHMMER pHMM files.
 
 <details><summary>Practice 1: building a pHMM from an MSA using frahmmbuild</summary>
 <p>
 
-<<<<<<< HEAD
-The sensitivity of FraHMMER is powered, in large part, by the use of pHMMs. The pHMM files used by FraHMMER are almost identical to the ones used by HMMER, but contain additional information needed to perform accurate frameshift-aware translations and provide reliable e-values.  This includes values for  the assumed codon translation table, the frameshift probability, and the mu and tau values for the curve that describes evalue distributions for the frameshift aware Forward algorithim. If you would like to learn more about the other information in pHMM files see the [HMMER user guide](http://eddylab.org/software/hmmer/Userguide.pdf) (page 208). 
-   
-FraHMMER formated pHMMs can be created from MSA files using the tool frahmmbuild. The file MET.msa contains two stockholm formatted protein MSAs (note that stockholm is the only MSA format that allows multiple MSAs in a single file). Running the following command will build pHMMs from these MSAs and save them to the file MET.hmm:
-
-=======
 The sensitivity of FraHMMER is powered, in large part, by the use of pHMMs. The pHMM files used by FraHMMER and nearly identical to the ones used by HMMER, but contain additional information needed to perform accurate frameshift-aware translations and provide reliable e-values. This additional information includes the frameshift rate and codon translation table to be used in the frahmmer search as well as tau and lambda values that define the curve for the pHMMs score distribution from the frameshift-aware Forward algorithm. If you would like more information on the other information in pHMM files see the [HMMER user guide](http://eddylab.org/software/hmmer/Userguide.pdf) (page 208). 
    
 FraHMMER formated pHMMs can be created from MSA files using the tool frahmmbuild. The file MET.msa contains two stockholm formatted protein MSAs (note that stockholm is the only MSA format that allows multiple MSAs in a single file). You can build pHMMs from those MSAs and save them to the file MET.fhmm by running the following command: (note the file suffix '.fhmm' - this can help distinguish FraHMMER formated pHMM files from HMMER formatted ones, which often have the suffix '.hmm')
    
->>>>>>> a89ca946
 ```bash
    % frahmmbuild MET.fhmm MET.msa
 ```
@@ -115,13 +99,9 @@
 <details><summary>Practice 2: building a pHMM from an MSA using frahmmbuild with an alternate codon translation table</summary>
 <p>
 
-<<<<<<< HEAD
-One of the fields that distinguishes a FraHMMER formatted pHMM file from a HMMER formated pHMM file is an [NCBI codon translation table ID](https://www.ncbi.nlm.nih.gov/Taxonomy/Utils/wprintgc.cgi). The correct codon table depends on the origins of the target DNA you intend to search the pHMMs against. When you run a frahmmer search, selecting the correct codon table will produce the highest quality alignments. Ensuring that the pHMMs were built with that same codon table will produce the most accurate e-values for those alignments. By default, frahmmbuild will use the standard code employed by eukaryotic nuclear DNA. To use an alternate codon translation table include the option --ct followed by a table ID from the list below:
-=======
 One of the fields that distinguishes a FraHMMER formatted pHMM file from a HMMER formated pHMM file is an [NCBI codon translation table ID](https://www.ncbi.nlm.nih.gov/Taxonomy/Utils/wprintgc.cgi). The correct codon table depends on the origins of the target DNA you intend to search the pHMMs against. When you run a frahmmer search, selecting the correct codon table will produce the highest quality alignments. Ensuring that the pHMMs were built with that same the codon table will produce the most accurate e-values for those alignments. 
    
 By default, frahmmbuild will use the standard code employed by eukaryotic nuclear DNA. To use an alternate codon translation table include the option --ct followed by a table ID from the list below:
->>>>>>> a89ca946
 
 ```bash
 id  description
@@ -146,11 +126,7 @@
  25 Candidate Division SR1 and Gracilibacteria
 ```
 
-<<<<<<< HEAD
-In a practice 8, the pHMMs in MET.msa are searched against a target sequence from the genome of an endosymbiotic bacteria that uses codon table 4. Runing the following command will build the pHMMs using the correct codon table for that target:
-=======
 In practice 8 you will search the pHMMs in MET.msa against a target sequence from the genome of an endosymbiotic bacteria that uses codon table 4. Running the following command will build the pHMMs using the correct codon table for that target:
->>>>>>> a89ca946
    
 ```bash
    % frahmmbuild --ct 4 MET-ct4.fhmm MET.msa
@@ -164,11 +140,7 @@
 <details><summary>Practice 3: summerizing pHMM files with frahmmstat</summary>
 <p>
 
-<<<<<<< HEAD
-Since a pHMM file may contain any number of individual models, it is useful to be able to quickly summarize the contents. The tool frahmmstat is designed to provide such a summary for FraHMMER formated pHMM files.  By running the following command you can produce a sumary for the file MET.hmm from practice 1:
-=======
 Since a pHMM file may contain any number of individual models, it is useful to be able to quickly summarize the contents. The tool frahmmstat is designed to provide such a summary for FraHMMER formated pHMM files.  The following command will summarize the pHMM file built in practice 1:
->>>>>>> a89ca946
    
 ```bash
    % frahmmstat MET.fhmm
@@ -184,11 +156,7 @@
   2      metG                 -                  24     0.62    458 0.01000         1   0.53
 ```
 
-<<<<<<< HEAD
-The fields are mainly the same as those produced by frahmbuild, and detailed in practice 1. The exception is the accession field which may contian an alphanumeric idetifier for the protein family, or be blank as it is in this case. 
-=======
 The fields are mainly the same as those produced by frahmbuild, and detailed in practice 1, with the exception on the accession field which may contian an alphanumeric idetifier for the protein family or be left blank if no accession is listed for the pHMM. 
->>>>>>> a89ca946
 
 </p>
 </details>
@@ -201,15 +169,6 @@
 ```bash
    % frahmmconvert XXX.fhmm XXX.hmm
 ```
-<<<<<<< HEAD
-
-The summary output from this cammand should match that shown below.
-
-```
-# input HMM file:                   GRK-hmmer.hmm
-# output HMM file:                  GRK-frahmmer.hmm
-# - - - - - - - - - - - - - - - - - - - - - - - - - - - - - - - - - - - -
-=======
 Your summary output should match that shown below.
    
 ```
@@ -218,7 +177,6 @@
 
 </p>
 </details>
->>>>>>> a89ca946
 
 <details><summary>Practice 5: changing the codon table of a FraHMMER formated pHMM using frahmmconvert</summary>
 <p>
@@ -229,19 +187,12 @@
    % frahmmconvert --ct 11 XXX-ct11.fhmm XXX.fhmm
 ```
 
-<<<<<<< HEAD
-```bash
-   % frahmmconvert --ct 4 MET.hmm MET-ct4.hmm
-```
-   
-=======
 This should produce to following output:
  
 ```
 TBD
 ```
  
->>>>>>> a89ca946
 </p>
 </details>
 

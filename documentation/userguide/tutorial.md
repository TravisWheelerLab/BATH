--- conflicted
+++ resolved
@@ -9,11 +9,7 @@
 The query file may be either a (1) pHMM, (2) multiple sequence alignment (MSA), or (3) unalgined sequence file.
 In case (2) and (3), each MSA or unalgined sequence will be coverted to a pHMM.  Building there pHMM can be computationally expensive so it is recomended to either build and save them with frahmmbuild before searching, or to use the frahmmer flag --hmmout to save the pHMMs to a file. 
 
-<<<<<<< HEAD
-Sequence based queries can be in a number of formats (see --qformat), and can typically be autodetected. Note that only Stockholm format supports queries made up of more than one sequence alignment. If you have a profile model built for HMMER you will need to run frahmmconvert to reformat it for FraHMMER. If you anticipate using the query more than once it is highly recommended that you create an hmm file either by prebuilding it with frahmmbuild or by building it as you run frahmmer and using the --hmmout flag to save it to file. 
-=======
 ### Practice 1 - Build HMM with frahmmbuild.
->>>>>>> d4601ea1
 
 **1)** The tool frahmmbuild takes two arguments.  
 '''bash
@@ -52,11 +48,7 @@
 ```
 We will cover a few basic optios, or flags, here but a full list can be viewed by running:
 ```bash
-<<<<<<< HEAD
-   % frahmmer [options] queryfile targetfile
-=======
-frahmmer -h
->>>>>>> d4601ea1
+   frahmmer -h
 ```
 For a more detailed explination of all frahmmer options see: LINK GOES HERE
 

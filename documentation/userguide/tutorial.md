# Tutorial

<<<<<<< HEAD
Once you have built FraHMMER you will be able to use the main search tool - frahmmer - as well as several support tools. This tutorial will focus on a basic introduction to using the FraHMMER tools and files that will allow you to perform frameshift-aware translated homology searches. The following is a list of those tools.

**frahmmstat**   - show summary statistics for a FraHMMER formated pHMM file 

**frahmmbuild**   - build and save FraHMMER formated pHMMs from multiple sequence alignment (MSA) files

**frahmmconvert** - cconvert HMMER formated pHMM files to FraHMMER formated pHMM files

**frahmmfetch**   - copy selected pHMMs from one pHMM file to a new pHMM file (converting to FraHMMER format if necessary) 

**frahmmemit**    - generate sample sequences from a FraHMMER formated pHMM 

**frahmmer**      - search one or more protein pHMMs against a DNA sequence database using frameshift aware translation

If you desire more information on these tools than is provided in this tutoria, see the man pages. All files necessary to complete the practices below are located in the directory FraHMMER/tutorial/. Please cd into that directory before you proceed with the practices bellow.  If you have not added FraHMMER executables to your path (e.g. by running 'make install') you will need to include the full path to the FraHMMER/src/ to the start of any FraHMMER tool commands. 

<details><summary>Step 1 - File types</summary>
<p>
   
Before you begin using FraHMMER, it will be helpful to become familiar with the file types that are required for each frahmmer search. To conduct a frahmmer search you will need a query file and a target file. The target file must include one or more DNA sequences in a recognizable unaligned single sequence or MSA format. Common single sequence formats include fasta, embl, and genbank. Common alignment formats include stockholm, a2m, afa, psiblast, clustal, and phylip. 

The Easel software suite developed by the Eddy/Rivas Lab (https://github.com/EddyRivasLab/easel) includes several miniapps designed to easily perform a number of operations on MSA and unaligned single sequence files (see the HMMER user guide http://eddylab.org/software/hmmer/Userguide.pdf page 145-204). If you have already installed HMMER (https://github.com/EddyRivasLab/hmmer) you will also have installed the Easel miniapps. To avoid overwriting such a previous install, the miniapps are built but not installed with FraHMMER. If you do not have, nor desire to have, HMMER installed you can still use the miniapps with FraHMMER by including the full path to FraHMMER/easel/miniapps/ to each command.

The query file must contain the proteins you wish to search against the target DNA. The preferred format for query files is a FraHMMER formated pHMM file (although you may also use a multiple sequence alignment (MSA), or an unaligned sequence file - see practice #TBD). Since a pHMM file may contain any number of individual models it is useful to be able to quickly summarize the contents.  The tool frahmmstat is designed to provide such a summary for FraHMMER formated pHMM files.  To try using frahmmstat, and learn how to interpret its output, click on Practice 1 below and follow the instructions. 

<details><summary>Practice 1 : summarizing a pHMM file with frahmmstat</summary>
<p>
   
```bash
   Usage: frahmmstat [-options] <hmmfile>
```
   
The file GRK.hmm contains three FraHMMER formated pHMMs. By running the following command we will get a set of facts about each of these pHMMs:
   
```bash
   % frahmmstat GRK.hmm
```
This command should produce the following output to stdout:

```bash
  #
  # idx    name                 accession        nseq eff_nseq   mlen fs prob codon tbl relent   info p relE compKL
  # ------ -------------------- ------------ -------- -------- ------ ------- --------- ------ ------ ------ ------
    1      Glucosamine_iso      PF01182.15         30     1.18    193 0.01000         1   0.59   0.62   0.54   0.02
    2      Ribosomal_S19e       PF01090.14         21     0.73    139 0.01000         1   0.59   0.59   0.53   0.02
    3      K_oxygenase          PF13434.1          14     0.70    337 0.01000         1   0.59   0.57   0.52   0.01
=======
Once you have built FraHMMER you will be able to use the main search tool - frahmmer - as well as the several support tools which help create and format profile hidden Markov model (pHMM) files. This tutorial will focus on getting you familiar with the FraHMMER tools and files that will allow you to perform frameshift-aware translated homology searches. The following is a list of those tools.

**frahmmstat***   - show summary statistics for a FraHMMER formated pHMM file
**frahmmbuild**   - build and save FraHMMER formated pHMM from an input multiple sequence alignment (MSA) or unaligned sequences file
**frahmmconvert** - convert HMMER formated pHMM files to FraHMMER formated pHMM files
**frahmmfetch**   - copy selected pHMMs from a HMMER or FraHMMER formated file (converting if necissary) to a new FraHMMER formated pHMM file
**frahmmer**      - search one or more protein pHMMs against a DNA sequence database

All files necessary to complete the practices below are located in the directory FraHMMER/tutorial/. Run the following command to insure you are in the tutorial directotry before you proceed with the practices bellow.

```bash
   % cd /your_install_path/FraHMMER/tutorial/
```
If you have not added FraHMMER executables to your path (e.g. by running 'make install') you will need to add the full path to the FraHMMER/src/ directory to the start of any FraHMMER commands. 

## Step 1 - File types

Before you begin using FraHMMER, it will be helpful to become familar with the file types that are required for each frahmmer search. To cunduct a frahmmer search you will need a query file and a target file. The target file must include one or more DNA sequences in a recognizable single sequence or multiple sequence alignment format. Common single sequence formats include: fasta, embl, and genbank. Common alignment formats include: stockholm, a2m, afa, psiblast, clustal, and phylip. 

The Easel software suite developed by the Eddy/Rivas Lab (https://github.com/EddyRivasLab/easel)inculdes several miniapps deignsed to easily perform a number opertations on MSA and unaligned sequence files (see the HMMER user guide http://eddylab.org/software/hmmer/Userguide.pdf page 145-204). If you have already installed HMMER (https://github.com/EddyRivasLab/hmmer) you will also have installed the Easel miniapps. To avoid overwiting such a pervious install the miniapps are built but not installed with FraHMMER. If you do not have, nor desire to have, HMMER installed you can still use the miniapps with FraHMMER by including the full path <~/your_install_directory/FraHMMER/easel/miniapps/> to each command.

The query file must contian the protiens you wish to search the against the target DNA. The prefered format for query files is a FraHMMER formated pHMM file (altough you may also use a multiple sequence alignment (MSA), or an unalgined sequence file - see practice # and #). Since a pHMM file may coanin any number of individual models it is usefull to be able to quickly sumerize the contents.  The tool frahmmstat is designed to provide such a summary for FraHMMER formated pHMM files.

### Practice 1 : summerizing a pHMM file with frahmmstat

The file GRK.hmm contains three FraHMMER foramted pHMMs. By running the following comand we will get a set of facts about each of these pHMMs:

```bash
   % frahmmstat GRK.hmm
```
This comand should produce the following output to stdout:

```bash
  #
  # idx    name                 accession        nseq eff_nseq      M relent   info p relE compKL
  # ------ -------------------- ------------ -------- -------- ------ ------ ------ ------ ------
    1      Glucosamine_iso      PF01182.15         30     1.18    193   0.59   0.62   0.54   0.02
    2      Ribosomal_S19e       PF01090.14         21     0.73    139   0.59   0.59   0.53   0.02
    3      K_oxygenase          PF13434.1          14     0.70    337   0.59   0.57   0.52   0.01
>>>>>>> 3fcbdb35
```

Some of the fields above will be more meaningful to you than others. A brief description of each field is provided below.

```
idx            Number, in order in the database.

name           Name of the profile.

accession      Accession (if present; else ’-’).

nseq           Number of sequences in the alignment this profile was built from.

eff_nseq       Effective sequence number. This was the “effective” number of independent sequences that hmmbuild’s default “entropy weighting” step decided on, given the phylogenetic similarity of the nseq sequences in the input alignment. 

<<<<<<< HEAD
mlen           Length of the profile in consensus residues (match states).
   
fs prob        The probability of a single nucleotide indel - resulting in a frameshift - used to calculate important E-value parameters. This will need to match the frameshift probability used by any frahmmer search with this pHMM as the query.  
   
codon tbl      The NCBI codon translation table ID is used to calculate important E-value parameters. This will need to match the codon table used by any frahmmer search with this pHMM as the query.
=======
M              Length of the profile in consensus residues (match states).
>>>>>>> 3fcbdb35

relent         Mean relative entropy of the match state emission probabilities, relative to default null background frequencies, in bits. This is the average bit score per aligned consensus residue. This quantity is the target of frahmmbuild’s entropy weighting procedure for determining eff_nseq.

info           Mean information content per match state emission probability vector, in bits. Probably not useful to you. Information content is just a slightly different calculation from relent.

p relE         Mean positional relative entropy, in bits. Also probably not useful to you. This is an average relative entropy per position that takes into account the transition (insertion/deletion) probabilities. It should be a more accurate estimation of the average bit score contributed per aligned model consensus position.

<<<<<<< HEAD
compKL         Kullback-Leibler (KL) divergence from the average composition of the profile’s consensus match states to the default background frequency distribution, in bits. The higher this number, the more biased the residue composition of the profile is. Highly biased profiles may produce more false positives in searches, and can also slow the acceleration pipeline, by causing too many nonhomologous sequences to pass the filters. 

```
</p>
</details>
   
</p>
</details>

<details><summary>Step 2 - Preparing pHMM files</summary>
<p>

The sensitivity of FraHMMER is powered, in large part, by the use of pHMMs. The pHMM files used by FraHMMER and almost identical to the ones used by HMMER, but they contain additional information needed to perform accurate translations and provide reliable e-values. Three of FraHMMERs five tools (frahmmbuild, frahmmconvert, and frahmmfetch) are used mainly to create or manipulate FraHMMER formated pHMM files. Practices 2 thru #TBD will cover the use of these tools.

<details><summary>Practice 2 : building pHMMs from MSAs using frahmmbuild</summary>
<p>
   
```bash
   Usage: frahmmbuild [-options] <hmmfile_out> <msafile>
```   

The file met.stk contains two stokholm formated protein MSAs (note that stokholm is the only format which allows multiple MSAs in a single file). In this pracitce you will use the frahmmbuild command to build pHMMs from those MSAs and save them to the file JB.hmm. Run the following comand... 

```bash
   % frahmmbuild met.hmm met.stk
```
...and compare the summary output that is printed to your stdout to the text below (the exact CPU and Elapsed time will vary):
   
```bash
   # input alignment file:             met.stk
   # output HMM file:                  met.hmm
   # - - - - - - - - - - - - - - - - - - - - - - - - - - - - - - - - - - - -

   # idx    name                  nseq  alen  mlen fs prob codon tbl eff_nseq re/pos description
   # ------ -------------------- ----- ----- ----- ------- --------- -------- ------ -----------
     1      metC                    11   487   409 0.01000         1     0.60  0.588
     2      metH                     8  1214  1204 0.01000         1     0.57  0.589

   # CPU time: 8.04u 0.01s 00:00:08.04 Elapsed: 00:00:06.01
```

Some of the fields above will be more meaningful to you than others.  A brief description of each field is provided below.

```
idx            Number, in order in the database.

name           Name of the profile.

nseq           Number of sequences in the alignment this profile was built from.

alen           Length of alignment - number of columns in the MSA.

mlen           Length of the profile in consensus residues (match states).
   
fs prob        The probability of a single nucleotide indel - resulting in a frameshift - used to calculate important E-value parameters. This will need to match the frameshift probability used by any frahmmer search with this pHMM as the query.
   
codon tbl      The NCBI codon translation table ID is used to calculate important E-value parameters. This will need to match the codon table used by any frahmmer search with this pHMM as the query.

eff_nseq       Effective sequence number. This was the “effective” number of independent sequences that hmmbuild’s default “entropy weighting” step decided on, given the phylogenetic similarity of the nseq sequences in the input alignment. 

re/pos         Mean positional relative entropy, in bits. 

description    Description of the protein family - may be blank.
=======
compKL         Kullback-Leibler (KL) divergence from the average composition of the profile’s consensus match states to the default background frequency distribution, in bits. The higher this number, the more biased the residue composition of the profile is. Highly biased profiles may produce more false positives in searches, and can also slow the acceleration pipeline, by causing too many nonhomologous sequences to pass the filters.

```

You will use frahmmstat several times in Step 2 as you get used to creating and manipulating pHMM files. 

## Step 2 - Preparing pHMM files

The sensativity of FraHMMER is powered, in large part, by the use of pHMMs. The pHMM files used by FraHMMER and almost identical to ones used by HMMER, but contains additional infomration needed to perform accurate translation and provide reliable e-values. Three of FraHMMERs five tools (frahmmbuild, frahmmconvert, and frahmmfetch) are used mainly to create or manipulate FraHMMER formated pHMM files. Practices 1 thru ? will cover the use of these tools.

###Practice 2 : building a pHMM from and MSA using frahmmbuild 

The file JB.stk contains two stokholm formated protein MSAs (note that stokholm is the only format which allows multiple MSAs in a single file). In this pracitce you will use the frahmmbuild command to build pHMMs from those MSAs and dave them to the file JB.hmm. Run the following comand... 

```bash
   % frahmmbuild JB.hmm JB.stk
```
...and compare the sumary output that is printed to your stdout to the text bellow (the exact CPU and Elapsed time will vary):

```bash
  # input alignment file:             JB.stk
  # output HMM file:                  JB.hmm
  # - - - - - - - - - - - - - - - - - - - - - - - - - - - - - - - - - - - -

  # idx    name                  nseq  alen  mlen eff_nseq re/pos description
# ------ -------------------- ----- ----- ----- -------- ------ -----------
  1      Jag_N                   30    60    52     5.01  1.066 Jag N-terminus
  2      BMFP                    30   102    79     1.48  0.717 Membrane fusogenic activity

# CPU time: 0.67u 0.00s 00:00:00.67 Elapsed: 00:00:00.41
```

Some of the fields above will be more meaningful to you than others.  A brief description of each field is provided below.

```
idx            Number, in order in the database.

name           Name of the profile.

nseq           Number of sequences in the alignment this profile was built from.

alen           Length of alignment - number of columns in the MSA.

mlen           Length of the profile in consensus residues (match states).

eff_nseq       Effective sequence number. This was the “effective” number of independent sequences that hmmbuild’s default “entropy weighting” step decided on, given the phylogenetic similarity of the nseq sequences in the input alignment. 

re/pos         Mean positional relative entropy, in bits. 

description    Despcriptoin on protien family - may be blank.
```

To check that the pHMMs were built and writen correctly, run frahmmstat on JB.hmm and compare your output to the text below:

```bash
  % frahmmstat JB.hmm
#
# idx    name                 accession        nseq eff_nseq      M relent   info p relE compKL
# ------ -------------------- ------------ -------- -------- ------ ------ ------ ------ ------
  1      Jag_N                PF14804.1          30     5.01     52   1.07   1.16   1.04   0.07
  2      BMFP                 PF04380.8          30     1.48     79   0.72   0.76   0.67   0.08
```

###Practice 2 : building a pHMM from and MSA using frahmmbuild with a non-standard codon translation table

One of the fields that distingishes a FraHMMER fromated pHMM file from a HMMER formated pHMM file is a NCBI codon tranlsation table ID (for more information see https://www.ncbi.nlm.nih.gov/Taxonomy/Utils/wprintgc.cgi). The correct codon table depends on the origins of the target DNA you intend to search you pHMMs against. Matching the codon table of yout target sequence to the the one used to build your query will have an impact on the accuracy of the reported e-values when running a frahmmer search. By default frahmmbuild will use the standard code used by eukoriotic nuclear DNA.  To use an altenate codon translation table include the option -c followed by a table ID from the list bellow:

```bash
id  description
--- -----------------------------------
  1 Standard
  2 Vertebrate mitochondrial
  3 Yeast mitochondrial
  4 Mold, protozoan, coelenterate mitochondrial; Mycoplasma/Spiroplasma
  5 Invertebrate mitochondrial
  6 Ciliate, dasycladacean, Hexamita nuclear
  9 Echinoderm and flatworm mitochondrial
 10 Euplotid nuclear
 11 Bacterial, archaeal; and plant plastid
 12 Alternative yeast
 13 Ascidian mitochondrial
 14 Alternative flatworm mitochondrial
 16 Chlorophycean mitochondrial
 21 Trematode mitochondrial
 22 Scenedesmus obliquus mitochondrial
 23 Thraustochytrium mitochondrial
 24 Pterobranchia mitochondrial
 25 Candidate Division SR1 and Gracilibacteria
>>>>>>> 3fcbdb35
```

To check that the pHMMs were built and writen correctly, run frahmmstat on met.hmm and compare your output to the text below:

```bash
  % frahmmstat met.hmm
```
   
```bash
   #
   # idx    name                 accession        nseq eff_nseq   mlen fs prob codon tbl relent   info p relE compKL
   # ------ -------------------- ------------ -------- -------- ------ ------- --------- ------ ------ ------ ------
     1      metC                 -                  11     0.60    409 0.01000         1   0.59   0.60   0.52   0.02
     2      metH                 -                   8     0.57   1204 0.01000         1   0.59   0.60   0.52   0.02
```
</p>
</details>
 
<details><summary>Practice 3 : building pHMMs from MSAs using frahmmbuild with a non-standard codon translation table</summary>
<p>

<<<<<<< HEAD
```bash
   Usage: frahmmbuild [-options] <hmmfile_out> <msafile>
```  
   
One of the fields that distinguishes a FraHMMER formatted pHMM file from an HMMER formated pHMM file is an NCBI codon translation table ID (for more information see https://www.ncbi.nlm.nih.gov/Taxonomy/Utils/wprintgc.cgi). The correct codon table depends on the origins of the target DNA you intend to search the pHMMs against. Matching the codon table of your target sequence to the one used to build your query will have an impact on the accuracy of the reported e-values when running a frahmmer search. By default, frahmmbuild will use the standard code used by eukaryotic nuclear DNA.  To use an alternate codon translation table include the option --ct followed by a table ID from the list below:
   
```bash
id  description
--- -----------------------------------
  1 Standard
  2 Vertebrate mitochondrial
  3 Yeast mitochondrial
  4 Mold, protozoan, coelenterate mitochondrial; Mycoplasma/Spiroplasma
  5 Invertebrate mitochondrial
  6 Ciliate, dasycladacean, Hexamita nuclear
  9 Echinoderm and flatworm mitochondrial
 10 Euplotid nuclear
 11 Bacterial, archaeal; and plant plastid
 12 Alternative yeast
 13 Ascidian mitochondrial
 14 Alternative flatworm mitochondrial
 16 Chlorophycean mitochondrial
 21 Trematode mitochondrial
 22 Scenedesmus obliquus mitochondrial
 23 Thraustochytrium mitochondrial
 24 Pterobranchia mitochondrial
 25 Candidate Division SR1 and Gracilibacteria
```

Since we did not use the --ct flag in Practice 2 the pHMMs in met.hmm were built with codon translation table 1, but these proteins actually come from endosymbiotic bacterial genomes which uses codon translation table 4.  In this practice, we will again build pHMMs from the MSAs in met.stk, but this time with the correct codon table via the --ct flag.  Run the following command and compare the output:
   
```bash
   % frahmmbuild --ct 4 met-C4.hmm met.stk
```
   
```bash
   # input alignment file:             met.stk
   # output HMM file:                  met-C4.hmm
   # - - - - - - - - - - - - - - - - - - - - - - - - - - - - - - - - - - - -

   # idx    name                  nseq  alen  mlen fs prob codon tbl eff_nseq re/pos description
   # ------ -------------------- ----- ----- ----- ------- --------- -------- ------ -----------
     1      metC                    11   487   409 0.01000         4     0.60  0.588
     2      metH                     8  1214  1204 0.01000         4     0.57  0.589

   # CPU time: 8.03u 0.01s 00:00:08.03 Elapsed: 00:00:06.01
```
   
You can see that the codon tbl column now says 4. Using the correct codon translation table improves the accuracy of alignments and e-values.  We will see the effect of this difference on a frahmmer search in practice #TBD. 
   
</p>
</details>
   
</p>
</details>
=======

###Practice 2 : building a pHMM from single sequences using frahmmbuild 

If you wish to build a seperate pHMM for each sequence in your MSA or unaligned sequence file you will need to use the flag "--singlemx".  The file bbb.fa continans the consencus seqeunces from the two MSAs in aaa.sto.  To build two pHMMs from these single sequences use the following command:

```bash
   % frahmmbuild --singlemx -c ?? bbb.hmm bbb.fa
```

# frahmmconvert

**Practice 3 : converting a HMMER formated pHMM file to FraHMMER format using frahmmconvert

If you have an existing HMMER formated pHMM file, either one you built yourself or one you downloaded from a site such as PFAM, and want to use it to run a frahmmer search you will first need to covert it to the FraHMMER format. The file ccc.hmm contians three pHMMs in HMMER format. The following comand will create the FraHMMER formated file ddd.hmm containing the same three pHMMs:


```bash
   % frahmmconvert ccc.hmm ddd.hmm
```

# frahmmfetch

**Practice 4 : copying and converting a single pHMM from larger pHMM file using frahmmfetch 

If you only need to search with a single pHMM but it is located in file with multiple pHMMs, you can save time by copying the desireed pHMM to a new file using frahmmfetch. If the originial pHMM file is in HMMER format, frahmmfeatch will aslo convert the selected pHMM to FraHMMER format. Use the following command to copy and convert the pHMM XXX from the HMMER formated pHMM file ccc.hmmm and write it it the file XXX.hmm:

```bash
   % frahmmfetch -o xxx.hmm ccc.hmm XXX
```

**Practice 5 : copying multiple pHMMs from larger pHMM file using frahmmfetch 

You can aslo use frahmmfetch to multiple pHMMs. To do so you will need to create a file contian the names of all the pHMMs you wish to copy.  



**Practice 4 : copying a multiple pHMMs from larger pHMM file and converting to FraHMMR format using frahmmfetch 


Every frahmmer search requires two input files - a query and a target. The target file must include one or more DNA sequences in a recognizable format. These sequences may be aligned or unaligned. Common unaligned sequence formats include fasta, embl, and genbank. Common alignment formats include stockholm, a2m, afa, psiblast, clustal, and phylip.

The query file must be either a FraHMMER formatted protein pHMM file, a protein multiple sequence alignment (MSA) or an unaligned protein sequence file. If you use an MSA or an unaligned sequence file the pHMMs will need to be built before the search can proceed and it is recommended that you use the --hmmout flag to save these pHMMs to file for future use (see Practice 1). You can also prebuild and save the pHMMs from your MSA or unaligned sequence file using frahmmbuild (see Practice 2). If you already have a HMMER formated pHMM file you can convert it to a FraHMMER formated pHMM file using frahmmconvert (see Practice 3).


>>>>>>> 3fcbdb35
<|MERGE_RESOLUTION|>--- conflicted
+++ resolved
@@ -1,6 +1,5 @@
 # Tutorial
 
-<<<<<<< HEAD
 Once you have built FraHMMER you will be able to use the main search tool - frahmmer - as well as several support tools. This tutorial will focus on a basic introduction to using the FraHMMER tools and files that will allow you to perform frameshift-aware translated homology searches. The following is a list of those tools.
 
 **frahmmstat**   - show summary statistics for a FraHMMER formated pHMM file 
@@ -47,48 +46,6 @@
     1      Glucosamine_iso      PF01182.15         30     1.18    193 0.01000         1   0.59   0.62   0.54   0.02
     2      Ribosomal_S19e       PF01090.14         21     0.73    139 0.01000         1   0.59   0.59   0.53   0.02
     3      K_oxygenase          PF13434.1          14     0.70    337 0.01000         1   0.59   0.57   0.52   0.01
-=======
-Once you have built FraHMMER you will be able to use the main search tool - frahmmer - as well as the several support tools which help create and format profile hidden Markov model (pHMM) files. This tutorial will focus on getting you familiar with the FraHMMER tools and files that will allow you to perform frameshift-aware translated homology searches. The following is a list of those tools.
-
-**frahmmstat***   - show summary statistics for a FraHMMER formated pHMM file
-**frahmmbuild**   - build and save FraHMMER formated pHMM from an input multiple sequence alignment (MSA) or unaligned sequences file
-**frahmmconvert** - convert HMMER formated pHMM files to FraHMMER formated pHMM files
-**frahmmfetch**   - copy selected pHMMs from a HMMER or FraHMMER formated file (converting if necissary) to a new FraHMMER formated pHMM file
-**frahmmer**      - search one or more protein pHMMs against a DNA sequence database
-
-All files necessary to complete the practices below are located in the directory FraHMMER/tutorial/. Run the following command to insure you are in the tutorial directotry before you proceed with the practices bellow.
-
-```bash
-   % cd /your_install_path/FraHMMER/tutorial/
-```
-If you have not added FraHMMER executables to your path (e.g. by running 'make install') you will need to add the full path to the FraHMMER/src/ directory to the start of any FraHMMER commands. 
-
-## Step 1 - File types
-
-Before you begin using FraHMMER, it will be helpful to become familar with the file types that are required for each frahmmer search. To cunduct a frahmmer search you will need a query file and a target file. The target file must include one or more DNA sequences in a recognizable single sequence or multiple sequence alignment format. Common single sequence formats include: fasta, embl, and genbank. Common alignment formats include: stockholm, a2m, afa, psiblast, clustal, and phylip. 
-
-The Easel software suite developed by the Eddy/Rivas Lab (https://github.com/EddyRivasLab/easel)inculdes several miniapps deignsed to easily perform a number opertations on MSA and unaligned sequence files (see the HMMER user guide http://eddylab.org/software/hmmer/Userguide.pdf page 145-204). If you have already installed HMMER (https://github.com/EddyRivasLab/hmmer) you will also have installed the Easel miniapps. To avoid overwiting such a pervious install the miniapps are built but not installed with FraHMMER. If you do not have, nor desire to have, HMMER installed you can still use the miniapps with FraHMMER by including the full path <~/your_install_directory/FraHMMER/easel/miniapps/> to each command.
-
-The query file must contian the protiens you wish to search the against the target DNA. The prefered format for query files is a FraHMMER formated pHMM file (altough you may also use a multiple sequence alignment (MSA), or an unalgined sequence file - see practice # and #). Since a pHMM file may coanin any number of individual models it is usefull to be able to quickly sumerize the contents.  The tool frahmmstat is designed to provide such a summary for FraHMMER formated pHMM files.
-
-### Practice 1 : summerizing a pHMM file with frahmmstat
-
-The file GRK.hmm contains three FraHMMER foramted pHMMs. By running the following comand we will get a set of facts about each of these pHMMs:
-
-```bash
-   % frahmmstat GRK.hmm
-```
-This comand should produce the following output to stdout:
-
-```bash
-  #
-  # idx    name                 accession        nseq eff_nseq      M relent   info p relE compKL
-  # ------ -------------------- ------------ -------- -------- ------ ------ ------ ------ ------
-    1      Glucosamine_iso      PF01182.15         30     1.18    193   0.59   0.62   0.54   0.02
-    2      Ribosomal_S19e       PF01090.14         21     0.73    139   0.59   0.59   0.53   0.02
-    3      K_oxygenase          PF13434.1          14     0.70    337   0.59   0.57   0.52   0.01
->>>>>>> 3fcbdb35
-```
 
 Some of the fields above will be more meaningful to you than others. A brief description of each field is provided below.
 
@@ -103,15 +60,11 @@
 
 eff_nseq       Effective sequence number. This was the “effective” number of independent sequences that hmmbuild’s default “entropy weighting” step decided on, given the phylogenetic similarity of the nseq sequences in the input alignment. 
 
-<<<<<<< HEAD
 mlen           Length of the profile in consensus residues (match states).
    
 fs prob        The probability of a single nucleotide indel - resulting in a frameshift - used to calculate important E-value parameters. This will need to match the frameshift probability used by any frahmmer search with this pHMM as the query.  
    
 codon tbl      The NCBI codon translation table ID is used to calculate important E-value parameters. This will need to match the codon table used by any frahmmer search with this pHMM as the query.
-=======
-M              Length of the profile in consensus residues (match states).
->>>>>>> 3fcbdb35
 
 relent         Mean relative entropy of the match state emission probabilities, relative to default null background frequencies, in bits. This is the average bit score per aligned consensus residue. This quantity is the target of frahmmbuild’s entropy weighting procedure for determining eff_nseq.
 
@@ -119,7 +72,6 @@
 
 p relE         Mean positional relative entropy, in bits. Also probably not useful to you. This is an average relative entropy per position that takes into account the transition (insertion/deletion) probabilities. It should be a more accurate estimation of the average bit score contributed per aligned model consensus position.
 
-<<<<<<< HEAD
 compKL         Kullback-Leibler (KL) divergence from the average composition of the profile’s consensus match states to the default background frequency distribution, in bits. The higher this number, the more biased the residue composition of the profile is. Highly biased profiles may produce more false positives in searches, and can also slow the acceleration pipeline, by causing too many nonhomologous sequences to pass the filters. 
 
 ```
@@ -183,74 +135,33 @@
 re/pos         Mean positional relative entropy, in bits. 
 
 description    Description of the protein family - may be blank.
-=======
-compKL         Kullback-Leibler (KL) divergence from the average composition of the profile’s consensus match states to the default background frequency distribution, in bits. The higher this number, the more biased the residue composition of the profile is. Highly biased profiles may produce more false positives in searches, and can also slow the acceleration pipeline, by causing too many nonhomologous sequences to pass the filters.
-
-```
-
-You will use frahmmstat several times in Step 2 as you get used to creating and manipulating pHMM files. 
-
-## Step 2 - Preparing pHMM files
-
-The sensativity of FraHMMER is powered, in large part, by the use of pHMMs. The pHMM files used by FraHMMER and almost identical to ones used by HMMER, but contains additional infomration needed to perform accurate translation and provide reliable e-values. Three of FraHMMERs five tools (frahmmbuild, frahmmconvert, and frahmmfetch) are used mainly to create or manipulate FraHMMER formated pHMM files. Practices 1 thru ? will cover the use of these tools.
-
-###Practice 2 : building a pHMM from and MSA using frahmmbuild 
-
-The file JB.stk contains two stokholm formated protein MSAs (note that stokholm is the only format which allows multiple MSAs in a single file). In this pracitce you will use the frahmmbuild command to build pHMMs from those MSAs and dave them to the file JB.hmm. Run the following comand... 
-
-```bash
-   % frahmmbuild JB.hmm JB.stk
-```
-...and compare the sumary output that is printed to your stdout to the text bellow (the exact CPU and Elapsed time will vary):
-
-```bash
-  # input alignment file:             JB.stk
-  # output HMM file:                  JB.hmm
-  # - - - - - - - - - - - - - - - - - - - - - - - - - - - - - - - - - - - -
-
-  # idx    name                  nseq  alen  mlen eff_nseq re/pos description
-# ------ -------------------- ----- ----- ----- -------- ------ -----------
-  1      Jag_N                   30    60    52     5.01  1.066 Jag N-terminus
-  2      BMFP                    30   102    79     1.48  0.717 Membrane fusogenic activity
-
-# CPU time: 0.67u 0.00s 00:00:00.67 Elapsed: 00:00:00.41
-```
-
-Some of the fields above will be more meaningful to you than others.  A brief description of each field is provided below.
-
-```
-idx            Number, in order in the database.
-
-name           Name of the profile.
-
-nseq           Number of sequences in the alignment this profile was built from.
-
-alen           Length of alignment - number of columns in the MSA.
-
-mlen           Length of the profile in consensus residues (match states).
-
-eff_nseq       Effective sequence number. This was the “effective” number of independent sequences that hmmbuild’s default “entropy weighting” step decided on, given the phylogenetic similarity of the nseq sequences in the input alignment. 
-
-re/pos         Mean positional relative entropy, in bits. 
-
-description    Despcriptoin on protien family - may be blank.
-```
-
-To check that the pHMMs were built and writen correctly, run frahmmstat on JB.hmm and compare your output to the text below:
-
-```bash
-  % frahmmstat JB.hmm
-#
-# idx    name                 accession        nseq eff_nseq      M relent   info p relE compKL
-# ------ -------------------- ------------ -------- -------- ------ ------ ------ ------ ------
-  1      Jag_N                PF14804.1          30     5.01     52   1.07   1.16   1.04   0.07
-  2      BMFP                 PF04380.8          30     1.48     79   0.72   0.76   0.67   0.08
-```
-
-###Practice 2 : building a pHMM from and MSA using frahmmbuild with a non-standard codon translation table
-
-One of the fields that distingishes a FraHMMER fromated pHMM file from a HMMER formated pHMM file is a NCBI codon tranlsation table ID (for more information see https://www.ncbi.nlm.nih.gov/Taxonomy/Utils/wprintgc.cgi). The correct codon table depends on the origins of the target DNA you intend to search you pHMMs against. Matching the codon table of yout target sequence to the the one used to build your query will have an impact on the accuracy of the reported e-values when running a frahmmer search. By default frahmmbuild will use the standard code used by eukoriotic nuclear DNA.  To use an altenate codon translation table include the option -c followed by a table ID from the list bellow:
-
+```
+
+To check that the pHMMs were built and writen correctly, run frahmmstat on met.hmm and compare your output to the text below:
+
+```bash
+  % frahmmstat met.hmm
+```
+   
+```bash
+   #
+   # idx    name                 accession        nseq eff_nseq   mlen fs prob codon tbl relent   info p relE compKL
+   # ------ -------------------- ------------ -------- -------- ------ ------- --------- ------ ------ ------ ------
+     1      metC                 -                  11     0.60    409 0.01000         1   0.59   0.60   0.52   0.02
+     2      metH                 -                   8     0.57   1204 0.01000         1   0.59   0.60   0.52   0.02
+```
+</p>
+</details>
+ 
+<details><summary>Practice 3 : building pHMMs from MSAs using frahmmbuild with a non-standard codon translation table</summary>
+<p>
+
+```bash
+   Usage: frahmmbuild [-options] <hmmfile_out> <msafile>
+```  
+   
+One of the fields that distinguishes a FraHMMER formatted pHMM file from an HMMER formated pHMM file is an NCBI codon translation table ID (for more information see https://www.ncbi.nlm.nih.gov/Taxonomy/Utils/wprintgc.cgi). The correct codon table depends on the origins of the target DNA you intend to search the pHMMs against. Matching the codon table of your target sequence to the one used to build your query will have an impact on the accuracy of the reported e-values when running a frahmmer search. By default, frahmmbuild will use the standard code used by eukaryotic nuclear DNA.  To use an alternate codon translation table include the option --ct followed by a table ID from the list below:
+   
 ```bash
 id  description
 --- -----------------------------------
@@ -272,56 +183,6 @@
  23 Thraustochytrium mitochondrial
  24 Pterobranchia mitochondrial
  25 Candidate Division SR1 and Gracilibacteria
->>>>>>> 3fcbdb35
-```
-
-To check that the pHMMs were built and writen correctly, run frahmmstat on met.hmm and compare your output to the text below:
-
-```bash
-  % frahmmstat met.hmm
-```
-   
-```bash
-   #
-   # idx    name                 accession        nseq eff_nseq   mlen fs prob codon tbl relent   info p relE compKL
-   # ------ -------------------- ------------ -------- -------- ------ ------- --------- ------ ------ ------ ------
-     1      metC                 -                  11     0.60    409 0.01000         1   0.59   0.60   0.52   0.02
-     2      metH                 -                   8     0.57   1204 0.01000         1   0.59   0.60   0.52   0.02
-```
-</p>
-</details>
- 
-<details><summary>Practice 3 : building pHMMs from MSAs using frahmmbuild with a non-standard codon translation table</summary>
-<p>
-
-<<<<<<< HEAD
-```bash
-   Usage: frahmmbuild [-options] <hmmfile_out> <msafile>
-```  
-   
-One of the fields that distinguishes a FraHMMER formatted pHMM file from an HMMER formated pHMM file is an NCBI codon translation table ID (for more information see https://www.ncbi.nlm.nih.gov/Taxonomy/Utils/wprintgc.cgi). The correct codon table depends on the origins of the target DNA you intend to search the pHMMs against. Matching the codon table of your target sequence to the one used to build your query will have an impact on the accuracy of the reported e-values when running a frahmmer search. By default, frahmmbuild will use the standard code used by eukaryotic nuclear DNA.  To use an alternate codon translation table include the option --ct followed by a table ID from the list below:
-   
-```bash
-id  description
---- -----------------------------------
-  1 Standard
-  2 Vertebrate mitochondrial
-  3 Yeast mitochondrial
-  4 Mold, protozoan, coelenterate mitochondrial; Mycoplasma/Spiroplasma
-  5 Invertebrate mitochondrial
-  6 Ciliate, dasycladacean, Hexamita nuclear
-  9 Echinoderm and flatworm mitochondrial
- 10 Euplotid nuclear
- 11 Bacterial, archaeal; and plant plastid
- 12 Alternative yeast
- 13 Ascidian mitochondrial
- 14 Alternative flatworm mitochondrial
- 16 Chlorophycean mitochondrial
- 21 Trematode mitochondrial
- 22 Scenedesmus obliquus mitochondrial
- 23 Thraustochytrium mitochondrial
- 24 Pterobranchia mitochondrial
- 25 Candidate Division SR1 and Gracilibacteria
 ```
 
 Since we did not use the --ct flag in Practice 2 the pHMMs in met.hmm were built with codon translation table 1, but these proteins actually come from endosymbiotic bacterial genomes which uses codon translation table 4.  In this practice, we will again build pHMMs from the MSAs in met.stk, but this time with the correct codon table via the --ct flag.  Run the following command and compare the output:
@@ -350,49 +211,3 @@
    
 </p>
 </details>
-=======
-
-###Practice 2 : building a pHMM from single sequences using frahmmbuild 
-
-If you wish to build a seperate pHMM for each sequence in your MSA or unaligned sequence file you will need to use the flag "--singlemx".  The file bbb.fa continans the consencus seqeunces from the two MSAs in aaa.sto.  To build two pHMMs from these single sequences use the following command:
-
-```bash
-   % frahmmbuild --singlemx -c ?? bbb.hmm bbb.fa
-```
-
-# frahmmconvert
-
-**Practice 3 : converting a HMMER formated pHMM file to FraHMMER format using frahmmconvert
-
-If you have an existing HMMER formated pHMM file, either one you built yourself or one you downloaded from a site such as PFAM, and want to use it to run a frahmmer search you will first need to covert it to the FraHMMER format. The file ccc.hmm contians three pHMMs in HMMER format. The following comand will create the FraHMMER formated file ddd.hmm containing the same three pHMMs:
-
-
-```bash
-   % frahmmconvert ccc.hmm ddd.hmm
-```
-
-# frahmmfetch
-
-**Practice 4 : copying and converting a single pHMM from larger pHMM file using frahmmfetch 
-
-If you only need to search with a single pHMM but it is located in file with multiple pHMMs, you can save time by copying the desireed pHMM to a new file using frahmmfetch. If the originial pHMM file is in HMMER format, frahmmfeatch will aslo convert the selected pHMM to FraHMMER format. Use the following command to copy and convert the pHMM XXX from the HMMER formated pHMM file ccc.hmmm and write it it the file XXX.hmm:
-
-```bash
-   % frahmmfetch -o xxx.hmm ccc.hmm XXX
-```
-
-**Practice 5 : copying multiple pHMMs from larger pHMM file using frahmmfetch 
-
-You can aslo use frahmmfetch to multiple pHMMs. To do so you will need to create a file contian the names of all the pHMMs you wish to copy.  
-
-
-
-**Practice 4 : copying a multiple pHMMs from larger pHMM file and converting to FraHMMR format using frahmmfetch 
-
-
-Every frahmmer search requires two input files - a query and a target. The target file must include one or more DNA sequences in a recognizable format. These sequences may be aligned or unaligned. Common unaligned sequence formats include fasta, embl, and genbank. Common alignment formats include stockholm, a2m, afa, psiblast, clustal, and phylip.
-
-The query file must be either a FraHMMER formatted protein pHMM file, a protein multiple sequence alignment (MSA) or an unaligned protein sequence file. If you use an MSA or an unaligned sequence file the pHMMs will need to be built before the search can proceed and it is recommended that you use the --hmmout flag to save these pHMMs to file for future use (see Practice 1). You can also prebuild and save the pHMMs from your MSA or unaligned sequence file using frahmmbuild (see Practice 2). If you already have a HMMER formated pHMM file you can convert it to a FraHMMER formated pHMM file using frahmmconvert (see Practice 3).
-
-
->>>>>>> 3fcbdb35


\chapter{Tutorial}
\label{chapter:tutorial}
\setcounter{footnote}{0}



First let's do something useful and see it work, then we'll do a
complete walkthrough.

%%%%%%%%%%%%%%%%%%%%%%%%%%%%%%%%%%%%%%%%%%%%%%%%%%%%%%%%%%%%%%%%
\section{Tap, tap; is this thing on?}

In the \mono{tutorial} subdirectory, \mono{globins4.sto} is an example
of a basic Stockholm alignment file. \mono{hmmbuild} builds a profile
from an alignment:\marginnote{\mono{hmmbuild} needs to be installed in
  your \mono{PATH} to be able to just type the \mono{hmmbuild} command
  like this. Otherwise you need to give a path to where
  \mono{hmmbuild} is, which might be \mono{src/hmmbuild}, if you're in
  the HMMER top level distribution directory.  If you're new to how
  paths to programs and files work on the command line, skip
  ahead to \hyperref[section:running]{running a HMMER program} for
  some more detail.}

  \vspace{1ex}
  \user{\% cd tutorial} \\
  \user{\% hmmbuild globins4.hmm globins4.sto}
  \vspace{1ex}

\mono{hmmsearch} searches a profile against a sequence database.  The
file \mono{tutorial/globins45.fa} is a small example of a FASTA file
containing 45 globin sequences:

  \vspace{1ex}
  \user{\% hmmsearch globins4.hmm globins45.fa}
  \vspace{1ex}
  
This will print an output of the search results, with a table of
significant hits followed by their alignments.

That's all you need to start using HMMER for work. You can build
a profile of your favorite sequence alignment if you have one; you can
also obtain alignments and profiles from
Pfam.\sidenote{\href{http://pfam.xfam.org}{pfam.xfam.org}} You can
obtain real sequence databases to search from
NCBI\sidenote{\href{ftp://ftp.ncbi.nih.gov/blast/db/FASTA/nr.gz}{ftp.ncbi.nih.gov/blast/db/FASTA/nr.gz}}
or
UniProt\sidenote{\href{http://www.uniprot.org/downloads}{www.uniprot.org/downloads}}.
You don't have to worry much about sequence file formats. HMMER can
read most common alignment and sequence file formats
automatically. 
  
  


%%%%%%%%%%%%%%%%%%%%%%%%%%%%%%%%%%%%%%%%%%%%%%%%%%%%%%%%%%%%%%%%
\section {The programs in HMMER}

In rough order of importance, the 18 HMMER programs are:

\vspace{1ex}
\begin{tabular}{rp{4in}}
\monob{hmmbuild}    & build profile from input multiple alignment\\
\monob{hmmalign}    & make multiple sequence alignment using a profile\\
\monob{hmmsearch}   & search protein profile against protein sequence database\\
\monob{hmmscan}     & search protein sequence against protein profile database\\
\monob{hmmpress}    & prepare profile database for \mono{hmmscan}\\
\monob{phmmer}      & search single sequence against sequence database\\
\monob{jackhmmer}   & iteratively search single protein sequence against
database\\
\monob{nhmmer}      & search DNA query against DNA sequence database\\
\monob{nhmmscan}    & search DNA sequence against a DNA profile database\\
\monob{hmmsearcht}     & search protein profile(s) against DNA sequence database\\
\monob{hmmscant}   & search DNA sequence against a protein profile database\\
\monob{hmmfetch}    & retrieve profile(s) from a profile file \\
\monob{hmmstat}     & show summary statistics for a profile file \\
\monob{hmmemit}     & generate (sample) sequences from a profile \\
\monob{hmmlogo}     & produce a conservation logo graphic from a profile\\
\monob{hmmconvert}  & convert between different profile file formats \\
\monob{hmmpgmd}     & search daemon for the \mono{hmmer.org} website \\
\monob{hmmpgmd\_shard}     & sharded search daemon for the \mono{hmmer.org} website \\
\monob{makehmmerdb} & prepare an \mono{nhmmer} binary database \\
\monob{hmmsim}      & collect score distributions on random sequences\\
\monob{alimask}     & add column mask to a multiple sequence alignment \\
\end{tabular}    
\vspace{1ex}  


The programs \mono{hmmbuild}, \mono{hmmsearch}, \mono{hmmscan}, and
\mono{hmmalign} are the core functionality for protein domain analysis
and annotation pipelines, for instance using profile databases like
Pfam.

The \mono{phmmer} and \mono{jackhmmer} programs search a single
protein sequence against a protein sequence database, akin to BLASTP
and PSI-BLAST.  (Internally, they just produce a profile from the
query sequence, then run profile searches.)

\mono{nhmmer} is the equivalent of \mono{hmmsearch} and \mono{phmmer},
but is capable of searching long, chromosome-size target DNA
sequences with DNA sequences/profiles. \mono{nhmmscan} is the equivalent of
\mono{hmmscan}, capable of using chromosome-size DNA sequences as a query into a
DNA profile database.
\marginnote{\mono{nhmmer} and \mono{nhmmscan} were added in HMMER3.1.}

\mono{hmmsearcht} is analagous to \mono{hmmsearch} and \mono{nhmmer},
but searches long, chromosome-size target DNA
sequences with proten profile(s).  \mono{hmmscant} is the equivalent of
\mono{hmmscan} and \mono{nhmmscan}, capable of using chromosome-size DNA
sequences as a query into a protein profile database.
\marginnote{\mono{hmmsearcht} and \mono{hmmscant} were added in HMMER3.3??.}



%%%%%%%%%%%%%%%%%%%%%%%%%%%%%%%%%%%%%%%%%%%%%%%%%%%%%%%%%%%%%%%%
\section{Running a HMMER program}
\label{section:running}

After you compile HMMER, these programs are in the \mono{src/}
subdirectory of the top-level HMMER directory. If you run them without
arguments, they will give you a brief help message.\marginnote{If you
  run a HMMER program with a \mono{-h} option and no arguments, it
  will give you a brief summary of its usage and options.}  In this
chapter, I will assume that you have installed them (with \mono{make
  install}, perhaps) so they're in your \mono{PATH}. So if you type
\mono{hmmbuild} at the command line, you see:

  \vspace{1ex}
  \user{\% hmmbuild}
  \vspace{-1ex}
  \xsreoutput{inclusions/hmmbuild-noargs.out}
  \vspace{-1ex}

If you haven't installed the HMMER programs, you need to specify both
the program name and a path to it. This tutorial chapter assumes
that you're in the \mono{tutorial} subdirectory, where the tutorial
example data files are. From \mono{tutorial} , the relative
path to the compiled programs is \mono{../src/}. So instead of just
typing \mono{hmmbuild}, you could do: \marginnote{The \mono{\%}
  represents your command prompt. It's not part of what you type.}

  \vspace{1ex}
  \user{\% ../src/hmmbuild}
  \vspace{1ex}

Make sure you can run a HMMER program like this before moving on.  If
you are stuck getting something like \mono{hmmbuild: command not
  found}, the unix shell isn't finding the program in your \mono{PATH}
or you're not giving a correct explicit path. Consult your shell's
documentation, or a friendly local unix guru.

\section{Files used in the tutorial}

The subdirectory called \mono{tutorial} in the HMMER distribution
contains the files used in the tutorial. If you haven't already,
change into that directory now. 

  \vspace{1ex}
  \user{\% cd tutorial}
  \vspace{1ex}

If you do a \mono{ls}, you'll see there are several example files in
the \mono{tutorial} directory:

\begin{sreitems}{\monob{dna\_made1\_target.fa}}
\item[\monob{globins4.sto}] An example alignment of four globin sequences, in
  Stockholm format. This alignment is a subset of a famous old
  published structural alignment from Don Bashford.\cite{Bashford87}
%
\item[\monob{globins45.fa}] 45 unaligned globin sequences, in FASTA
  format.
%
\item[\monob{HBB\_HUMAN}] A FASTA file containing the sequence of
  human $\beta-$hemoglobin.
%
\item[\monob{fn3.sto}] An example alignment of fibronectin type III
  domains. This is a Pfam fn3 seed alignment, in Stockholm format.
%
\item[\monob{Pkinase.sto}] The Pfam Pkinase seed alignment of protein
  kinase domains.
%
\item[\monob{7LESS\_DROME}] A FASTA file containing the sequence of
  the \emph{Drosophila} Sevenless protein, a receptor tyrosine kinase
  whose extracellular region consists of an array of several
  fibronectin type III domains.
%
\item[\monob{MADE1.sto}] An example DNA alignment, a subset
of the Dfam seed alignment for the MADE1 transposable element family. 
%
\item[\monob{dna\_made1\_target.fa}] A 330Kb sequence from human chromosome
  1 in FASTA format, containing four MADE1 elements.
%
\item[\monob{dna\_pkinase\_target.fa}] A 5Kb sequence from human chromosome
  22 in FASTA format, containing one segment of a pkinase domain.
\item[]
\end{sreitems}


%%%%%%%%%%%%%%%%%%%%%%%%%%%%%%%%%%%%%%%%%%%%%%%%%%%%%%%%%%%%%%%%
\section{On sequence file formats, briefly}

Input files for HMMER include unaligned sequence files and multiple
sequence alignment files. Sequence files and alignment files can come
in many different poorly standardized formats.

A commonly used format for unaligned sequence files and sequence
databases is FASTA format. Several of the tutorial files give you
examples (\mono{globins45.fa}, for example).

HMMER's preferred alignment file format is Stockholm format, which is
also the format that Pfam alignments are in.  Stockholm allows
detailed annotation of columns, residues, and sequences, and HMMER is
built to use this annotation.\marginnote{Stockholm format was
  developed jointly with us by the Pfam curation team.} Stockholm also
allows a file to contain many alignments for many families (a multiple
multiple alignment file?). \mono{globins4.sto} is a simple example,
and \mono{fn3.sto} is an example with a lot of annotation markup.

HMMER can read several other sequence and alignment file formats. By
default, it autodetects what format an input file is in.  Accepted
unaligned sequence file formats include \mono{fasta}, \mono{uniprot},
\mono{genbank}, \mono{ddbj}, and \mono{embl}. Accepted multiple
alignment file formats include \mono{stockholm}, \mono{afa}
(i.e.\ aligned FASTA), \mono{clustal}, \mono{clustallike} (MUSCLE,
etc.), \mono{a2m}, \mono{phylip} (interleaved), \mono{phylips}
(sequential), \mono{psiblast}, and \mono{selex}. These formats are
described in detail in a later chapter. Where applicable, the programs
have command line options for asserting an input format and skipping
autodetection, when you don't want to depend on it.

HMMER also automatically detects whether a sequence or alignment file
contains nucleotide or protein sequence data. Like format
autodetection, alphabet autodetection sometimes doesn't work on weird
files. Where applicable, the programs have options (usually
\mono{-{}-rna}, \mono{-{}-dna}, \mono{-{}-amino}) for asserting the
input alphabet type.

For more information in HMMER input files and formats, see the formats
chapter on page \pageref{chapter:formats}.
 

%%%%%%%%%%%%%%%%%%%%%%%%%%%%%%%%%%%%%%%%%%%%%%%%%%%%%%%%%%%%%%%%
\section{Searching a protein sequence database with a protein profile}

Now let's go through the \mono{hmmbuild}/\mono{hmmsearch} example in a
bit more detail.

\subsection{Step 1: build a profile with \mono{hmmbuild}}

The file \mono{globins4.sto} looks like this:

   \xsreoutput{inclusions/globins4.sto}

Most popular alignment formats are similar block-based formats. They
can be turned into Stockholm format with a little editing or
scripting. Don't forget the \mono{\# STOCKHOLM 1.0} line at the start
of the alignment, nor the \mono{//} at the end. 

Stockholm alignments can be concatenated to create an alignment
database flatfile containing many alignments. The Pfam database, for
example, distributes a single file containing representative
alignments for thousands of sequence families.\marginnote{The Easel
  miniapps provide tools for manipulating alignment files, such as
  \mono{esl-afetch} for extracting one alignment by name or accession
  from a Pfam file.}

You ran \mono{hmmbuild} to build a profile from that
alignment:

   \vspace{1ex}
   \user{\% hmmbuild globins4.hmm globins4.sto}
   \vspace{1ex}

and you got some output that looks like:

  \xsreoutput{inclusions/hmmbuild-globins.out}

If your input file had contained more than one alignment, you'd get
one line of output for each profile. A single \mono{hmmbuild} command
suffices to turn a Pfam seed alignment flatfile (such as
\mono{Pfam-A.seed}) into a profile flatfile (such as
\mono{Pfam.hmm}).

The information on these lines is almost self-explanatory. The
\mono{globins4} alignment consisted of \BGLnseq{} sequences with
\BGLalen{} aligned columns (\mono{alen}). HMMER turned it into a profile
of \BGLmlen{} consensus positions (\mono{mlen}), which means it
defined \BGLgaps{} gap-containing alignment columns to be insertions
relative to consensus. The \BGLnseq{} sequences were only counted as
an ``effective'' total sequence number (\mono{eff\_nseq}) of
\BGLeffn{}, because they're fairly similar to each
other.\sidenote{It's not unusual for this number to be less than 1.
 I'll explain why later.}
The profile ended up with a relative entropy per position
(\mono{re/pos}; average score, or information content) of \BGLre{}
bits.

The new profile was saved to \mono{globins4.hmm}. If you were to look at
this file (and you don't have to -- it's intended for HMMER's
consumption, not yours), you'd see something like:

   \xsreoutput{inclusions/hmmbuild-globins.out2}

The HMMER ASCII save file format is defined on
page~\pageref{section:savefiles}.



\subsection{Step 2: search the sequence database with hmmsearch}

Presumably you have a sequence database to search. Here we'll use a
UniProtKB/Swiss-Prot FASTA format flatfile (not provided in the
tutorial, because of its large size), \mono{uniprot\_sprot.fasta}.  If
you don't have a sequence database handy, run your example search
against \mono{globins45.fa} instead, which is a FASTA format file
containing 45 globin sequences.

\mono{hmmsearch} accepts any FASTA file as target database input. It
also accepts EMBL/UniProtKB text format, and Genbank format. It will
automatically determine what format your file is in; you don't have to
say. An example of searching a sequence database with our
\mono{globins4.hmm} profile would look like:

   \vspace{1ex}
   \user{\% hmmsearch globins4.hmm uniprot\_sprot.fasta > globins4.out}
   \vspace{1ex}

Have a look at the output, \mono{globins4.out}.  The first section is
the \emph{header} that tells you what program you ran, on what, and
with what options:

   \xsreoutput{inclusions/hmmsearch-globins.out}

The second section is the \emph{sequence top hits} list. It is a list
of ranked top hits (sorted by E-value, most significant hit first),
formatted in a BLAST-like style:

   \xsreoutput{inclusions/hmmsearch-globins.out2}

The last two columns, obviously, are the name of each target sequence
and optional description. The description line usually gets truncated
just to keep line lengths down to something reasonable. If you want
the full description line, and don't mind long output line lengths,
use the \mono{-{}-notextw} option.

The most important number here is the first one, the \emph{sequence
  E-value}. The E-value is the expected number of false positives
(nonhomologous sequences) that scored this well or better.  The
E-value is a measure of statistical significance. The lower the
E-value, the more significant the hit.  I typically consider
sequences with E-values $< 10^{-3}$ or so to be significant hits.

The E-value is based on the \emph{sequence bit score}, the second
number. This is the log-odds score for the complete sequence.  Some
people like to see a bit score instead of an E-value, because the bit
score doesn't depend on the size of the sequence database, only on the
profile and the target sequence. The E-value does depend on the
size of the database you search: if you search a database ten times
larger, you get ten times the number of false positives.

The next number, the \emph{bias}, is a correction term for biased
sequence composition that was applied to the sequence bit
score.\marginnote{The method that HMMER uses to compensate for biased
  composition remains unpublished, shamefully.}
For instance, for the top hit \mono{\SGUseqname{}}
that scored \SGUbitscore{} bits, the bias of \SGUbias{} bits means
that this sequence originally scored \SGUorigscore{} bits, which was adjusted by
the slight \SGUbias{} bit biased-composition correction. The only time you
really need to pay attention to the bias value is when it's large, on
the same order of magnitude as the sequence bit score. Sometimes
(rarely) the bias correction isn't aggressive enough, and allows a
non-homolog to retain too much score. Conversely, the bias correction
can be too aggressive sometimes, causing you to miss homologs. You can
turn the biased-composition score correction off with the
\mono{-{}-nonull2} option.\sidenote{And if you're doing that, you may also want
to set \mono{-{}-nobias}, to turn off another biased composition step
called the bias filter, which affects which sequences get scored at
all.}

The next three numbers are again an E-value, score, and bias, but only
for the single best-scoring domain in the sequence, rather than the
sum of all its identified domains. The rationale for this isn't
apparent in the globin example, because all the globins in this
example consist of only a single globin domain. So let's set up a
second example, using a profile of a single domain that's commonly
found in multiple domains in a single sequence. Build a fibronectin
type III domain profile using the \mono{fn3.sto}
alignment.\sidenote{This happens to be a Pfam seed alignment. It's a
  good example of an alignment with complex Stockholm annotation.}
Then use that profile to analyze the sequence \mono{7LESS\_DROME}, the
\emph{Drosophila} Sevenless receptor tyrosine kinase:

   \vspace{1ex}
   \user{\% hmmbuild fn3.hmm fn3.sto} \\
   \user{\% hmmsearch fn3.hmm 7LESS\_DROME > fn3.out}
   \vspace{1ex}

In \mono{fn3.out}, the sequence top hits list says:

   \xsreoutput{inclusions/hmmsearch-fn3-sevenless.out}

OK, now let's pick up the explanation where we left off. The total
sequence score of \SFSbitscore{} sums up \emph{all} the fibronectin III domains
that were found in the \mono{7LESS\_DROME} sequence. The ``single best
dom'' score and E-value are the bit score and E-value as if the target
sequence only contained the single best-scoring domain, without this
summation.

The idea is that we might be able to detect that a sequence is a
member of a multidomain family because it contains multiple
weakly-scoring domains, even if no single domain is solidly
significant on its own.  On the other hand, if the target sequence
happened to be a piece of junk consisting of a set of identical
internal repeats, and one of those repeats accidentially gives a weak
hit to the query profile, all the repeats will sum up and the sequence
score might look ``significant''.\sidenote{Mathematically, alas, the
  correct answer: the null hypothesis we're testing against is that
  the sequence is a \emph{random} sequence of some base composition,
  and a repetitive sequence isn't random.}

So operationally:
\begin{itemize}
\item if both E-values are significant ($<<1$), the sequence is likely
      to be homologous to your query.
\item if the full sequence E-value is significant but the single best domain
      E-value is not, the target sequence is probably a multidomain remote 
      homolog; but be wary, and watch out for the case where it's just a repetitive
      sequence.
\end{itemize}

OK, the sharp eyed reader asks, if that's so, then why in the globin4
output (all of which have only a single domain) do the full sequence
bit scores and best single domain bit scores not exactly agree? For
example, the top ranked hit, \mono{\SGUseqname{}}, 
has a full sequence score of \SGUbitscore{} and a single
best domain score of \SGUdombitscore{}. What's going on? What's going on is that
the position and alignment of that domain is uncertain -- in this
case, only very slightly so, but nonetheless uncertain. The full
sequence score is summed over all possible alignments of the globin
profile to the \mono{\SGUseqname{}} sequence. When HMMER identifies
domains, it identifies what it calls an \textbf{envelope} bounding
where the domain's alignment most probably lies.\marginnote{The
  difference between envelopes and alignments comes up again below
when we discuss the reported coordinates of domains and alignments in
the next section of the output.} The ``single best dom'' score is
calculated after the domain envelope has been defined, and the
summation is restricted only to the ensemble of possible alignments
that lie within the envelope. The fact that the two scores are
slightly different is therefore telling you that there's a small
amount of probability (uncertainty) that the domain lies somewhat
outside the envelope bounds that HMMER has selected.

The two columns headed \mono{\#dom} are two different estimates of
the number of distinct domains that the target sequence contains. The
first, the column marked \mono{exp}, is the \emph{expected} number of
domains according to HMMER's statistical model. It's an average,
calculated as a weighted marginal sum over all possible
alignments. Because it's an average, it isn't necessarily a round
integer. The second, the column marked \mono{N}, is the number of
domains that HMMER's domain postprocessing and annotation pipeline
finally decided to identify, annotate, and align in the target
sequence. This is the number of alignments that will show up in the
domain report later in the output file.

These two numbers should be about the same. Rarely, you might see that
they're very different, and this would usually be a sign that the
target sequence is so highly repetitive that it's confused the HMMER
domain postprocessor.\sidenote{Such sequences aren't likely to show up as
significant homologs to any sensible query in the first place.}

The sequence top hits output continues until it runs out of sequences
to report. By default, the report includes all sequences with an
E-value of 10.0 or less. It's showing you the top of the noise, so you
can decide for yourself what's interesting or not: the default output
is expected to contain about 10 false positives with E-values in the
range of about 1-10.

Then comes the third output section, which starts with

   \xsreoutput{inclusions/hmmsearch-fn3-sevenless.out2}

Now for each sequence in the top hits list, there will be a section 
containing a table of where HMMER thinks all the domains are,
followed by the alignment inferred for each domain. Let's use the
\mono{fn3} vs. \mono{7LESS\_DROME} example, because it contains lots
of domains, and is more interesting in this respect than the globin4
output.  The domain table for \mono{7LESS\_DROME} looks like:

   \xsreoutput{inclusions/hmmsearch-fn3-sevenless.out3}

Domains are reported in the order they appear in the sequence, not in
order of their significance.

The \mono{!} or \mono{?} symbol indicates whether this domain does or
does not satisfy both per-sequence and per-domain inclusion
thresholds. Inclusion thresholds are used to determine what matches
should be considered to be ``true'', as opposed to reporting
thresholds that determine what matches will be reported.\sidenote{The
  default reporting threshold of 10.0 is chosen so you get to see
  about $\sim$10 insignificant hits at the top of the noise, so you
  can see what interesting sequences might be getting tickled by your
  search.} By default, inclusion thresholds usually require a
per-sequence E value of 0.01 or less and a per-domain conditional
E-value of 0.01 or less (except jackhmmer, which requires a more
stringent 0.001 for both), and reporting E-value thresholds are set to
10.0.

The bit score and bias values are as described above for sequence
scores, but are the score of just one domain's envelope. 

The first of the two E-values is the \textbf{conditional
  E-value}.\marginnote{The conditional E-value is a weird statistic,
  and it's not clear I'm going to keep it.} It is an attempt to
measure the statistical significance of each domain, \emph{given that
  we've already decided that the target sequence overall is a true
  homolog}.  It is the expected number of \emph{additional} domains
we'd find with a domain score this big in the set of sequences
reported in the top hits list, if those sequences consisted only of
random nonhomologous sequence outside the best region that sufficed to
define them as homologs.

The second number is the \textbf{independent E-value}: the
significance of the sequence in the \emph{whole} database search, if
this were the only domain we had identified. It's exactly the same as
the ``best 1 domain'' E-value in the sequence top hits list.

The different between the two E-values is not apparent in the
\mono{7LESS\_DROME} example because in both cases, the size of the
search space as 1 sequence. There's a single sequence in the target
sequence database (that's the size of the search space that the
independent/best single domain E-value depends on). There's one
sequence reported as a putative homolog in the sequence top hits list
(that's the size of the search space that the conditional E-value
depends on). A better example is to see what happens when we search
UniProt (I used release \UNIrelease{}, which contains \UNInseq{} sequences) 
with the \mono{fn3} profile:

   \vspace{1ex}
   \user{\% hmmsearch fn3.hmm uniprot\_sprot.fasta}
   \vspace{1ex}

(If you don't have UniProt and can't run a command like this, don't
worry about it - I'll show the relevant bits here.) Now the domain
report for \mono{7LESS\_DROME} looks like:

   \xsreoutput{inclusions/hmmsearch-fn3-uniprot.out}

Notice that \emph{almost} everything's the same (it's the same target
sequence, after all) \emph{except} for what happens with E-values. The
independent E-value is calculated assuming a search space of all
\UNInseq{} sequences. For example, look at the highest scoring domain
(domain \SFSmaxdomu{} here; domain \SFSmaxdom{} above). When we only looked at a single
sequence, its score of \SFSmaxsc{} bits has an E-value of \SFSievalue{}. When we
search a database of \UNInseq{} sequences, a hit scoring \SFSmaxsc{} bits would
be expected to happen \UNInseq{} times as often: \SFSievalue{} $\times$ \UNInseq{}
$=$ \SFSuievalue{}. In this UniProt
search, \SFSdomZ{} sequences were reported in the top hits list (with
E-values $\leq 10$). If we were to assume that all \SFSdomZ{} are true
homologs, x out the domain(s) that made us think that, and then went
looking for \emph{additional} domains in those \SFSdomZ{} sequences, we'd be
searching a smaller database of \SFSdomZ{} sequences: the expected number of
times we'd see a hit of \SFSmaxsc{} bits or better is now \SFSievalue{} $\times$
\SFSdomZ{} $=$ \SFSucevalue.\marginnote{If you calculate this
  yourself, you may see some small discrepancies
due to floating point roundoff.} That's where the conditional E-value (c-Evalue) is
coming from.

Notice that a couple of domains disappeared in the UniProt search,
because now, in this larger search space size, they're not
significant. Domain \SFSaidx{} (the one with the score of \SFSascore{}
bits) got a conditional E-value of \SFSaevalue{} $\times$ \SFSdomZ{} =
\SFSauevalue{}, and domain \SFSbidx{} (with a bit score of
\SFSbscore{}) got a c-Evalue of \SFSbevalue{} $\times$ \SFSdomZ =
\SFSbuevalue{}. These fail the default reporting threshold of
10.0. Also, the domains with scores of \SFSainsig{} and \SFSbinsig{}
shifted from being above to below the default inclusion thresholds, so
now they're marked with \mono{?} instead of \mono{!}.

Operationally:

\begin{itemize}
\item If the independent E-value is significant ($<<1$), that means
that even this single domain \emph{by itself} is such a strong hit
that it suffices to identify the sequence as a significant homolog
with respect to the size of the entire original database search. You
can be confident that this is a homologous domain.

\item Once there's one or more high-scoring domains in the sequence
already, sufficient to decide that the sequence contains homologs of
your query, you can look (with some caution) at the conditional
E-value to decide the statistical significance of additional
weak-scoring domains.
\end{itemize}

In the UniProt output, for example, we'd be pretty sure of four of the
domains (1, 4, 5, and maybe 6), each of which has a strong enough
independent E-value to declare \mono{7LESS\_DROME} to be an
fnIII-domain-containing protein. Domain 2 wouldn't be significant if
it was all we saw in the sequence, but once we decide that
\mono{7LESS\_DROME} contains fn3 domains on the basis of the other
hits, its conditional E-value indicates that it's probably an fn3
domain too. Domains 3 and 7 (the ones marked by \mono{?}) are too weak
to be sure of, from this search alone, but would be something to pay
attention to.

The next four columns give the endpoints of the reported local
alignment with respect to both the query profile (\mono{hmmfrom} and
\mono{hmm to}) and the target sequence (\mono{alifrom} and \mono{ali
  to}).

It's not immediately easy to tell from the ``to'' coordinate whether
the alignment ended internally in the query or target, versus ran all
the way (as in a full-length global alignment) to the end(s). To make
this more readily apparent, with each pair of query and target
endpoint coordinates, there's also a little symbology: \mono{..}
means both ends of the alignment ended internally, \mono{[]}
means both ends of the alignment were full-length flush to the ends of
the query or target, and \mono{[.} and \mono{.]} mean only the left or
right end was flush/full length. 

The next two columns (\mono{envfrom} and \mono{env to}) define the
\emph{envelope} of the domain's location on the target sequence.  The
envelope is almost always a little wider than what HMMER chooses to
show as a reasonably confident alignment. As mentioned earlier, the
envelope represents a subsequence that encompasses most of the
posterior probability for a given homologous domain, even if precise
endpoints are only fuzzily inferrable.\marginnote{You'll notice that for higher
scoring domains, the coordinates of the envelope and the inferred
alignment will tend to be in tighter agreement, corresponding to
sharper posterior probability defining the location of the homologous
region.}

Operationally, I recommend using the envelope coordinates to annotate
domain locations on target sequences, not the alignment
coordinates. Be aware that when two weaker-scoring domains are close
to each other, envelope coordinates (and, rarely, sometimes even
alignment coordinates) can and will overlap, corresponding to the
overlapping uncertainty of where one domain ends and another begins.

The last column is the average posterior probability of the aligned
target sequence residues; effectively, the expected accuracy per
residue of the alignment.

For comparison, current UniProt consensus annotation of Sevenless
shows seven domains:

   \xsreoutput{inclusions/sevenless_domains.out}

These agree (modulo differences in start/endpoints) with the seven
strongest domains identified by HMMER. The weaker partial domain hits
(at \SFSacoords{} and \SFSbcoords{}) are also plausible homologies, given that
the extracellular domain of Sevenless is pretty much just a big array
of $\sim$100aa fibronectin repeats.

Under the domain table, an ``optimal posterior accuracy''
alignment\cite{Holmes98} is computed within each domain's envelope
and displayed. For example, (skipping domain 1 because it's weak and
unconvincing), fibronectin III domain 2 in your \mono{7LESS\_DROME}
output is shown as:

   \xsreoutput{inclusions/hmmsearch-fn3-sevenless.out4}

The initial header line starts with a \mono{==} as a little handle for
a parsing script to grab hold of. I may put more information on that line
eventually.

If the profile had any consensus structure or reference line annotation
that it inherited from your multiple alignment (\mono{\#=GC SS\_cons},
\mono{\#=GC RF} annotation in Stockholm files), that information is
simply regurgitated as \mono{CS} or \mono{RF} annotation lines
here. The \mono{fn3} profile had a consensus structure annotation line.

The line starting with \mono{fn3} is the consensus of the query
profile: the residue with the highest emission probability at each
position.\sidenote{For a single sequence query in \mono{phmmer}, the
  consensus is the sequence itself. Oddly, this is not necessarily the
  highest probability sequence; for example, under a BLOSUM62 scoring
  matrix, where the query has an M, you are more likely to see an
  aligned L, not an M.} Capital letters represent particularly
highly conserved positions.\sidenote{For protein models, $\geq$ 50\%
  emission probability; for DNA/DNA, $\geq$ 90\%.}
Dots (\mono{.}) in this line indicate insertions
in the target sequence with respect to the profile.

The midline indicates matches between the query profile and target
sequence. A letter indicates an exact match to the profile consensus.
A \mono{+} indicates that this residue has a positive log-odds
emission score, a ``conservative substitution'' given what the profile
expects at that position.\sidenote{That is, the emission probability
  $e(a)$ for this aligned residue $a$ is $> f_a$, its background
  frequency: it's a likely residue, just not the most likely one.}

The line starting with \mono{7LESS\_DROME} is the target sequence.
Dashes (\mono{-}) in this line indicate deletions in the target
sequence with respect to the profile.

The bottom line represents the posterior
probability (essentially the expected accuracy) of each aligned
residue. A 0 means 0-5\%, 1 means 5-15\%, and so on; 9 means 85-95\%,
and a \mono{*} means 95-100\% posterior probability. You can use these
posterior probabilities to decide which parts of the alignment are
well-determined or not. You'll often observe, for example, that
expected alignment accuracy degrades around locations of insertion and
deletion, which you'd intuitively expect. 

You'll also see expected alignment accuracy degrade at the ends of an
alignment -- this is because ``alignment accuracy'' posterior
probabilities currently not only includes whether the residue is
aligned to one profile position versus others, but also confounded with
whether a residue should be considered to be homologous (aligned to
the profile somewhere) versus not homologous at all.\marginnote{It may
make more sense to condition the posterior probabilities on the
assumption that the residue is indeed homologous: given that, how
likely is it that we've got it correctly aligned.}


These domain table and per-domain alignment reports for each sequence
then continue, for each sequence that was in the per-sequence top hits
list.

Finally, at the bottom of the file, you'll see some summary
statistics.  For example, at the bottom of the globins search output,
you'll find something like:

   \xsreoutput{inclusions/hmmsearch-globins.out3}

This gives you some idea of what's going on in HMMER's acceleration
pipeline. You've got one query profile, and the database has \UNInseq{}
target sequences. Each sequence goes through a gauntlet of three
scoring algorithms called MSV, Viterbi, and Forward, in order of 
increasing sensitivity and increasing computational requirement. 

MSV (the ``Multi ungapped Segment Viterbi'' algorithm) essentially
calculates the HMMER equivalent of BLAST's sum score -- an optimal sum
of ungapped high-scoring alignment segments. Unlike BLAST, it does
this calculation directly, without BLAST's word hit or hit extension
step, using a SIMD vector-parallel algorithm. By default, HMMER is
configured to allow sequences with a P-value of $\leq 0.02$ through
the MSV score filter.\sidenote{Thus, if the database contained no homologs and
P-values were accurately calculated, the highest scoring 2\% of the
sequences will pass the filter.} Here, for this globin search, about
\SGUmsvpass{}\% of the database got through the MSV filter.

A quick check is then done to see if the target sequence is
``obviously'' so biased in its composition that it's unlikely to be a
true homolog. This is called the ``bias filter''. If you don't like it
(it can occasionally be overaggressive) you can shut it off with the
\mono{-{}-nobias} option. Here, \SGUbiaspass{} sequences pass through the bias
filter.

The Viterbi filter then calculates a gapped optimal alignment score.
This is more sensitive than the MSV score, but the Viterbi filter is
about four-fold slower than MSV. By default, HMMER lets sequences
with a P-value of $\leq 0.001$ through this stage. Here, because
there's about a thousand true globin homologs in this database, more
than that gets through: \SGUvitpass{} sequences.

Then the full Forward score is calculated, which sums over all
possible alignments of the profile to the target sequence. The default
allows sequences with a P-value of $\leq 10^{-5}$ through: \SGUfwdpass{}
sequences pass.

All sequences that make it through the three filters are then
subjected to a full probabilistic analysis using the HMM
Forward/Backward algorithms, first to identify domains and assign
domain envelopes; then within each individual domain envelope,
Forward/Backward calculations are done to determine posterior
probabilities for each aligned residue, followed by optimal accuracy
alignment. The results of this step are what you finally see on the
output.

Recall the difference between conditional and independent E-values,
with their two different search space sizes. These search space sizes
are reported in the statistics summary.

Finally, it reports the speed of the search in units of Mc/sec
(million dynamic programming cells per second), the CPU time, and the
elapsed time. This search took about \SGUelapsed{} seconds of elapsed
(wall clock) time.



%%%%%%%%%%%%%%%%%%%%%%%%%%%%%%%%%%%%%%%%%%%%%%%%%%%%%%%%%%%%%%%%
\section{Single sequence protein queries using phmmer}

The \mono{phmmer} program is for searching a single sequence query
against a sequence database, much as BLASTP or FASTA would
do. \mono{phmmer} works essentially just like \mono{hmmsearch} does,
except you provide a query sequence instead of a query profile.

Internally, HMMER builds a profile from your single query
sequence, using a simple position-independent scoring system (BLOSUM62
scores converted to probabilities, plus a gap-open and gap-extend
probability).

The file \mono{tutorial/HBB\_HUMAN} is a FASTA file containing the
human $\beta-$globin sequence as an example query. If you have a
sequence database such as \mono{uniprot\_sprot.fasta}, make that your
target database; otherwise, use \mono{tutorial/globins45.fa} as a
small example:

   \vspace{1ex}
   \user{\% phmmer HBB\_HUMAN uniprot\_sprot.fasta}
   \vspace{1ex}

or

   \vspace{1ex}
   \user{\% phmmer HBB\_HUMAN globins45.fa}
   \vspace{1ex}

Everything about the output is essentially as previously described for
\mono{hmmsearch}. 




%%%%%%%%%%%%%%%%%%%%%%%%%%%%%%%%%%%%%%%%%%%%%%%%%%%%%%%%%%%%%%%%
\section{Iterative protein searches using jackhmmer}

The \mono{jackhmmer} program is for searching a single sequence query
iteratively against a sequence database, much as PSI-BLAST would do.

The first round is identical to a \mono{phmmer} search. All the
matches that pass the inclusion thresholds are put in a multiple
alignment. In the second (and subsequent) rounds, a profile is made
from these results, and the database is searched again with the
profile.

Iterations continue either until no new sequences are detected or the
maximum number of iterations is reached. By default, the maximum
number of iterations is 5; you can change this with the \mono{-N}
option.

Your original query sequence is always included in the multiple
alignments, whether or not it appears in the database.\marginnote{If it
  \emph{is} in the database, it will almost certainly be included in
  the internal multiple alignment twice, once because it's the query
  and once because it's a significant database match to itself. This
  redundancy won't screw anything up, because sequences are
  downweighted for redundancy anyway.}  
The ``consensus'' columns assigned to each multiple alignment always
correspond exactly to the residues of your query, so the coordinate
system of every profile is always the same as the numbering of
residues in your query sequence, 1..L for a sequence of length L.

Assuming you have UniProt or something like it handy, here's an
example command line for a jackhmmer search:

   \vspace{1ex}
   \user{\% jackhmmer HBB\_HUMAN uniprot\_sprot.fasta}
   \vspace{1ex}

One difference from \mono{phmmer} output you'll notice is that
\mono{jackhmmer} marks ``new'' sequences with a \mono{+} and ``lost''
sequences with a \mono{-}. New sequences are sequences that pass the
inclusion threshold(s) in this round, but didn't in the round before.
Lost sequences are the opposite: sequences that passed the inclusion
threshold(s) in the previous round, but have now fallen beneath (yet
are still in the reported hits -- it's possible, though rare, to lose
sequences utterly, if they no longer even pass the reporting
threshold(s)).  In the first round, everything above the inclusion
thresholds is marked with a \mono{+}, and nothing is marked with a
\mono{-}. For example, the top of this output looks like:

   \xsreoutput{inclusions/jackhmmer-hbb-uniprot.out}

That continues until the inclusion threshold is reached, at which
point you see a tagline ``inclusion threshold'' indicating where the
threshold was set:

   \xsreoutput{inclusions/jackhmmer-hbb-uniprot.out2}

The domain output and search statistics are then shown just as in
\mono{phmmer}. At the end of this first iteration, you'll see some
output that starts with \mono{@@} (this is a simple tag that lets you
search through the file to find the end of one iteration and the
beginning of another):

   \xsreoutput{inclusions/jackhmmer-hbb-uniprot.out3}

This (obviously) is telling you that the new alignment contains \JHUninc{}
sequences, your query plus \JHUnsig{} significant matches. For round two,
it's built a new profile from this alignment. Now for round two, it
fires off what's essentially an \mono{hmmsearch} of the target
database with this new profile:

   \xsreoutput{inclusions/jackhmmer-hbb-uniprot.out4}

If you skim down through this output, you'll start seeing newly
included sequences marked with \mono{+}'s, such as:

   \xsreoutput{inclusions/jackhmmer-hbb-uniprot.out5}

It's less usual to see sequences get lost (and marked with \mono{-}),
but it happens.

After round 2, more distant globin sequences have been found:

   \xsreoutput{inclusions/jackhmmer-hbb-uniprot.out6}

Because new sequences were included, it keeps going to round three,
and then again to round four. After round four, the search ends
because it didn't find any new hits; it considers the search to be
``converged'' and it stops. (It would also eventually stop at a
certain maximum number of iterations; the default maximum is 5, and
you can set a different maximum with the \mono{-N} option.)  The end
of the output is:

   \xsreoutput{inclusions/jackhmmer-hbb-uniprot.out7}

The \mono{//} marks the end of the results for one query. You could
search with more than one query in your input query sequence
file. 

There is an \mono{[ok]} at the end of the search output as a signal
that the search successfully completed. This might be useful if you're
automating lots of searches and you want to be sure that they worked.



%%%%%%%%%%%%%%%%%%%%%%%%%%%%%%%%%%%%%%%%%%%%%%%%%%%%%%%%%%%%%%%%
\section{Searching a protein profile database with a protein query sequence}

Rather than searching a single profile against a collection of
sequences, you might want to wish to annotate a single sequence by
searching it against a collection of profiles of different domains.
\mono{hmmscan} takes as input a query file containing one or more
sequences to annotate, and a profile database to search them against.
The profile database might be Pfam, SMART, or TIGRFams, for example, or
another collection of your choice. \marginnote{Either \mono{hmmsearch}
  or \mono{hmmscan} can compare a set of profiles to a set of
  sequences. Due to disk access patterns of the two tools, it is
  usually more efficient to use \mono{hmmsearch}, unless the number of
  profiles greatly exceeds the number of sequences.}

\subsection{Step 1: create a profile database file}

A profile ``database'' file is just a concatenation of individual
profile files. To create a database file, you can either build
individual profile files and concatenate them, or you can concatenate
Stockholm alignments and use \mono{hmmbuild} to build a profile database
from them in one command.

Let's create a tiny database called \mono{minifam} containing profiles
of globin, fn3, and Pkinase (protein kinase) domains by concatenating
profile files:

   \vspace{1ex}
   \user{\% hmmbuild globins4.hmm globins4.sto}\\
   \user{\% hmmbuild fn3.hmm fn3.sto}\\
   \user{\% hmmbuild Pkinase.hmm Pkinase.sto}\\
   \user{\% cat globins4.hmm fn3.hmm Pkinase.hmm > minifam}
   \vspace{1ex}

We'll use \mono{minifam} for our examples in just a bit, but first a
few words on other ways to build profile databases, especially big ones.

The other way to do it is to start with an \emph{alignment} database
flatfile -- a concatenation of many Stockholm files -- and use
\mono{hmmbuild} to build a profile database file from it.  For
example, you could obtain the big \mono{Pfam-A.seed} and/or
\mono{Pfam-A.full} Stockholm-format alignment flatfiles from Pfam.
\mono{hmmbuild} names each profile according to a \mono{\#=GF ID}
annotation line in each Stockholm alignment. Normally the \mono{ID}
line is optional in Stockholm format, but \mono{hmmbuild} has to name
your new profile(s) somehow. For a single alignment, it will use your
filename, or you can use the \mono{hmmbuild -n <name>} option to
provide a name yourself. For an alignment database, the only way
\mono{hmmbuild} can get a name for each alignment is from alignment
annotation.\marginnote{For example, it won't work if you concatenate
  \mono{globins4.sto} with other Stockholm files, because the simple
  little \mono{globins4.sto} alignment doesn't have an \mono{ID}
  line.}  Of alignment file formats, only Stockholm format provides a
way to concatenate many alignments in the same file, with a name for
each alignment. For example, from a Pfam seed alignment flatfile
\mono{Pfam-A.seed}, you can do:

   \vspace{1ex}
   \user{\% hmmbuild Pfam-A.hmm Pfam-A.seed}
   \vspace{1ex}

This would probably take a couple of hours to build all 20,000 profiles
or so in Pfam. To speed the database construction process up,
\mono{hmmbuild} supports MPI parallelization. Running MPI programs can
be a little arcane, so skip this bit if you're not in the mood.

As far as HMMER's concerned, all you have to do is add \mono{-{}-mpi}
to the command line for \mono{hmmbuild} to tell it to run in MPI
master/worker mode across many cores and/or machines, assuming you've
compiled support for MPI into it (see the installation instructions).
You'll also need to know how to invoke an MPI job in your particular
cluster environment, with your job scheduler and your MPI
distribution.\sidenote{I can't really help you with this. Different sites
have different cluster, scheduler, and MPI environments. Consult a
local guru, as they say.} In general, you will launch the parallel
\mono{hmmbuild} by using a command like \mono{mpirun} or \mono{srun}
that manages the MPI environment for a specified number of processes.
With the SGE (Sun Grid Engine) scheduler and Intel MPI, an example
incantation for building \mono{Pfam.hmm} from \mono{Pfam-A.seed} in
parallel across 128 processes:

   \vspace{1ex}
   \user{\% qsub -N hmmbuild -j y -o errors.out -b y -cwd -V -pe impi 128 \textbackslash}\\
   \user{   'mpirun -np 128 ./hmmbuild --mpi Pfam.hmm Pfam-A.seed > hmmbuild.out'}
   \vspace{1ex}

or, an example SLURM incantation (on the \mono{eddy} group partition
on our Harvard cluster):

   \vspace{1ex}
   \begin{fullwidth}
   \user{\indent \% sbatch -J hmmbuild -e hmmbuild.err -o hmmbuild.out -p eddy -n 128 -t 6-00:00 --mem-per-cpu=4000 \textbackslash}\\
   \user{\indent   --wrap="srun -n 128 --mpi=pmi2 ./hmmbuild --mpi Pfam-A.hmm Pfam-A.seed"}
   \end{fullwidth}
   \vspace{1em}

This reduces the time to build all of Pfam to about 40 seconds.



\subsection{Step 2: compress and index the flatfile with hmmpress}

\mono{hmmscan} has to read a lot of profiles in a hurry, and
HMMER's text flatfiles are bulky. To accelerate this, \mono{hmmscan}
depends on binary compression and indexing of the flatfiles.  First
you compress and index your profile database with the \mono{hmmpress}
program:

   \vspace{1ex}
   \user{\% hmmpress minifam}
   \vspace{1ex}

This will produce:

   \xsreoutput{inclusions/hmmpress-minifam.out}

and you'll see these four new binary files in the directory.\sidenote{
Their format is ``proprietary'', an open source term of art that means
both ``I haven't found time to document them yet'' and ``I still might
decide to change them arbitrarily without telling you''.}

\subsection{Step 3: search the profile database with hmmscan}

Now we can analyze sequences using our profile database and
\mono{hmmscan}. 

For example, the receptor tyrosine kinase \mono{7LESS\_DROME} not only
has all those fibronectin type III domains on its extracellular side,
it's got a protein kinase domain on its intracellular side. Our
\mono{minifam} database has profiles of both \mono{fn3} and
\mono{Pkinase}, as well as the unrelated \mono{globins4} profile. So
what happens when we scan the \mono{7LESS\_DROME} sequence:

   \vspace{1ex}
   \user{\% hmmscan minifam 7LESS\_DROME} 
   \vspace{1ex}

The header and the first section of the output will look like:

   \xsreoutput{inclusions/hmmscan-minifam-sevenless.out}

The output fields are in the same order and have the same meaning as
in \mono{hmmsearch}'s output. 

The size of the search space for \mono{hmmscan} is the number of
profiles in the profile database (here, 3; for a Pfam search, on the order
of 20000). In \mono{hmmsearch}, the size of the search space is the
number of sequences in the sequence database. This means that E-values
may differ even for the same individual profile vs. sequence
comparison, depending on how you do the search.

For domain, there then follows a domain table and alignment output,
just as in \mono{hmmsearch}. The \mono{fn3} annotation, for example,
looks like:

   \xsreoutput{inclusions/hmmscan-minifam-sevenless.out2}

and an example alignment (of that second domain again):

   \xsreoutput{inclusions/hmmscan-minifam-sevenless.out3}

You'd probably expect that except for the E-values (which depend on
database search space sizes), you should get exactly the same scores,
domain number, domain coordinates, and alignment every time you do a
comparison of the same profile against the same sequence. Which is
actually the case! But in fact, under the hood, it's actually not so
obvious this should be, and HMMER is actually going out of its way to
make it so. HMMER uses stochastic sampling algorithms to infer some
parameters, and also to infer the exact domain number and domain
boundaries in certain difficult cases. If HMMER ran its stochastic
samples ``properly'', it would obtain different samples every time you
ran a program, and all of you would complain to me that HMMER was
weird and buggy because it gave different answers on the same
problem. To suppress run-to-run variation, HMMER seeds its random
number generator(s) \emph{identically} every time you do a sequence
comparison. If you're a stats expert, and you really want to see the
proper stochastic variation that results from sampling algorithms, you
can pass a command-line argument of \mono{-{}-seed 0} to programs that
have this property (hmmbuild and the four search programs).



\subsection{Summary statistics for a profile database: hmmstat}

Our \mono{minifam} profile ``database'' example only contains three
profiles, but real profile databases like Pfam can contain many
thousands. The \mono{hmmstat} program is a utility that summarizes the
content of a profile database. If you do:

   \vspace{1ex}
   \user{\% hmmstat minifam}
   \vspace{1ex}

you'll get:
   
   \xsreoutput{inclusions/hmmstat-minifam.out}
   
The output is one line per profile, numbered. Some of the fields are
more meaningful to you than others; some are sort of cryptic relics
of development that we haven't cleaned up yet:

\begin{sreitems}{\monob{accession}}

\item [\monob{idx}]       Number, in order in the database.
\item [\monob{name}]      Name of the profile.
\item [\monob{accession}] Accession (if present; else '-')
\item [\monob{nseq}]      Number of sequences in the alignment this
  profile was built from.

\item [\monob{eff\_nseq}]  Effective sequence number. 
   This was the ``effective'' number of independent sequences that
   \mono{hmmbuild's} default ``entropy weighting'' step decided on,
   given the phylogenetic similarity of the \mono{nseq} sequences in
   the input alignment.
   
\item [\monob{M}] Length of the profile in consensus residues (match states).

\item [\monob{relent}] Mean relative entropy of the match state
  emission probabilities, relative to default null background
  frequencies, in bits. This is the average bit score per aligned
  consensus residue. This quantity is the target of \mono{hmmbuild}'s
  entropy weighting procedure for determining \monob{eff\_nseq}.

\item [\monob{info}] Mean information content per match state emission
  probability vector, in bits. Probably not useful to you. Information
  content is just a slightly different calculation from
  \monob{relent}.

\item [\monob{p relE}] Mean positional relative entropy, in bits.
  Also probably not useful to you. This is an average relative entropy
  per position that takes into account the transition
  (insertion/deletion) probabilities.  It should be a more accurate
  estimation of the average bit score contributed per aligned model
  consensus position.

\item [\monob{compKL}] Kullback-Leibler (KL) divergence from the
  average composition of the profile's consensus match states to the
  default background frequency distribution, in bits.  The higher this
  number, the more biased the residue composition of the profile
  is. Highly biased profiles may produce more false positives in
  searches, and can also slow the HMMER3 acceleration pipeline, by
  causing too many nonhomologous sequences to pass the filters.

\end{sreitems}


%%%%%%%%%%%%%%%%%%%%%%%%%%%%%%%%%%%%%%%%%%%%%%%%%%%%%%%%%%%%%%%%
\section{Searching nucleotide sequences vs. nucleotide sequences/profiles}

The file \mono{globins45.fa} is a FASTA file containing 45
unaligned globin sequences. To align all of these to the
\mono{globins4} profile and make a multiple sequence alignment:

   \vspace{1ex}
   \user{\% hmmalign globins4.hmm globins45.fa}
   \vspace{1ex}

The output of this is a Stockholm format multiple alignment file. The
first few lines of it look like:

   \xsreoutput{inclusions/hmmalign-globins.out}

and so on. (I've truncated long lines.)

First thing to notice here is that \mono{hmmalign} uses both lower
case and upper case residues, and it uses two different characters for
gaps.  This is because there are two different kinds of columns:
``match'' columns in which residues are assigned to match states and
gaps are treated as deletions relative to consensus, and ``insert''
columns where residues are assigned to insert states and gaps in other
sequences are just padding for the alignment to accomodate those
insertions. In a match column, residues are upper case, and a '-'
character means a deletion relative to the consensus. In an insert
column, residues are lower case, and a '.' is padding.  A '-' deletion
has a cost: transition probabilities were assessed, penalizing the
transition into and out of a deletion. A '.' pad has no cost per se;
instead, the sequence(s) with insertions are paying transition
probabilities into and out of their inserted residue.

This notation is only for your convenience in output files. You can
see the structure of the profile reflected in the pattern of
residues and gap characters \marginnote{By default, \mono{hmmalign}
  removes any columns that are all deletion characters, so the number
  of apparent match columns in a displayed alignment is $\leq$ the
  actual number of match states in the profile. To prevent this
  trimming and see columns for all match states, use the
  \mono{-{}-allcol} option. This can be helpful if you're writing a
  postprocessor that's trying to keep track of what columns are
  assigned to what match states in the profile.}.  In input files, in
most alignment formats\sidenote[][1ex]{A2M format is an important exception!} HMMER is
case-insensitive, and it does not distinguish between different gap
characters: '-' (dash), '.' (period), or even '\_' (underscore) are
accepted as gap characters.

Important: insertions relative to a profile are
\emph{unaligned}. Suppose one sequence has an insertion of length 10
and another has an insertion of length 2 in the same place in the
profile. The alignment will have ten insert columns, to accomodate the
longest insertion.  The residues of the shorter insertion are thrown
down in an arbitrary order.\marginnote[2ex]{By arbitrary HMMER convention,
  the insertion is divided in half; half is left-justified, and the
  other half is right-justified, leaving '.' characters in the
  middle.}  Notice that in the previous paragraph I oh-so-carefully
said residues are ``assigned'' to a state, not ``aligned'' to a
state. For match states, assigned and aligned are the same thing: a
one-to-one correspondence between a residue and a consensus match
state in the profile. But there may be one \emph{or more} residues
assigned to the same insert state.

Don't be confused by the unaligned nature of profile 
insertions. You're sure to see cases where lower-case inserted
residues are ``obviously misaligned''.  This is just because HMMER
isn't trying to ``align'' them in the first place. It's assigning
them to unaligned insertions.

Enough about the sequences in the alignment. Now, notice all those
\mono{PP} annotation lines. That's posterior probability annotation,
as in the single sequence alignments that \mono{hmmscan} and
\mono{hmmsearch} showed. This represents the confidence that each
residue is assigned where it should be.

Again, that's ``assigned'', not ``aligned''. The posterior probability
assigned to an inserted residue is the probability that it is assigned
to the insert state corresponding to that column. Because the same
insert state might correspond to more than one column, the probability
on an insert residue is \emph{not} the probability that it belongs in
that particular column; again, if there's a choice of column for
putting an inserted residue, that choice is arbitrary.

\mono{hmmalign} currently has a, um, feature that you may dislike.
Recall that HMMER only does local alignments. Here, we know that we've
provided full length globin sequences, and \mono{globins4} is a full
length globin profile. We'd probably like \mono{hmmalign} to produce a
global alignment. It can't currently do that. If it doesn't quite
manage to extend its local alignment to the full length of a target
globin sequence, you'll get a weird-looking effect, as the nonmatching
termini are pulled out to the left or right. For example, look at the
N-terminal \mono{g} in \mono{MYG\_HORSE} above. HMMER is about 80\%
confident that this residue is nonhomologous, though any sensible
person would align it into the first globin consensus column.

Look at the end of that first block of Stockholm alignment, where you'll
see:

   \xsreoutput{inclusions/hmmalign-globins.out}

The \mono{\#=GC PP\_cons} line is Stockholm-format \emph{consensus
  posterior probability} annotation for the entire column. It's the
arithmetic mean of the per-residue posterior probabilities in that
column. This should prove useful in phylogenetic inference
applications, for example, where it's common to mask away
nonconfidently aligned columns of a multiple alignment. The
\mono{PP\_cons} line provides an objective measure of the confidence
assigned to each column.

The \mono{\#=GC RF} line is Stockholm-format \emph{reference
  coordinate annotation}, with an x marking each column that the
profile considered to be consensus.



%%%%%%%%%%%%%%%%%%%%%%%%%%%%%%%%%%%%%%%%%%%%%%%%%%%%%%%%%%%%%%%%
\section{Searching DNA sequences}

HMMER was originally developed for protein sequence analysis. The
\mono{hmmsearch} and \mono{hmmscan} programs assume that it's sensible
to ask if the entire target sequence is homologous (or not) to a query
profile. It makes sense to say ``this sequence is a probable protein
kinase'' because we find a protein kinase domain in it.  What if you
want to use a DNA profile to search a very long (chromosome-sized)
piece of DNA for homologous regions?  We might want to identify Alu
and L1 elements in human chromosome sequences, for example. It's not
super useful to see the 24 chromosomes ranked by E-values in
\mono{hmmsearch} output -- we're only interested in the element
locations. Also, if we can avoid having to align the entire target
chromosome sequence at once, we can scan the profile along the target
sequence in a much more memory-efficient manner than
\mono{hmmsearch}/\mono{hmmscan} would do.

The \mono{nhmmer} and \mono{nhmmscan} programs are designed for
memory-efficient DNA profile searches of long DNA sequences. They were
developed in concert with the Dfam database (\url{dfam.org}), which
provides alignments and profiles of DNA repeat elements
for several important genomes.  The alignment
\mono{tutorial/MADE1.sto} is a representative alignment of 100 human
MADE1 transposable elements, a subset of the Dfam MADE1
alignment. We'll use the MADE1 alignment to show how
<<<<<<< HEAD
\mono{nhmmer}/\mono{nhmmscan} work; they work similarly to
=======
\mono{nhmmer}/\mono{nhmmscan} work; these are similar to
>>>>>>> 03bf3c77
\mono{hmmsearch}/\mono{hmmscan}.

\subsection{Step 1: build a DNA profile with hmmbuild}

\mono{hmmbuild} works for both protein and DNA profiles, so:

   \vspace{1ex}
   \user{\% hmmbuild MADE1.hmm MADE1.sto}
   \vspace{1ex}

and you'll see some output that looks like:

   \xsreoutput{inclusions/hmmbuild-made1.out}


Notice the new output column with the header ``W'', which is only
present when the input sequence alignment is DNA/RNA. This represents
an upper bound on the length at which nhmmer expects to find an
instance of the family\marginnote{W is based on position-specific insert
  rates: only $10^{-7}$ of all sequences generated from the profile 
  are expected to be longer than W.}.  It is always larger than mlen,
though the ratio of mlen to W depends on the observed insert rate in
the seed alignment. This length is used deep in the acceleration
pipeline, and modest changes are not expected to impact results, but
larger values of W do lead to longer run time. The value can be
overridden with the \mono{-{}-w\_length} or \mono{-{}-w\_beta} flags, at
the risk of possibly missing instances of the family that happen to be
longer than W due to plentiful insertions.



\subsection{Step 2: search the DNA sequence database with nhmmer}

We'll use \mono{dna\_made1\_target.fa} as the target sequence
database. It is a FASTA format file containing one 330Kb long DNA
sequence extracted from human chromosome 1.

\mono{nhmmer} accepts a target DNA sequence database in the same
<<<<<<< HEAD
formats as \mono{hmmsearch} (typically FASTA). For the query, it accepts
either a profile file as produced above by hmmbuild, or a file
containing either one DNA sequence or an alignment of multiple DNA
sequences.
=======
formats as hmmsearch (typically FASTA). It accepts a query file
of one or more nucleotide queries; each
query may be either a profile model built using
\mono{hmmbuild},
a sequence alignment, or a single sequence.
>>>>>>> 03bf3c77

If a sequence or alignment is used as query input, \mono{nhmmer}
internally produces the profile for that alignment\marginnote{Using
  default hmmbuild parameters; if you want more control, explicitly
  built the profile with hmmbuild.}, then searches with that
profile. The profile produced in this way can be written to a file
specified by the \mono{-{}-hmmout} flag.

To search \mono{dna\_made1\_target.fa} with our \mono{MADE1.hmm} profile:

   \vspace{1ex}
   \user{\% nhmmer MADE1.hmm dna\_made1\_target.fa}
   \vspace{1ex}

This output is largely similar to that of hmmsearch. The key
difference is that each hit is not to a full sequence in the target
database, but one local alignment of the profile to a subsequence of a
target database sequence.

The first section is the \emph{header} that tells you what program you
ran, on what, and with what options, as above.

The second section is the \emph{top hits} list. It is a list
of ranked top hits (sorted by E-value, most significant hit first),
formatted much like the \mono{hmmsearch} output \emph{top hits} list:

   \xsreoutput{inclusions/nhmmer-made1.out}

For each hit, the table shows its \emph{E-value}, \emph{bit score},
\emph{bias}, \emph{target sequence name} and \emph{target sequence
  description}, much like \mono{hmmsearch}.

The ``start'' and ``end'' columns are the coordinates in the target
sequence where the hit is found. When the ``end'' is smaller than
``start'', this means the hit found on the reverse complement of the
target database sequence.\marginnote{\mono{nhmmer} automatically
  searches both strands.}

For example, note that the top hits here are coming in overlapping
pairs, corresponding to the forward and reverse strands, like the hit
<<<<<<< HEAD
to \NMHafrom{}..\NMHato{} on the forward strand and a hit to
=======
to \NMHafrom{}..\NMHato\ on the forward strand and a hit to
>>>>>>> 03bf3c77
\NMHbfrom{}..\NMHbto{} on the reverse strand. This is because the
MADE1 DNA element is a near-perfect palindrome.\marginnote{DNA
  elements that have a unique orientation will only hit on one strand.
  \mono{nhmmer} treats the two strands independently. Palindromic
  elements will hit the same region on both strands and \mono{nhmmer}
  will not filter the overlapping hits.}

Then comes the third output section, which starts with

   \xsreoutput{inclusions/nhmmer-made1.out2}

For each hit in the top hits list, there is a tabular line
providing detailed information about the hit, followed by the alignment
inferred for the hit. The first \mono{MADE1} hit
looks like: 

   \xsreoutput{inclusions/nhmmer-made1.out3}

All these pieces of information are as described for \mono{hmmsearch},
plus a column for ``sq len'' that indicates the full length of the
target sequence.

Under each one-line hit table is displayed the alignment inferred
between the profile and the hit envelope. For example, the top hit
from above is shown as:

   \xsreoutput{inclusions/nhmmer-made1.out4}

The alignment format is the same as for \mono{hmmsearch}.

At the end of the output, you'll see summary statistics:

   \xsreoutput{inclusions/nhmmer-made1.out5}

This gives you some idea of what's going on in nhmmer's acceleration
pipeline. You've got one query profile, and \NMHnres{} residues were
searched (there are \NMHntop{} bases in the single sequence found in
the file; the search includes the reverse complement, doubling the
search space). The sequences in the database go through a gauntlet of
three scoring algorithms called SSV, Viterbi, and Forward, in order of
increasing sensitivity and increasing computational requirement.

SSV (the ``Single ungapped Segment Viterbi'' algorithm) as used in
nhmmer is closely related to the MSV algorithm used in
\mono{hmmsearch}, in that it depends on ungapped alignment
segments. The difference lies in how those alignments are used. Using
MSV, a sequence is either rejected or accepted in its entirety. In the
scanning-SSV filter of \mono{nhmmer}, each sequence in the database is
scanned for high-scoring ungapped alignment segments, and a window
around each such segment is extracted (merging overlapping windows),
and passed on to the next stage. By default, nhmmer is configured to
allow sequence segments with a P-value of $\leq 0.02$ through the SSV
score filter.\sidenote{Thus, if the database contained no homologs and P-values
were accurately calculated, the highest scoring 2\% of the sequence
will pass the filter.} Here, \NMHnssv{} bases,
or about \NMHfracssv{}\% of the database, got through the SSV filter.

The ``bias filter'' is then applied, as in \mono{hmmsearch}. Here, 
\NMHnbias{} bases, roughly \NMHfracbias{}\% of the database
pass through the bias filter.

The Viterbi filter then calculates a gapped optimal alignment score
for each window that survived the earlier stages. This score is a
closer approximation than the SSV score of the final score that the
window will achieve if it survives to final processing, but the
Viterbi filter is about four-fold slower than SSV. By default, nhmmer
lets windows with a P-value of $\leq 0.001$ through this stage. Here,
\NMHnvit{} bases, about \NMHfracvit{}\% of the database gets through.

Then the full Forward score is calculated, which sums over all
possible alignments of the profile to the window. The default allows
windows with a P-value of $\leq 10^{-5}$ through; \NMHnfwd{} bases
passed.

All windows that make it through these filters are then subjected to a
full probabilistic analysis using the HMM Forward/Backward algorithms,
to identify hit envelopes, then determine posterior probabilities for
each aligned residue, followed by optimal accuracy alignment. The
results of this step are what you finally see on the output. The final
number of hits and fractional coverage of the database is shown
next. This is typically smaller than the fraction of the database
passing the Forward filter, as hit identification typically trims
windows down to a smaller envelope.

Finally, nhmmer reports the speed of the search in units of Mc/sec
(million dynamic programming cells per second), the CPU time, and the
elapsed time.

\mono{nhmmscan} is to \mono{hmmscan} as \mono{nhmmer} is to
\mono{hmmsearch}.  There is not currently a iterative DNA search
analog to \mono{jackhmmer}.


%%%%%%%%%%%%%%%%%%%%%%%%%%%%%%%%%%%%%%%%%%%%%%%%%%%%%%%%%%%%%%%%
\section{Searching nucleotide sequences vs. protein profiles}

So far, we've discussed tools for comparing protein profile(s) to
protein sequence(s), and for comparing DNA profile(s) to DNA
sequences(s). When we seek to match protein-coding regions in 
DNA (or RNA) sequence, we need new tools. While it is possible to 
identify those regions with a nucleotide profile using
\mono{nhmmer} (see previous section), a more powerful strategy 
is to search the nucleotide sequence using the nuanced scoring of protein
search. This approach, called translated search, avoids penalizing synonymous 
nucleotide substitutions, and accounts for relationships between 
amino acids that may be missed in a less subtle nucleotide comparison. 

Translated search in HMMER is performed with two tools. The tool 
\mono{hmmsearcht} is used to compare one or more protein profiles to a 
nucleotide target database (e.g. a file of chromosomes), and is 
analgous to \mono{nhmmer} and \mono{hmmsearch}. The tool 
\mono{hmmscant} is used to compare one or more nucleotide 
sequences to a database of protein profiles (e.g. Pfam), and is 
analgous to \mono{nhmmcan} and \mono{hmmscan}.

Here, we'll go through the \mono{hmmbuild}/\mono{hmmsearcht} example in
some detail.

\subsection{Step 1: build a profile with \mono{hmmbuild}}

Run \mono{hmmbuild} to build a profile from the Pkinase
alignment:

   \vspace{1ex}
   \user{\% hmmbuild Pkinase.hmm Pkinase.sto}
   \vspace{1ex}

and you got some output that looks like:

  \xsreoutput{inclusions/hmmbuild-Pkinase.out}

This is exactly the same as Step 1 in the section entitled 
``Searching a protein sequence database with a protein profile''
(see that section for more details). Here we present the highlights.


\subsection{Step 2: search the DNA sequence database with hmmsearcht}

We'll use \mono{dna\_pkinase\_target.fa} as the target sequence
database. It is a FASTA format file containing one 5Kb long DNA
sequence extracted from human chromosome 22.

\mono{hmmsearcht} accepts a target DNA sequence database in the same
formats as \mono{hmmsearch} (typically FASTA). For the query, it accepts
a protein profile file as produced above by hmmbuild.

To search \mono{dna\_pkinase\_target.fa} with our \mono{Pkinase.hmm} profile:

   \vspace{1ex}
   \user{\% hmmsearcht Pkinase.hmm dna\_pkinase\_target.fa}
   \vspace{1ex}

This output is largely similar to that of \mono{hmmsearch}. The key
differences are that (1) each hit is not to a full sequence in the 
target database, but to a single open reading frame (ORF) among all 
the ORFs found on both strands of the nucleotide sequence, and 
(2) the output is adjusted to account for the fact that nucleotide
triples (codons) from the DNA are aligned to amino acid positions from the
protein profile.

The first section is the \emph{header} that tells you what program you
ran, on what, and with what options, as in \mono{hmmsearch}.

The second section is the \emph{top hits} list. It is a list
of ranked top hits (sorted by E-value, most significant hit first),
formatted much like the \mono{hmmsearch} output \emph{top hits} list:

   \xsreoutput{inclusions/hmmsearcht-pkinase.out}
   
For each hit, the table shows its \emph{E-value}, \emph{bit score},
\emph{bias}, \emph{target sequence name} and \emph{target sequence
  description}, much like \mono{hmmsearch}.

The ``start'' and ``end'' columns are the coordinates in the nucleotide
sequence where the ORF containing the hit is found. When the ``end'' is smaller
than ``start'', this means the ORF is found on the reverse complement of the
target database sequence.\marginnote{\mono{hmmsearcht} automatically
  searches both strands.}
   
In the third output section, for each hit in the top hits list, there 
is a table providing detailed information about the hit, with a line for 
each infered domain, followed by the alignment(s) inferred for the hit. 
The \mono{Pkinase} hit looks like:
   
   \xsreoutput{inclusions/hmmsearcht-pkinase.out2}

All these pieces of information are as described for \mono{hmmsearch}. 

Under the domain table, an ``optimal posterior accuracy'' alignment
is computed within each domain's envelope and displayed. For example,
Pkinase domain 1 in the \monob{dna\_pkinase\_target.fa} 
output is shown as:

      \xsreoutput{inclusions/hmmsearcht-pkinase.out3}
      
This largely agrees with the output from \mono{hmmsearch}, though 
the alignment is spread out to accommodate the codons in the
protein-coding DNA. The initial header line starts with a == 
as a handle for a parsing script to grab hold of. The second line
regurgitates reference line annotation inherited from the multiple
alignment (as in \mono{hmmsearch}), while the third line (starting 
with Pkinase) is the consensus of the profile. The fourth line 
indicates matches between the profile and target sequence and 
the fifth line presents the amino acid sequence encoded by the 
matched DNA.  In each of these lines, the printed character is 
surrounded by an extra preceding and following space character, 
so that each position fills 3 characters in order to remain in 
sync with the 6th line, which presents the DNA that encodes 
the amino acids in the 5th line. The bottom line
represents the posterior probability (essentially the expected 
accuracy) of each aligned residue.


Finally, at the bottom of the file, you'll see some summary statistics. For
example, at the bottom of the Pkinase search output, you'll find something
like:
      
   \xsreoutput{inclusions/hmmsearcht-pkinase.out4}

These are similar to the summary statistics from \mono{hmmsearch}, 
with the number of sequences matching each stage being simply the
number of ORFs passing each stage.

\mono{hmmscant} is to \mono{hmmscan} as \mono{hmmsearcht} is to
\mono{hmmsearch}.  There is not currently a iterative translated
search (protein\textendash{}DNA) analog to \mono{jackhmmer}.



%%%%%%%%%%%%%%%%%%%%%%%%%%%%%%%%%%%%%%%%%%%%%%%%%%%%%%%%%%%%%%%%
\section{Creating multiple alignments with hmmalign}

The file \mono{globins45.fa} is a FASTA file containing 45
unaligned globin sequences. To align all of these to the
\mono{globins4} profile and make a multiple sequence alignment:

   \vspace{1ex}
   \user{\% hmmalign globins4.hmm globins45.fa}
   \vspace{1ex}

The output of this is a Stockholm format multiple alignment file. The
first few lines of it look like:

   \xsreoutput{inclusions/hmmalign-globins.out}

and so on. (I've truncated long lines.)

First thing to notice here is that \mono{hmmalign} uses both lower
case and upper case residues, and it uses two different characters for
gaps.  This is because there are two different kinds of columns:
``match'' columns in which residues are assigned to match states and
gaps are treated as deletions relative to consensus, and ``insert''
columns where residues are assigned to insert states and gaps in other
sequences are just padding for the alignment to accomodate those
insertions. In a match column, residues are upper case, and a '-'
character means a deletion relative to the consensus. In an insert
column, residues are lower case, and a '.' is padding.  A '-' deletion
has a cost: transition probabilities were assessed, penalizing the
transition into and out of a deletion. A '.' pad has no cost per se;
instead, the sequence(s) with insertions are paying transition
probabilities into and out of their inserted residue.

This notation is only for your convenience in output files. You can
see the structure of the profile reflected in the pattern of
residues and gap characters \marginnote[-20ex]{By default, \mono{hmmalign}
  removes any columns that are all deletion characters, so the number
  of apparent match columns in a displayed alignment is $\leq$ the
  actual number of match states in the profile. To prevent this
  trimming and see columns for all match states, use the
  \mono{-{}-allcol} option. This can be helpful if you're writing a
  postprocessor that's trying to keep track of what columns are
  assigned to what match states in the profile.}.  In input files, in
most alignment formats\sidenote[][1ex]{A2M format is an important exception!} HMMER is
case-insensitive, and it does not distinguish between different gap
characters: '-' (dash), '.' (period), or even '\_' (underscore) are
accepted as gap characters.

Important: insertions relative to a profile are
\emph{unaligned}. Suppose one sequence has an insertion of length 10
and another has an insertion of length 2 in the same place in the
profile. The alignment will have ten insert columns, to accomodate the
longest insertion.  The residues of the shorter insertion are thrown
down in an arbitrary order.\marginnote[-4ex]{By arbitrary HMMER convention,
  the insertion is divided in half; half is left-justified, and the
  other half is right-justified, leaving '.' characters in the
  middle.}  Notice that in the previous paragraph I oh-so-carefully
said residues are ``assigned'' to a state, not ``aligned'' to a
state. For match states, assigned and aligned are the same thing: a
one-to-one correspondence between a residue and a consensus match
state in the profile. But there may be one \emph{or more} residues
assigned to the same insert state.

Don't be confused by the unaligned nature of profile 
insertions. You're sure to see cases where lower-case inserted
residues are ``obviously misaligned''.  This is just because HMMER
isn't trying to ``align'' them in the first place. It's assigning
them to unaligned insertions.

Enough about the sequences in the alignment. Now, notice all those
\mono{PP} annotation lines. That's posterior probability annotation,
as in the single sequence alignments that \mono{hmmscan} and
\mono{hmmsearch} showed. This represents the confidence that each
residue is assigned where it should be.

Again, that's ``assigned'', not ``aligned''. The posterior probability
assigned to an inserted residue is the probability that it is assigned
to the insert state corresponding to that column. Because the same
insert state might correspond to more than one column, the probability
on an insert residue is \emph{not} the probability that it belongs in
that particular column; again, if there's a choice of column for
putting an inserted residue, that choice is arbitrary.

\mono{hmmalign} currently has a, um, feature that you may dislike.
Recall that HMMER only does local alignments. Here, we know that we've
provided full length globin sequences, and \mono{globins4} is a full
length globin profile. We'd probably like \mono{hmmalign} to produce a
global alignment. It can't currently do that. If it doesn't quite
manage to extend its local alignment to the full length of a target
globin sequence, you'll get a weird-looking effect, as the nonmatching
termini are pulled out to the left or right. For example, look at the
N-terminal \mono{g} in \mono{MYG\_HORSE} above. HMMER is about 80\%
confident that this residue is nonhomologous, though any sensible
person would align it into the first globin consensus column.

Look at the end of that first block of Stockholm alignment, where you'll
see:

   \xsreoutput{inclusions/hmmalign-globins.out}

The \mono{\#=GC PP\_cons} line is Stockholm-format \emph{consensus
  posterior probability} annotation for the entire column. It's the
arithmetic mean of the per-residue posterior probabilities in that
column. This should prove useful in phylogenetic inference
applications, for example, where it's common to mask away
nonconfidently aligned columns of a multiple alignment. The
\mono{PP\_cons} line provides an objective measure of the confidence
assigned to each column.

The \mono{\#=GC RF} line is Stockholm-format \emph{reference
  coordinate annotation}, with an x marking each column that the
profile considered to be consensus.



<|MERGE_RESOLUTION|>--- conflicted
+++ resolved
@@ -1306,11 +1306,7 @@
 \mono{tutorial/MADE1.sto} is a representative alignment of 100 human
 MADE1 transposable elements, a subset of the Dfam MADE1
 alignment. We'll use the MADE1 alignment to show how
-<<<<<<< HEAD
-\mono{nhmmer}/\mono{nhmmscan} work; they work similarly to
-=======
 \mono{nhmmer}/\mono{nhmmscan} work; these are similar to
->>>>>>> 03bf3c77
 \mono{hmmsearch}/\mono{hmmscan}.
 
 \subsection{Step 1: build a DNA profile with hmmbuild}
@@ -1349,18 +1345,11 @@
 sequence extracted from human chromosome 1.
 
 \mono{nhmmer} accepts a target DNA sequence database in the same
-<<<<<<< HEAD
-formats as \mono{hmmsearch} (typically FASTA). For the query, it accepts
-either a profile file as produced above by hmmbuild, or a file
-containing either one DNA sequence or an alignment of multiple DNA
-sequences.
-=======
 formats as hmmsearch (typically FASTA). It accepts a query file
 of one or more nucleotide queries; each
 query may be either a profile model built using
 \mono{hmmbuild},
 a sequence alignment, or a single sequence.
->>>>>>> 03bf3c77
 
 If a sequence or alignment is used as query input, \mono{nhmmer}
 internally produces the profile for that alignment\marginnote{Using
@@ -1401,11 +1390,7 @@
 
 For example, note that the top hits here are coming in overlapping
 pairs, corresponding to the forward and reverse strands, like the hit
-<<<<<<< HEAD
-to \NMHafrom{}..\NMHato{} on the forward strand and a hit to
-=======
 to \NMHafrom{}..\NMHato\ on the forward strand and a hit to
->>>>>>> 03bf3c77
 \NMHbfrom{}..\NMHbto{} on the reverse strand. This is because the
 MADE1 DNA element is a near-perfect palindrome.\marginnote{DNA
   elements that have a unique orientation will only hit on one strand.

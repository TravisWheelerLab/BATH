--- conflicted
+++ resolved
@@ -380,60 +380,9 @@
                   bck->xmx[p7G_NXCELLS*(i+2) + p7G_N] + gm->xsc[p7P_N][p7P_LOOP] - 
 				  overall_logp);
         
-<<<<<<< HEAD
-        njcp += expf(fwd->xmx[p7G_NXCELLS*(i-3) + p7G_J] +
-        bck->xmx[p7G_NXCELLS*i + p7G_J] + gm->xsc[p7P_J][p7P_LOOP] - overall_logp);
-
-		njcp += expf(fwd->xmx[p7G_NXCELLS*(i-2) + p7G_J] +
-        bck->xmx[p7G_NXCELLS*(i+1) + p7G_J] + gm->xsc[p7P_J][p7P_LOOP] - overall_logp);
-
-		njcp += expf(fwd->xmx[p7G_NXCELLS*(i-1) + p7G_J] +
-        gm->xsc[p7P_J][p7P_LOOP] - overall_logp);
-
-        njcp += expf(fwd->xmx[p7G_NXCELLS*(i-3) + p7G_C] +
-        bck->xmx[p7G_NXCELLS*i + p7G_C] + gm->xsc[p7P_C][p7P_LOOP] - overall_logp);
-
-		njcp += expf(fwd->xmx[p7G_NXCELLS*(i-2) + p7G_C] +
-        bck->xmx[p7G_NXCELLS*(i+1) + p7G_C] + gm->xsc[p7P_C][p7P_LOOP] - overall_logp);
-
-		njcp += expf(fwd->xmx[p7G_NXCELLS*(i-1) + p7G_C] +
-        gm->xsc[p7P_C][p7P_LOOP] - overall_logp);
-
-      } else if (i == L) {
-
-        njcp += expf(fwd->xmx[p7G_NXCELLS*(i-3) + p7G_N] +
-        bck->xmx[p7G_NXCELLS*i + p7G_N] + gm->xsc[p7P_N][p7P_LOOP] - overall_logp);
-
-        njcp += expf(fwd->xmx[p7G_NXCELLS*(i-2) + p7G_N] +
-        gm->xsc[p7P_N][p7P_LOOP] - overall_logp);
-
-        njcp += expf(fwd->xmx[p7G_NXCELLS*(i-1) + p7G_N] +
-        gm->xsc[p7P_N][p7P_LOOP] - overall_logp);
-
-        njcp += expf(fwd->xmx[p7G_NXCELLS*(i-3) + p7G_J] +
-        bck->xmx[p7G_NXCELLS*i + p7G_J] + gm->xsc[p7P_J][p7P_LOOP] - overall_logp);
-
-        njcp += expf(fwd->xmx[p7G_NXCELLS*(i-2) + p7G_J] +
-        gm->xsc[p7P_J][p7P_LOOP] - overall_logp);
-
-        njcp += expf(fwd->xmx[p7G_NXCELLS*(i-1) + p7G_J] +
-        gm->xsc[p7P_J][p7P_LOOP] - overall_logp);
-
-        njcp += expf(fwd->xmx[p7G_NXCELLS*(i-3) + p7G_C] +
-        bck->xmx[p7G_NXCELLS*i + p7G_C] + gm->xsc[p7P_C][p7P_LOOP] - overall_logp);
-
-        njcp += expf(fwd->xmx[p7G_NXCELLS*(i-2) + p7G_C] +
-        gm->xsc[p7P_C][p7P_LOOP] - overall_logp);
-
-        njcp += expf(fwd->xmx[p7G_NXCELLS*(i-1) + p7G_C] +
-        gm->xsc[p7P_C][p7P_LOOP] - overall_logp);
-
-      } else if(i == 2) {
-=======
      njcp += expf(fwd->xmx[p7G_NXCELLS*(i-3) + p7G_J] +
                   bck->xmx[p7G_NXCELLS*i + p7G_J] + gm->xsc[p7P_J][p7P_LOOP] - 
 				  overall_logp);
->>>>>>> a10c5b05
 
      njcp += expf(fwd->xmx[p7G_NXCELLS*(i-2) + p7G_J] +
                   bck->xmx[p7G_NXCELLS*(i+1) + p7G_J] + gm->xsc[p7P_J][p7P_LOOP] - 
@@ -447,49 +396,6 @@
                   bck->xmx[p7G_NXCELLS*i + p7G_C] + gm->xsc[p7P_C][p7P_LOOP] - 
 				  overall_logp);
 
-<<<<<<< HEAD
-        njcp += expf(bck->xmx[p7G_NXCELLS*i + p7G_J] + gm->xsc[p7P_J][p7P_LOOP] - overall_logp);
-
-        njcp += expf(fwd->xmx[p7G_NXCELLS*(i-2) + p7G_J] +
-        bck->xmx[p7G_NXCELLS*(i+1) + p7G_J] + gm->xsc[p7P_J][p7P_LOOP] - overall_logp);
-
-        njcp += expf(fwd->xmx[p7G_NXCELLS*(i-1) + p7G_J] +
-        bck->xmx[p7G_NXCELLS*(i+2) + p7G_J] + gm->xsc[p7P_J][p7P_LOOP] - overall_logp);
-
-        njcp += expf(bck->xmx[p7G_NXCELLS*i + p7G_C] + gm->xsc[p7P_C][p7P_LOOP] - overall_logp);
-
-        njcp += expf(fwd->xmx[p7G_NXCELLS*(i-2) + p7G_C] +
-        bck->xmx[p7G_NXCELLS*(i+1) + p7G_C] + gm->xsc[p7P_C][p7P_LOOP] - overall_logp);
-
-        njcp += expf(fwd->xmx[p7G_NXCELLS*(i-1) + p7G_C] +
-        bck->xmx[p7G_NXCELLS*(i+2) + p7G_C] + gm->xsc[p7P_C][p7P_LOOP] - overall_logp);
-
-	} else if(i == 1) {
-
-        njcp += expf(bck->xmx[p7G_NXCELLS*i + p7G_N] + gm->xsc[p7P_N][p7P_LOOP] - overall_logp);
-
-        njcp += expf(bck->xmx[p7G_NXCELLS*(i+1) + p7G_N] + gm->xsc[p7P_N][p7P_LOOP] - overall_logp);
-
-        njcp += expf(fwd->xmx[p7G_NXCELLS*(i-1) + p7G_N] +
-        bck->xmx[p7G_NXCELLS*(i+2) + p7G_N] + gm->xsc[p7P_N][p7P_LOOP] - overall_logp);
-
-        njcp += expf(bck->xmx[p7G_NXCELLS*i + p7G_J] + gm->xsc[p7P_J][p7P_LOOP] - overall_logp);
-
-        njcp += expf(bck->xmx[p7G_NXCELLS*(i+1) + p7G_J] + gm->xsc[p7P_J][p7P_LOOP] - overall_logp);
-
-        njcp += expf(fwd->xmx[p7G_NXCELLS*(i-1) + p7G_J] +
-        bck->xmx[p7G_NXCELLS*(i+2) + p7G_J] + gm->xsc[p7P_J][p7P_LOOP] - overall_logp);
-
-        njcp += expf(bck->xmx[p7G_NXCELLS*i + p7G_C] + gm->xsc[p7P_C][p7P_LOOP] - overall_logp);
-
-        njcp += expf(bck->xmx[p7G_NXCELLS*(i+1) + p7G_C] + gm->xsc[p7P_C][p7P_LOOP] - overall_logp);
-
-        njcp += expf(fwd->xmx[p7G_NXCELLS*(i-1) + p7G_C] +
-        bck->xmx[p7G_NXCELLS*(i+2) + p7G_C] + gm->xsc[p7P_C][p7P_LOOP] - overall_logp);
-	}
-	
-	ddef->mocc[i] = 1. - njcp;
-=======
 	 njcp += expf(fwd->xmx[p7G_NXCELLS*(i-2) + p7G_C] +
                   bck->xmx[p7G_NXCELLS*(i+1) + p7G_C] + gm->xsc[p7P_C][p7P_LOOP] - 
 				  overall_logp);
@@ -499,7 +405,6 @@
 				  overall_logp);
 	   
 		ddef->mocc[i] = 1. - njcp;
->>>>>>> a10c5b05
     }
  
   ddef->btot[L-1] = ddef->btot[L] = 0.;

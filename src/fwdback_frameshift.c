--- conflicted
+++ resolved
@@ -15,12 +15,8 @@
 
 #include "hmmer.h"
 
-<<<<<<< HEAD
-#define IVX(i,k,c) (iv[(k)*p7P_CODONS+L+3-(i)+(c)])
-=======
 #define IVX(i,k,c) (iv[((k)*p7P_CODONS)+L+3-(i)+(c)])
 
->>>>>>> ca5f106f
 /*****************************************************************
  * 1. Forward, Backward, Hybrid implementations.
  *****************************************************************/
@@ -60,11 +56,11 @@
   float const *tsc  = gm->tsc;
   float const *rsc  = NULL;
   float      **dp   = gx->dp;
-  float       *xmx  = gx->xmx; 			    
+  float       *xmx  = gx->xmx;           
   int          M    = gm->M;
   int          i, k, c, z;  
   ESL_DSQ      t,u,v,w,x;
-  int 	       status;
+  int          status;
   float        esc  = p7_profile_IsLocal(gm) ? 0 : -eslINFINITY;
   float sc;
   float *iv        = NULL;
@@ -80,142 +76,9 @@
       IVX(5,k,c) = -eslINFINITY;
   }
 
-  p7_FLogsumInit();		/* Would like to get rid of this -- have main()'s all initialize instead, more efficient */
+  p7_FLogsumInit();    /* Would like to get rid of this -- have main()'s all initialize instead, more efficient */
  
   /* Initialization of the N & B states for rows 0-2 */
-<<<<<<< HEAD
-  XMX_FS(0,p7G_N) =  0.;   //* S->N, p=1            */
-  XMX_FS(0,p7G_B) =  gm->xsc[p7P_N][p7P_MOVE];                   /* S->N->B, no N-tail   */
-  XMX_FS(0,p7G_E) = XMX_FS(0,p7G_C) = XMX_FS(0,p7G_J) = -eslINFINITY;  /* need seq to get here */
-  
-  for (k = 0; k <= M; k++)
-    MMX_FS(0,k,p7G_C0) = MMX_FS(0,k,p7G_C1) = MMX_FS(0,k,p7G_C2) = MMX_FS(0,k,p7G_C3) =
-    MMX_FS(0,k,p7G_C4) = MMX_FS(0,k,p7G_C5) = IMX_FS(0,k)        = DMX_FS(0,k)        = -eslINFINITY;
-
-  t = u = v = w = x = -1;
-  
-  for (i = 1; i < 5; i++) 
-  {
-
-    MMX_FS(i,0,p7G_C0) = MMX_FS(i,0,p7G_C1) = MMX_FS(i,0,p7G_C2) = MMX_FS(i,0,p7G_C3)      
-    = MMX_FS(i,0,p7G_C4) = MMX_FS(i,0,p7G_C5) = IMX_FS(i,0) = DMX_FS(i,0) = -eslINFINITY;
-     
-    XMX_FS(i, p7G_E) = -eslINFINITY;
-   
-    /* Reasign nucluotide to correct temporary holders for use in emissions array */ 
-    t = u;
-    u = v;
-    v = w;
-    w = x;
-    
-    x = esl_abc_XIsCanonical(gcode->nt_abc, dsq[i]) ? dsq[i] : 4;
-	
-    for (k = 1; k < M; k++)
-    {
-      IVX(i,k,p7P_C1) = p7_FLogsum( MMX_FS(i-1,k-1,p7G_C0)   + TSC(p7P_MM,k-1), 
-		        p7_FLogsum( IMX_FS(i-1,k-1)          + TSC(p7P_IM,k-1),
-		        p7_FLogsum( DMX_FS(i-1,k-1)          + TSC(p7P_DM,k-1),
-                                    XMX_FS(i-1,p7G_B)        + TSC(p7P_BM,k-1))));
-
-      MMX_FS(i,k,p7G_C1) = IVX(i,k,p7P_C1) + p7P_MSC(gm, k, p7P_AMINO1(gm, k, x)) + two_indel; 
-
-      if( i > 1 )
-        MMX_FS(i,k,p7G_C2) = IVX(i,k,p7P_C2) + p7P_MSC(gm, k, p7P_AMINO2(gm, k, w, x)) + one_indel;
-      else
-        MMX_FS(i,k,p7G_C2) = -eslINFINITY;
-	
-      if( i > 2 )  
-        MMX_FS(i,k,p7G_C3) = IVX(i,k,p7P_C3) + p7P_MSC(gm, k, p7P_AMINO3(gm, k, v, w, x)) + no_indel;
-      else
-        MMX_FS(i,k,p7G_C3) = -eslINFINITY;
-      
-      if( i > 3 ) 
-        MMX_FS(i,k,p7G_C4) = IVX(i,k,p7P_C4) + p7P_MSC(gm, k, p7P_AMINO4(gm, k, u, v, w, x)) + one_indel;
-      else
-        MMX_FS(i,k,p7G_C4) = -eslINFINITY;
-  
-      MMX_FS(i,k,p7G_C5) = -eslINFINITY;
-      
-      MMX_FS(i,k,p7G_C0) =  p7_FLogsum( p7_FLogsum( MMX_FS(i,k,p7G_C1), MMX_FS(i,k,p7G_C2)), 
-                                        p7_FLogsum( MMX_FS(i,k,p7G_C3), MMX_FS(i,k,p7G_C4)));
-
-      /* insert state */
-      if( i > 2 )
-        IMX_FS(i,k) = p7_FLogsum(MMX_FS(i-3,k,p7G_C0) + TSC(p7P_MI,k),
-	      	   	         IMX_FS(i-3,k)        + TSC(p7P_II,k));
-      else
-        IMX_FS(i,k) = -eslINFINITY;
-
-      /* delete state */
-      DMX_FS(i,k) = p7_FLogsum(MMX_FS(i,k-1,p7G_C0) + TSC(p7P_MD,k-1),
-			       DMX_FS(i,k-1)        + TSC(p7P_DD,k-1));
-
-      /* E state update */
-      XMX_FS(i,p7G_E) = p7_FLogsum(p7_FLogsum(MMX_FS(i,k,p7G_C0) + esc,
-					      DMX_FS(i,k) + esc), XMX_FS(i,p7G_E));
-    }
-    	
-    /* unrolled match state M_M */
-    IVX(i,M,p7P_C1) =   p7_FLogsum( MMX_FS(i-1,M-1,p7G_C0)   + TSC(p7P_MM,M-1),
-                         p7_FLogsum( IMX_FS(i-1,M-1)          + TSC(p7P_IM,M-1),
-                         p7_FLogsum( DMX_FS(i-1,M-1)          + TSC(p7P_DM,M-1),
-                                     XMX_FS(i-1,p7G_B)        + TSC(p7P_BM,M-1))));
-                                    
-    MMX_FS(i,M,p7G_C1) = IVX(i,M,p7P_C1) + p7P_MSC(gm, M, p7P_AMINO1(gm, M, x)) + two_indel;
-      
-    if( i > 1 )
-      MMX_FS(i,M,p7G_C2) = IVX(i,M,p7P_C2) + p7P_MSC(gm, M, p7P_AMINO2(gm, M, w, x)) + one_indel;
-    else
-      MMX_FS(i,M,p7G_C2) = -eslINFINITY;
-
-    if( i > 2 )
-      MMX_FS(i,M,p7G_C3) = IVX(i,M,p7P_C3) + p7P_MSC(gm, M, p7P_AMINO3(gm, M, v, w, x)) + no_indel;
-    else
-      MMX_FS(i,M,p7G_C3) = -eslINFINITY;
-
-    if( i > 3 )
-      MMX_FS(i,M,p7G_C4) = IVX(i,M,p7P_C4) + p7P_MSC(gm, M, p7P_AMINO4(gm, M, u, v, w, x)) + one_indel;
-    else
-      MMX_FS(i,M,p7G_C4) = -eslINFINITY;
-
-    MMX_FS(i,M,p7G_C5) = -eslINFINITY;
-      
-    MMX_FS(i,M,p7G_C0) =  p7_FLogsum( p7_FLogsum( MMX_FS(i,M,p7G_C1), MMX_FS(i,M,p7G_C2)),
-                                        p7_FLogsum( MMX_FS(i,M,p7G_C3), MMX_FS(i,M,p7G_C4)));
-                                                    
-    IMX_FS(i,M) = -eslINFINITY;
-
-    /* unrolled delete state D_M */
-    DMX_FS(i,M) = p7_FLogsum(MMX_FS(i,M-1,p7G_C0) + TSC(p7P_MD,M-1),
-			     DMX_FS(i,M-1) + TSC(p7P_DD,M-1));
-
-    /* unrolled E state update */
-    XMX_FS(i,p7G_E) = p7_FLogsum( p7_FLogsum( MMX_FS(i,M,p7G_C0) + esc,
-					      DMX_FS(i,M) + esc),
-					      XMX_FS(i,p7G_E));
-        
-       XMX_FS(i,p7G_E) = -eslINFINITY;
-    /* J, C and N states */
-    if ( i > 2 )
-    {
-      XMX_FS(i,p7G_J) = p7_FLogsum(XMX_FS(i-3,p7G_J) + gm->xsc[p7P_J][p7P_LOOP],
-  		   		   XMX_FS(i,p7G_E)   + gm->xsc[p7P_E][p7P_LOOP]);
-      XMX_FS(i,p7G_C) = p7_FLogsum(XMX_FS(i-3,p7G_C) + gm->xsc[p7P_C][p7P_LOOP],
-                                   XMX_FS(i,p7G_E)   + gm->xsc[p7P_E][p7P_MOVE]);  
-      XMX_FS(i,p7G_N) =            XMX_FS(i-3,p7G_N) + gm->xsc[p7P_N][p7P_LOOP];   
-    }
-    else
-    {
-      XMX_FS(i,p7G_J) = XMX_FS(i,p7G_E)   + gm->xsc[p7P_E][p7P_LOOP];
-      XMX_FS(i,p7G_C) = XMX_FS(i,p7G_E)   + gm->xsc[p7P_E][p7P_MOVE];
-      XMX_FS(i,p7G_N) = gm->xsc[p7P_N][p7P_LOOP];
-    } 
-    
-    XMX_FS(i,p7G_B) = p7_FLogsum(XMX_FS(i,p7G_N) + gm->xsc[p7P_N][p7P_MOVE],
-	     			 XMX_FS(i,p7G_J) + gm->xsc[p7P_J][p7P_MOVE]);
-  }
-
-=======
   XMX_FS(0,p7G_N) = 0.; // gm->xsc[p7P_N][p7P_LOOP];   //* S->N, p=1            */
   XMX_FS(0,p7G_B) = gm->xsc[p7P_N][p7P_MOVE];                   /* S->N->B, no N-tail   */
   XMX_FS(0,p7G_E) = XMX_FS(0,p7G_J) = XMX_FS(0,p7G_C) = -eslINFINITY;
@@ -355,7 +218,6 @@
    *    D_1 is wastefully calculated (doesn't exist)
    */
  
->>>>>>> ca5f106f
   for (i = 5; i <= L; i++) 
   {
 
@@ -369,17 +231,6 @@
     u = v;
     v = w;
     w = x;
-<<<<<<< HEAD
-    
-    x = esl_abc_XIsCanonical(gcode->nt_abc, dsq[i]) ? dsq[i] : 4;
-	
-    for (k = 1; k < M; k++)
-    {
-      IVX(i,k,p7P_C1) = p7_FLogsum( MMX_FS(i-1,k-1,p7G_C0)   + TSC(p7P_MM,k-1), 
-		        p7_FLogsum( IMX_FS(i-1,k-1)          + TSC(p7P_IM,k-1),
-		        p7_FLogsum( DMX_FS(i-1,k-1)          + TSC(p7P_DM,k-1),
-                                    XMX_FS(i-1,p7G_B)        + TSC(p7P_BM,k-1))));
-=======
     if(esl_abc_XIsCanonical(gcode->nt_abc, dsq[i]))
       x = dsq[i];
     else
@@ -390,125 +241,90 @@
     {  
       
       IVX(i,k,p7P_C1) = p7_FLogsum(MMX_FS(i-1,k-1,p7G_C0)   + TSC(p7P_MM,k-1), 
-		        p7_FLogsum(IMX_FS(i-1,k-1)          + TSC(p7P_IM,k-1),
-			p7_FLogsum(DMX_FS(i-1,k-1)          + TSC(p7P_DM,k-1),
+            p7_FLogsum(IMX_FS(i-1,k-1)          + TSC(p7P_IM,k-1),
+      p7_FLogsum(DMX_FS(i-1,k-1)          + TSC(p7P_DM,k-1),
                                    XMX_FS(i-1,p7G_B)        + TSC(p7P_BM,k-1))));
 
       MMX_FS(i,k,p7G_C1) = IVX(i,k,p7P_C1) + p7P_MSC(gm, k, p7P_AMINO1(gm, k, x)) + two_indel; 
->>>>>>> ca5f106f
-
-      MMX_FS(i,k,p7G_C1) = IVX(i,k,p7P_C1) + p7P_MSC(gm, k, p7P_AMINO1(gm, k, x)) + two_indel; 
+
       MMX_FS(i,k,p7G_C2) = IVX(i,k,p7P_C2) + p7P_MSC(gm, k, p7P_AMINO2(gm, k, w, x)) + one_indel;
-<<<<<<< HEAD
+    
       MMX_FS(i,k,p7G_C3) = IVX(i,k,p7P_C3) + p7P_MSC(gm, k, p7P_AMINO3(gm, k, v, w, x)) + no_indel;
-=======
-	  
-      MMX_FS(i,k,p7G_C3) = IVX(i,k,p7P_C3) + p7P_MSC(gm, k, p7P_AMINO3(gm, k, v, w, x)) + no_indel;
-
->>>>>>> ca5f106f
+
       MMX_FS(i,k,p7G_C4) = IVX(i,k,p7P_C4) + p7P_MSC(gm, k, p7P_AMINO4(gm, k, u, v, w, x)) + one_indel;
+
       MMX_FS(i,k,p7G_C5) = IVX(i,k,p7P_C5) + p7P_MSC(gm, k, p7P_AMINO5(gm, k, t, u, v, w, x)) + two_indel; 
-<<<<<<< HEAD
-      MMX_FS(i,k,p7G_C0) =  p7_FLogsum( p7_FLogsum( MMX_FS(i,k,p7G_C1), 
-			  	        p7_FLogsum( MMX_FS(i,k,p7G_C2), MMX_FS(i,k,p7G_C3))),
-				        p7_FLogsum( MMX_FS(i,k,p7G_C4), MMX_FS(i,k,p7G_C5)));
-
-=======
 
  
       MMX_FS(i,k,p7G_C0) =  p7_FLogsum(p7_FLogsum(MMX_FS(i,k,p7G_C1), 
-			  	       p7_FLogsum(MMX_FS(i,k,p7G_C2), MMX_FS(i,k,p7G_C3))),
-				       p7_FLogsum(MMX_FS(i,k,p7G_C4), MMX_FS(i,k,p7G_C5)));
->>>>>>> ca5f106f
+                 p7_FLogsum(MMX_FS(i,k,p7G_C2), MMX_FS(i,k,p7G_C3))),
+               p7_FLogsum(MMX_FS(i,k,p7G_C4), MMX_FS(i,k,p7G_C5)));
       /* insert state */
       IMX_FS(i,k) = p7_FLogsum(MMX_FS(i-3,k,p7G_C0) + TSC(p7P_MI,k),
-	  	   	       IMX_FS(i-3,k)        + TSC(p7P_II,k));
-	  
+                  IMX_FS(i-3,k)        + TSC(p7P_II,k));
+    
       /* delete state */
       DMX_FS(i,k) = p7_FLogsum(MMX_FS(i,k-1,p7G_C0) + TSC(p7P_MD,k-1),
-			       DMX_FS(i,k-1)        + TSC(p7P_DD,k-1));
+             DMX_FS(i,k-1)        + TSC(p7P_DD,k-1));
 
       /* E state update */
-<<<<<<< HEAD
-      XMX_FS(i,p7G_E) = p7_FLogsum( p7_FLogsum( MMX_FS(i,k,p7G_C0) + esc,
-					        DMX_FS(i,k) + esc), XMX_FS(i,p7G_E));
-=======
       XMX_FS(i,p7G_E) = p7_FLogsum(MMX_FS(i,k,p7G_C0) + esc,
                         p7_FLogsum(DMX_FS(i,k)        + esc,  
                                    XMX_FS(i,p7G_E)));
->>>>>>> ca5f106f
     }
 
     /* unrolled match state M_M */
-<<<<<<< HEAD
-    IVX(i,M,p7P_C1) = p7_FLogsum( MMX_FS(i-1,M-1,p7G_C0)   + TSC(p7P_MM,M-1), 
-		      p7_FLogsum( IMX_FS(i-1,M-1)          + TSC(p7P_IM,M-1),
-		      p7_FLogsum( DMX_FS(i-1,M-1)          + TSC(p7P_DM,M-1),
-                                  XMX_FS(i-1,p7G_B)        + TSC(p7P_BM,M-1))));
-=======
     IVX(i,M,p7P_C1) = p7_FLogsum(MMX_FS(i-1,M-1,p7G_C0)   + TSC(p7P_MM,M-1), 
-		      p7_FLogsum(IMX_FS(i-1,M-1)          + TSC(p7P_IM,M-1),
-		      p7_FLogsum(DMX_FS(i-1,M-1)          + TSC(p7P_DM,M-1),
+          p7_FLogsum(IMX_FS(i-1,M-1)          + TSC(p7P_IM,M-1),
+          p7_FLogsum(DMX_FS(i-1,M-1)          + TSC(p7P_DM,M-1),
                                  XMX_FS(i-1,p7G_B)        + TSC(p7P_BM,M-1))));
->>>>>>> ca5f106f
 
     MMX_FS(i,M,p7G_C1) = IVX(i,M,p7P_C1) + p7P_MSC(gm, M, p7P_AMINO1(gm, M, x)) + two_indel;
+
     MMX_FS(i,M,p7G_C2) = IVX(i,M,p7P_C2) + p7P_MSC(gm, M, p7P_AMINO2(gm, M, w, x)) + one_indel;
-<<<<<<< HEAD
+    
     MMX_FS(i,M,p7G_C3) = IVX(i,M,p7P_C3) + p7P_MSC(gm, k, p7P_AMINO3(gm, k, v, w, x)) + no_indel; 
-=======
-	  
-    MMX_FS(i,M,p7G_C3) = IVX(i,M,p7P_C3) + p7P_MSC(gm, k, p7P_AMINO3(gm, k, v, w, x)) + no_indel; 
-
->>>>>>> ca5f106f
+
     MMX_FS(i,M,p7G_C4) = IVX(i,M,p7P_C4) + p7P_MSC(gm, M, p7P_AMINO4(gm, M, u, v, w, x)) + one_indel; 
+
     MMX_FS(i,M,p7G_C5) = IVX(i,M,p7P_C5) + p7P_MSC(gm, M, p7P_AMINO5(gm, M, t, u, v, w, x)) + two_indel;
+
     MMX_FS(i,M,p7G_C0) =  p7_FLogsum(p7_FLogsum(MMX_FS(i,M,p7G_C1), 
-			             p7_FLogsum(MMX_FS(i,M,p7G_C2), MMX_FS(i,M,p7G_C3))),
-			             p7_FLogsum(MMX_FS(i,M,p7G_C4), MMX_FS(i,M,p7G_C5)));
+                   p7_FLogsum(MMX_FS(i,M,p7G_C2), MMX_FS(i,M,p7G_C3))),
+                   p7_FLogsum(MMX_FS(i,M,p7G_C4), MMX_FS(i,M,p7G_C5)));
 
     IMX_FS(i,M) = -eslINFINITY;
 
     /* unrolled delete state D_M */
     DMX_FS(i,M) = p7_FLogsum(MMX_FS(i,M-1,p7G_C0) + TSC(p7P_MD,M-1),
-			     DMX_FS(i,M-1) + TSC(p7P_DD,M-1));
+           DMX_FS(i,M-1) + TSC(p7P_DD,M-1));
 
     /* unrolled E state update */
-<<<<<<< HEAD
-    XMX_FS(i,p7G_E) = p7_FLogsum( p7_FLogsum( MMX_FS(i,M,p7G_C0) + esc,
-					      DMX_FS(i,M) + esc), XMX_FS(i,p7G_E));
-        
-=======
     XMX_FS(i,p7G_E) = p7_FLogsum(p7_FLogsum(MMX_FS(i,M,p7G_C0),
-					    DMX_FS(i,M)),
-					    XMX_FS(i,p7G_E));
-
->>>>>>> ca5f106f
+              DMX_FS(i,M)),
+              XMX_FS(i,p7G_E));
+
     /* J, C and N states */
     XMX_FS(i,p7G_J) = p7_FLogsum(XMX_FS(i-3,p7G_J) + gm->xsc[p7P_J][p7P_LOOP],
-		 		 XMX_FS(i,p7G_E)   + gm->xsc[p7P_E][p7P_LOOP]);
-	  
-    XMX_FS(i,p7G_C) = p7_FLogsum( XMX_FS(i-3,p7G_C) + gm->xsc[p7P_C][p7P_LOOP],
-				  XMX_FS(i,p7G_E)   + gm->xsc[p7P_E][p7P_MOVE]);
+          XMX_FS(i,p7G_E)   + gm->xsc[p7P_E][p7P_LOOP]);
+    
+    XMX_FS(i,p7G_C) = p7_FLogsum(XMX_FS(i-3,p7G_C) + gm->xsc[p7P_C][p7P_LOOP],
+         XMX_FS(i,p7G_E)   + gm->xsc[p7P_E][p7P_MOVE]);
          
     XMX_FS(i,p7G_N) = XMX_FS(i-3,p7G_N) + gm->xsc[p7P_N][p7P_LOOP];
 
-    XMX_FS(i,p7G_B) = p7_FLogsum( XMX_FS(i,p7G_N) + gm->xsc[p7P_N][p7P_MOVE],
-	     			  XMX_FS(i,p7G_J) + gm->xsc[p7P_J][p7P_MOVE]);
+    XMX_FS(i,p7G_B) = p7_FLogsum(XMX_FS(i,p7G_N) + gm->xsc[p7P_N][p7P_MOVE],
+              XMX_FS(i,p7G_J) + gm->xsc[p7P_J][p7P_MOVE]);
   }
 
   if (opt_sc != NULL) *opt_sc = p7_FLogsum(p7_FLogsum(XMX_FS(L,p7G_C), XMX(L-1,p7G_C)), 
-				                      XMX(L-2,p7G_C)) + gm->xsc[p7P_C][p7P_MOVE];
+                              XMX(L-2,p7G_C)) + gm->xsc[p7P_C][p7P_MOVE];
 
   gx->M = M;
   gx->L = L;
  
   if (iv != NULL) free(iv);
-<<<<<<< HEAD
-
-=======
- 
->>>>>>> ca5f106f
+ 
   return eslOK;
 
 ERROR:
@@ -546,7 +362,7 @@
   float const *tsc  = gm->tsc;
   float const *rsc  = NULL; 
   float      **dp   = gx->dp;
-  float       *xmx  = gx->xmx; 			    
+  float       *xmx  = gx->xmx;           
   int          M    = gm->M;
   int          i, k, c;  
   int          status;
@@ -597,96 +413,6 @@
   for (i = L-1; i > L-5; i--)
   {
     x = esl_abc_XIsCanonical(gcode->nt_abc, dsq[i+1])   ? dsq[i+1]   : 4; 
-<<<<<<< HEAD
-  
-    iv[1]        = MMX(i+1,1) + p7P_MSC(gm, 1, p7P_AMINO1(gm, 1, x)) + two_indel;
-    XMX(i,p7G_B) = iv[1]      + TSC(p7P_BM,0);
-    
-    if( i < L-1 ) 
-    { 
-      iv[1]        = p7_FLogsum( iv[1], MMX(i+2,1) + p7P_MSC(gm, 1, p7P_AMINO2(gm, 1, x, w)) + one_indel);
-      XMX(i,p7G_B) = p7_FLogsum( XMX(i,p7G_B), iv[1] + TSC(p7P_BM,0));
-    }
- 
-    if( i < L-2 )
-    {
-      iv[1]          = p7_FLogsum( iv[1], MMX(i+3,1) + p7P_MSC(gm, 1, p7P_AMINO3(gm, 1, x, w, v)) + no_indel); 
-      XMX(i,p7G_B)   = p7_FLogsum( XMX(i,p7G_B), iv[1] + TSC(p7P_BM,0));
-    }
-
-    if( i < L-3 )
-    {
-      iv[1]        = p7_FLogsum( iv[1], MMX(i+4,1) + p7P_MSC(gm, 1, p7P_AMINO4(gm, 1, x, w, v, u)) + one_indel);
-      XMX(i,p7G_B) = p7_FLogsum( XMX(i,p7G_B), iv[1]+ TSC(p7P_BM,0));
-    }
-
-    for (k = 2; k <= M; k++) 
-    {
-      iv[k]         = MMX(i+1,k) + p7P_MSC(gm, k, p7P_AMINO1(gm, k, x)) + two_indel;
-      XMX(i,p7G_B)  = iv[k]      + TSC(p7P_BM,k-1);
-    
-      if( i < L-1 ) 
-      {
-        iv[k]         = p7_FLogsum( iv[k], MMX(i+2,k) + p7P_MSC(gm, k, p7P_AMINO2(gm, k, x, w)) + one_indel);
-        XMX(i,p7G_B)  = p7_FLogsum( XMX(i,p7G_B), iv[k] + TSC(p7P_BM,0));
-      }
-    
-      if( i < L-2 )
-      { 
-        iv[k]         = p7_FLogsum( iv[k], MMX(i+3,k) + p7P_MSC(gm, k, p7P_AMINO3(gm, k, x, w, v)) + no_indel);
-        XMX(i,p7G_B)  = p7_FLogsum( XMX(i,p7G_B), iv[k] + TSC(p7P_BM,0));
-      }
-    
-      if( i < L-3 )
-      { 
-        iv[k]        = p7_FLogsum( iv[k], MMX(i+4,k) + p7P_MSC(gm, k, p7P_AMINO4(gm, k, x, w, v, u)) + one_indel);
-        XMX(i,p7G_B) = p7_FLogsum( XMX(i,p7G_B), iv[k] + TSC(p7P_BM,0));
-      }
-      XMX(i,p7G_B) = -eslINFINITY;
-   }
-
-    if( i < L-2 )
-    {
-      XMX(i,p7G_J) = p7_FLogsum( XMX(i+3,p7G_J) + gm->xsc[p7P_J][p7P_LOOP],
-                                 XMX(i,  p7G_B) + gm->xsc[p7P_J][p7P_MOVE]);
-      XMX(i,p7G_C) =             XMX(i+3,p7G_C) + gm->xsc[p7P_C][p7P_LOOP];
-      XMX(i,p7G_N) = p7_FLogsum( XMX(i+3,p7G_N) + gm->xsc[p7P_N][p7P_LOOP],
-                                 XMX(i,  p7G_B) + gm->xsc[p7P_N][p7P_MOVE]);  
-    }
-    else
-    {
-      XMX(i,p7G_J) =             XMX(i,  p7G_B) + gm->xsc[p7P_J][p7P_MOVE];
-      XMX(i,p7G_C) =                              gm->xsc[p7P_C][p7P_MOVE];
-      XMX(i,p7G_N) = p7_FLogsum( XMX(i,  p7G_B) + gm->xsc[p7P_N][p7P_MOVE], 
-                                                  gm->xsc[p7P_N][p7P_LOOP]);
-    }
-    XMX(i,p7G_N) = -eslINFINITY;
-    XMX(i,p7G_E) = p7_FLogsum(XMX(i,p7G_J) + gm->xsc[p7P_E][p7P_LOOP],
-                              XMX(i,p7G_C) + gm->xsc[p7P_E][p7P_MOVE]);
-
-    MMX(i,M)     = DMX(i,M) = XMX(i,p7G_E); /* {MD}_M <- E (prob 1.0) */
-    IMX(i,M)     = -eslINFINITY;            /* no I_M state        */
-
-    for (k = M-1; k >= 1; k--)
-    {
-      /* i can come from i+5, i+4, i+3, i+2 or i+1 */
-      MMX(i,k) = p7_FLogsum( DMX(i,k+1)   + TSC(p7P_MD,k),
-                 p7_FLogsum( iv[k+1]        + TSC(p7P_MM,k),
-                             XMX(i,p7G_E) + esc));
-      if( i < L-2 )
-        MMX(i,k) = p7_FLogsum( MMX(i,k) , IMX(i+3,k)  + TSC(p7P_MI,k));
-
-      DMX(i,k) = p7_FLogsum( p7_FLogsum( XMX(i,p7G_E) + esc,
-                                         DMX(i, k+1)  + TSC(p7P_DD,k)),
-                                         iv[k+1]        + TSC(p7P_DM,k));
-
-      if (i < L-2 )
-        IMX(i,k) = p7_FLogsum(           IMX(i+3,k  )   + TSC(p7P_II,k),
-                                         iv[k+1]          + TSC(p7P_IM,k));
-      else
-        IMX(i,k) = iv[k]            + TSC(p7P_IM,k);
-    }
-=======
  
     iv[1]        = MMX(i+1,1) + p7P_MSC(gm, 1, p7P_AMINO1(gm, 1, x)) + two_indel;
     
@@ -765,7 +491,6 @@
 
     MMX(i,0) = IMX(i,0) = DMX(i,0)  = -eslINFINITY;
 
->>>>>>> ca5f106f
     t = u;
     u = v;
     v = w;
@@ -791,10 +516,6 @@
               p7_FLogsum( MMX(i+3,k) + p7P_MSC(gm, k, p7P_AMINO3(gm, k, x, w, v))       + no_indel,
               p7_FLogsum( MMX(i+4,k) + p7P_MSC(gm, k, p7P_AMINO4(gm, k, x, w, v, u))    + one_indel,
                           MMX(i+5,k) + p7P_MSC(gm, k, p7P_AMINO5(gm, k, x, w, v, u, t)) + two_indel))));
-<<<<<<< HEAD
-
-=======
->>>>>>> ca5f106f
       XMX(i,p7G_B) = p7_FLogsum( XMX(i, p7G_B), iv[k] + TSC(p7P_BM,k-1));  
     }
   
@@ -826,7 +547,9 @@
       IMX(i,k) = p7_FLogsum(             IMX(i+3,k  )   + TSC(p7P_II,k),
                                          iv[k+1]          + TSC(p7P_IM,k));
     }
-<<<<<<< HEAD
+
+    MMX(i,0) = IMX(i,0) = DMX(i,0)  = -eslINFINITY;
+
     t = u;
     u = v;
     v = w;
@@ -859,9 +582,9 @@
  
   XMX(0,p7G_N) = p7_FLogsum( XMX(3,p7G_N)   + gm->xsc[p7P_N][p7P_LOOP],
                              XMX(0,  p7G_B) + gm->xsc[p7P_N][p7P_MOVE]); 
-    
+   
   for (k = M; k >= 0; k--)
-    MMX(0,M) = DMX(0,M) =  IMX(0,M) = -eslINFINITY;           
+    MMX(0,k) = DMX(0,k) =  IMX(0,k) = -eslINFINITY;           
 
   if (opt_sc != NULL) *opt_sc = p7_FLogsum(XMX(0,p7G_N), p7_FLogsum(XMX(1,p7G_N), XMX(2,p7G_N)));
   
@@ -876,70 +599,11 @@
   if (iv != NULL) free(iv);
   return status;
   
-=======
-
-    MMX(i,0) = IMX(i,0) = DMX(i,0)  = -eslINFINITY;
-
-    t = u;
-    u = v;
-    v = w;
-    w = x;
-  }
-
-  /* At i=0, only N,B states are reachable. */
-  x = esl_abc_XIsCanonical(gcode->nt_abc, dsq[1])   ? dsq[1]   : 4;
-
-  iv[1] = p7_FLogsum( MMX(1,1) + p7P_MSC(gm, 1, p7P_AMINO1(gm, 1, x))             + two_indel,
-          p7_FLogsum( MMX(2,1) + p7P_MSC(gm, 1, p7P_AMINO2(gm, 1, x, w))          + one_indel,
-          p7_FLogsum( MMX(3,1) + p7P_MSC(gm, 1, p7P_AMINO3(gm, 1, x, w, v))       + no_indel,
-          p7_FLogsum( MMX(4,1) + p7P_MSC(gm, 1, p7P_AMINO4(gm, 1, x, w, v, u))    + one_indel,
-                      MMX(5,1) + p7P_MSC(gm, 1, p7P_AMINO5(gm, 1, x, w, v, u, t)) + two_indel))));
-
-  XMX(0,p7G_B) = iv[1] + TSC(p7P_BM,0); 
-
-  for (k = 2; k <= M; k++) 
-  {
-    iv[k] = p7_FLogsum( MMX(1,k) + p7P_MSC(gm, k, p7P_AMINO1(gm, k, x))             + two_indel,
-            p7_FLogsum( MMX(2,k) + p7P_MSC(gm, k, p7P_AMINO2(gm, k, x, w))          + one_indel,
-            p7_FLogsum( MMX(3,k) + p7P_MSC(gm, k, p7P_AMINO3(gm, k, x, w, v))       + no_indel,
-            p7_FLogsum( MMX(4,k) + p7P_MSC(gm, k, p7P_AMINO4(gm, k, x, w, v, u))    + one_indel,
-                        MMX(5,k) + p7P_MSC(gm, k, p7P_AMINO5(gm, k, x, w, v, u, t)) + two_indel))));
-
-    XMX(0,p7G_B) = p7_FLogsum(XMX(0, p7G_B), iv[k] + TSC(p7P_BM,k-1)); 
-  }
-
-  XMX(0,p7G_J) = XMX(0,p7G_C) = XMX(0,p7G_E) = -eslINFINITY;
- 
-  XMX(0,p7G_N) = p7_FLogsum( XMX(3,p7G_N)   + gm->xsc[p7P_N][p7P_LOOP],
-                             XMX(0,  p7G_B) + gm->xsc[p7P_N][p7P_MOVE]); 
-   
-  for (k = M; k >= 0; k--)
-    MMX(0,k) = DMX(0,k) =  IMX(0,k) = -eslINFINITY;           
-
-  if (opt_sc != NULL) *opt_sc = p7_FLogsum(XMX(0,p7G_N), p7_FLogsum(XMX(1,p7G_N), XMX(2,p7G_N)));
-  
-  gx->M = M;
-  gx->L = L;
-  
-  if (iv != NULL) free(iv);
-  
-  return eslOK;
-
-ERROR:
-  if (iv != NULL) free(iv);
-  return status;
-  
->>>>>>> ca5f106f
 }
 
 
 /*------------- end: forward, backward, hybrid ------------------*/
 
-<<<<<<< HEAD
-
-
-=======
->>>>>>> ca5f106f
 /*****************************************************************
  * 2. Benchmark driver.
  *****************************************************************/
@@ -1101,7 +765,7 @@
       avg_sc += fsc - nullsc;
 
       if (esl_opt_GetBoolean(go, "--vv")) 
-	printf("utest_forward: Forward score: %.4f (total so far: %.4f)\n", fsc, avg_sc);
+  printf("utest_forward: Forward score: %.4f (total so far: %.4f)\n", fsc, avg_sc);
     }
 
   avg_sc /= (float) nseq;
@@ -1119,7 +783,7 @@
  */
 static void
 utest_generation(ESL_GETOPTS *go, ESL_RANDOMNESS *r, ESL_ALPHABET *abc,
-		 P7_PROFILE *gm, P7_HMM *hmm, P7_BG *bg, int nseq)
+     P7_PROFILE *gm, P7_HMM *hmm, P7_BG *bg, int nseq)
 {
   ESL_SQ   *sq = esl_sq_CreateDigital(abc);
   P7_GMX   *gx = p7_gmx_Create(gm->M, 100);
@@ -1144,7 +808,7 @@
       if (vsc > fsc)     esl_fatal("viterbi score is greater than forward");
 
       if (esl_opt_GetBoolean(go, "--vv")) 
-	printf("generated:  len=%d v=%8.4f  f=%8.4f  t=%8.4f\n", (int) sq->n, vsc, fsc, tracesc);
+  printf("generated:  len=%d v=%8.4f  f=%8.4f  t=%8.4f\n", (int) sq->n, vsc, fsc, tracesc);
       
       avg_fsc += (fsc - nullsc);
     }
@@ -1179,8 +843,8 @@
   ESL_DSQ        *dsq  = NULL;
   P7_GMX         *gx   = NULL;
   float  vsc, fsc;
-  float  bg_ll;   		/* log P(seq | bg) */
-  double fp;	      	        /* P(seq | model) */
+  float  bg_ll;       /* log P(seq | bg) */
+  double fp;                  /* P(seq | model) */
   int L;
   int i;
   double total_p;
@@ -1207,28 +871,28 @@
       dsq[0] = dsq[L+1] = eslDSQ_SENTINEL;
       for (i = 1; i <= L; i++) dsq[i] = 0;
 
-      while (1) 		/* enumeration of seqs of length L*/
-	{
-	  if (p7_GViterbi(dsq, L, gm, gx, &vsc)  != eslOK) esl_fatal("viterbi failed");
-	  if (p7_GForward(dsq, L, gm, gx, &fsc)  != eslOK) esl_fatal("forward failed");
- 
-	  /* calculate bg log likelihood component of the scores */
-	  for (bg_ll = 0., i = 1; i <= L; i++)  bg_ll += log(bg->f[dsq[i]]);
-	  
-	  /* convert to probability, adding the bg LL back to the LLR */
-	  fp =  exp(fsc + bg_ll);
-
-	  if (esl_opt_GetBoolean(go, "--vv")) {
-	    esl_abc_Textize(abc, dsq, L, seq);
-	    printf("probability of sequence: %10s   %16g  (lod v=%8.4f f=%8.4f)\n", seq, fp, vsc, fsc);
-	  }
-	  total_p += fp;
-
-	  /* Increment dsq like a reversed odometer */
-	  for (i = 1; i <= L; i++) 
-	    if (dsq[i] < abc->K-1) { dsq[i]++; break; } else { dsq[i] = 0; }
-	  if (i > L) break;	/* we're done enumerating sequences */
-	}
+      while (1)     /* enumeration of seqs of length L*/
+  {
+    if (p7_GViterbi(dsq, L, gm, gx, &vsc)  != eslOK) esl_fatal("viterbi failed");
+    if (p7_GForward(dsq, L, gm, gx, &fsc)  != eslOK) esl_fatal("forward failed");
+ 
+    /* calculate bg log likelihood component of the scores */
+    for (bg_ll = 0., i = 1; i <= L; i++)  bg_ll += log(bg->f[dsq[i]]);
+    
+    /* convert to probability, adding the bg LL back to the LLR */
+    fp =  exp(fsc + bg_ll);
+
+    if (esl_opt_GetBoolean(go, "--vv")) {
+      esl_abc_Textize(abc, dsq, L, seq);
+      printf("probability of sequence: %10s   %16g  (lod v=%8.4f f=%8.4f)\n", seq, fp, vsc, fsc);
+    }
+    total_p += fp;
+
+    /* Increment dsq like a reversed odometer */
+    for (i = 1; i <= L; i++) 
+      if (dsq[i] < abc->K-1) { dsq[i]++; break; } else { dsq[i] = 0; }
+    if (i > L) break;  /* we're done enumerating sequences */
+  }
     }
 
   /* That sum is subject to significant numerical error because of
@@ -1300,7 +964,7 @@
 
   utest_forward    (go, r, abc, bg, gm, nseq, L);
   utest_generation (go, r, abc, gm, hmm, bg, nseq);
-  utest_enumeration(go, r, abc, 4);	/* can't go much higher than 5; enumeration test is cpu-intensive. */
+  utest_enumeration(go, r, abc, 4);  /* can't go much higher than 5; enumeration test is cpu-intensive. */
 
   p7_profile_Destroy(gm);
   p7_bg_Destroy(bg);
@@ -1331,7 +995,7 @@
 
 #include "hmmer.h"
 
-#define STYLES     "--fs,--sw,--ls,--s"	               /* Exclusive choice for alignment mode     */
+#define STYLES     "--fs,--sw,--ls,--s"                 /* Exclusive choice for alignment mode     */
 
 static ESL_OPTIONS options[] = {
   /* name           type      default  env  range  toggles reqs incomp  help                                       docgroup*/
@@ -1423,9 +1087,9 @@
       p7_bg_NullOne(bg, sq->dsq, sq->n, &nullsc);
 
       printf("%-30s   %10.4f %10.4f   %10.4f %10.4f\n", 
-	     sq->name, 
-	     fsc, bsc, 
-	     (fsc - nullsc) / eslCONST_LOG2, (bsc - nullsc) / eslCONST_LOG2);
+       sq->name, 
+       fsc, bsc, 
+       (fsc - nullsc) / eslCONST_LOG2, (bsc - nullsc) / eslCONST_LOG2);
 
       p7_gmx_Reuse(fwd);
       p7_gmx_Reuse(bck);

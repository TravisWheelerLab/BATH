/* The all-encompassing include file for HMMER.
 * All-encompassing because there's a lot of crossdependency.
 * There's some opportunity for modularity, but not a lot.
 *
 *    1. P7_HMM:         a core model.
 *    2. P7_PROFILE:     a scoring profile, and its implicit model.
 *    3. P7_BG:          a null (background) model.
 *    4. P7_TRACE:       a traceback path (alignment of seq to profile).
 *    5. P7_HMMFILE:     an HMM save file or database, open for reading.
 *    6. P7_GMX:         a "generic" dynamic programming matrix
 *    7. P7_PRIOR:       mixture Dirichlet prior for profile HMMs
 *    8. P7_SPENSEMBLE:  segment pair ensembles for domain locations
 *    9. P7_ALIDISPLAY:  an alignment formatted for printing
 *   10. P7_DOMAINDEF:   reusably managing workflow in annotating domains
 *   11. P7_TOPHITS:     ranking lists of top-scoring hits
 *   12. P7_SCOREDATA:     data used in diagonal recovery and extension
 *   13. P7_HMM_WINDOW:  data used to track lists of sequence windows
 *   14. Inclusion of the architecture-specific optimized implementation.
 *   16. P7_PIPELINE:    H3's accelerated seq/profile comparison pipeline
 *   17. P7_BUILDER:     configuration options for new HMM construction.
 *   18. Declaration of functions in HMMER's exposed API.
 *   
 * Also, see impl_{sse,vmx}/impl_{sse,vmx}.h for additional API
 * specific to the acceleration layer; in particular, the P7_OPROFILE
 * structure for an optimized profile.
*/
#ifndef P7_HMMERH_INCLUDED
#define P7_HMMERH_INCLUDED
#include "p7_config.h"

<<<<<<< HEAD
#include <stdio.h>    /* FILE */
=======
#include <stdio.h>		
#include <stddef.h>             // ptrdiff_t 
>>>>>>> cfe4ebbc

#ifdef HMMER_MPI
#include "mpi.h"
#endif

#ifdef HMMER_THREADS
#include <pthread.h>
#endif

#include "easel.h"
#include "esl_alphabet.h"	/* ESL_DSQ, ESL_ALPHABET */
#include "esl_dmatrix.h"	/* ESL_DMATRIX           */
#include "esl_gencode.h"        /* ESL_GENCODE           */
#include "esl_getopts.h"	/* ESL_GETOPTS           */
#include "esl_histogram.h"      /* ESL_HISTOGRAM         */
#include "esl_hmm.h"	        /* ESL_HMM               */
#include "esl_keyhash.h"        /* ESL_KEYHASH           */
#include "esl_mixdchlet.h"	/* ESL_MIXDCHLET         */
#include "esl_msa.h"		/* ESL_MSA               */
#include "esl_random.h"		/* ESL_RANDOMNESS        */
#include "esl_rand64.h" /* ESL_RAND64 */
#include "esl_sq.h"		/* ESL_SQ                */
#include "esl_scorematrix.h"    /* ESL_SCOREMATRIX       */
#include "esl_stopwatch.h"      /* ESL_STOPWATCH         */



/* Search modes. */
#define p7_NO_MODE   0
#define p7_LOCAL     1    /* multihit local:  "fs" mode   */
#define p7_GLOCAL    2    /* multihit glocal: "ls" mode   */
#define p7_UNILOCAL  3    /* unihit local: "sw" mode      */
#define p7_UNIGLOCAL 4    /* unihit glocal: "s" mode      */

#define p7_IsLocal(mode)  (mode == p7_LOCAL || mode == p7_UNILOCAL)
#define p7_IsMulti(mode)  (mode == p7_LOCAL || mode == p7_GLOCAL)

#define p7_NEVPARAM 7  /* number of statistical parameters stored in models                      */
#define p7_NCUTOFFS 6  /* number of Pfam score cutoffs stored in models                          */
#define p7_NOFFSETS 3  /* number of disk offsets stored in models for hmmscan's fast model input */
enum p7_evparams_e {    p7_MMU  = 0, p7_MLAMBDA = 1,     p7_VMU = 2,  p7_VLAMBDA = 3, p7_FTAU = 4, p7_FLAMBDA = 5 , p7_FTAUFS = 6 };
enum p7_cutoffs_e  {     p7_GA1 = 0,     p7_GA2 = 1,     p7_TC1 = 2,      p7_TC2 = 3,  p7_NC1 = 4,     p7_NC2 = 5 };
enum p7_offsets_e  { p7_MOFFSET = 0, p7_FOFFSET = 1, p7_POFFSET = 2 };

#define p7_EVPARAM_UNSET -99999.0f  /* if evparam[0] is unset, then all unset                         */
#define p7_CUTOFF_UNSET  -99999.0f  /* if cutoff[XX1] is unset, then cutoff[XX2] unset, XX={GA,TC,NC} */
#define p7_COMPO_UNSET   -1.0f      /* if compo[0] is unset, then all unset                           */

/* Option flags when creating multiple alignments with p7_tracealign_*() */
#define p7_DEFAULT             0
#define p7_DIGITIZE            (1<<0)
#define p7_ALL_CONSENSUS_COLS  (1<<1)
#define p7_TRIM                (1<<2)

/* Option flags when creating faux traces with p7_trace_FauxFromMSA() */
#define p7_MSA_COORDS         (1<<0) /* default: i = unaligned seq residue coords     */

/* Which strand(s) should be searched */
enum p7_strands_e {    p7_STRAND_TOPONLY  = 0, p7_STRAND_BOTTOMONLY = 1,  p7_STRAND_BOTH = 2};

/*****************************************************************
 * 1. P7_HMM: a core model.
 *****************************************************************/

/* Bit flags used in <hmm->flags>: optional annotation in an HMM
 * 
 * Flags marked with ! may not be changed nor used for other meanings,
 * because they're codes used by HMMER2 (and earlier) that must be
 * preserved for reverse compatibility with old HMMER files.
 * 
 * Why use flags? (So I don't ask this question of myself again:)
 *   1. The way we allocate an HMM, we need to know if we're allocating
 *      M-width annotation fields (RF, CS, CA, MAP) before we read the
 *      annotation from the file.
 *   2. Historically, H2 used flags, so we still need to read H2 flags
 *      for backwards compatibility; so we may as well keep using them.
 */
#define p7H_HASBITS (1<<0)    /* obsolete (was: model has log-odds scores)       !*/
#define p7H_DESC    (1<<1)    /* description exists (legacy; xref SRE:J5/114)    !*/
#define p7H_RF      (1<<2)    /* #RF annotation available                        !*/
#define p7H_CS      (1<<3)    /* #CS annotation available                        !*/
#define p7H_XRAY    (1<<4)    /* obsolete (was: structural data available)       !*/
#define p7H_HASPROB (1<<5)    /* obsolete (was: model in probability form)       !*/
#define p7H_HASDNA  (1<<6)    /* obsolete (was: protein HMM->DNA seq params set) !*/
#define p7H_STATS   (1<<7)    /* model has E-value statistics calibrated         !*/
#define p7H_MAP     (1<<8)    /* alignment map is available                      !*/
#define p7H_ACC     (1<<9)    /* accession is available (legacy; xref SRE:J5/114)!*/
#define p7H_GA      (1<<10)   /* gathering thresholds available                  !*/
#define p7H_TC      (1<<11)   /* trusted cutoffs available                       !*/
#define p7H_NC      (1<<12)   /* noise cutoffs available                         !*/
#define p7H_CA      (1<<13)   /* surface accessibilities available               !*/
#define p7H_COMPO   (1<<14)   /* model-specific residue composition available     */
#define p7H_CHKSUM  (1<<15)   /* model has an alignment checksum                  */
#define p7H_CONS    (1<<16)   /* consensus residue line available                 */
#define p7H_MMASK   (1<<17)   /* #MM annotation available                        !*/

/* Indices of Plan7 main model state transitions, hmm->t[k][] */
enum p7h_transitions_e {
  p7H_MM = 0,
  p7H_MI = 1,
  p7H_MD = 2,
  p7H_IM = 3,
  p7H_II = 4,
  p7H_DM = 5,
  p7H_DD = 6 
};
#define p7H_NTRANSITIONS 7

/* How the hmm->t[k] vector is interpreted as separate probability vectors. */
#define P7H_TMAT(hmm, k) ((hmm)->t[k])
#define P7H_TINS(hmm, k) ((hmm)->t[k]+3)
#define P7H_TDEL(hmm, k) ((hmm)->t[k]+5)
#define p7H_NTMAT 3
#define p7H_NTDEL 2
#define p7H_NTINS 2

/* Some notes:
 *   0. The model might be either in counts or probability form.
 *   1. t[0] is special: t[0][TMM,TMI,TMD] are the begin->M_1,I_0,D_1 entry probabilities,
 *      t[0][TIM,TII] are the I_0 transitions, and delete state 0 doesn't
 *      exist. Therefore D[0] transitions and mat[0] emissions are unused.
 *      To simplify some normalization code, we adopt a convention that these are set
 *      to valid probability distributions: 1.0 for t[0][TDM] and mat[0][0],
 *      and 0 for the rest.
 *   2. t[M] is also special: TMD and TDD are 0 because there is no next delete state;
 *      TDM is therefore 1.0 by definition. TMM and TDM are interpreted as the
 *      M->E and D->E end transitions. t[M][TDM] must be 1.0, therefore.
 */
typedef struct p7_hmm_s {
  /*::cexcerpt::plan7_core::begin::*/
  int     M;                    /* length of the model (# nodes)                           */
  float **t;                    /* transition prob's. t[(0),1..M][0..p7H_NTRANSITIONS-1]   */
  float **mat;                  /* match emissions.  mat[1..M][0..K-1]                     */ 
  float **ins;                  /* insert emissions. ins[1..M][0..K-1]                     */
  /*::cexcerpt::plan7_core::end::*/

  /* Annotation. Everything but <name> is optional. Flags are set when
   * optional values are set. All the char *'s are proper nul-terminated
   * strings, not just arrays. (hmm->map is an int array).
   */
  char    *name;                 /* name of the model                     (mandatory)      */ /* String, \0-terminated   */
  char    *acc;                   /* accession number of model (Pfam)      (optional: NULL) */ /* String, \0-terminated   */
  char    *desc;                 /* brief (1-line) description of model   (optional: NULL) */ /* String, \0-terminated   */
  char    *rf;                   /* reference line from alignment 1..M    (p7H_RF)         */ /* String; 0=' ', M+1='\0' */
  char    *mm;                   /* model mask line from alignment 1..M   (p7H_MM)         */ /* String; 0=' ', M+1='\0' */
  char    *consensus;             /* consensus residue line        1..M    (p7H_CONS)       */ /* String; 0=' ', M+1='\0' */
  char    *cs;                   /* consensus structure line      1..M    (p7H_CS)         */ /* String; 0=' ', M+1='\0' */
  char    *ca;                   /* consensus accessibility line  1..M    (p7H_CA)         */ /* String; 0=' ', M+1='\0' */

  char    *comlog;               /* command line(s) that built model      (optional: NULL) */ /* String, \0-terminated   */
  int      nseq;           /* number of training sequences          (optional: -1)   */
  float    eff_nseq;             /* effective number of seqs (<= nseq)    (optional: -1)   */
  int     max_length;           /* upper bound length, all but 1e-7 prob (optional: -1)   */
  char    *ctime;           /* creation date                         (optional: NULL) */
  int     *map;                   /* map of alignment cols onto model 1..M (p7H_MAP)        */ /* Array; map[0]=0 */
  uint32_t checksum;             /* checksum of training sequences        (p7H_CHKSUM)     */
  float    evparam[p7_NEVPARAM]; /* E-value params                        (p7H_STATS)      */
  float    cutoff[p7_NCUTOFFS];  /* Pfam score cutoffs                    (p7H_{GA,TC,NC}) */
  float    compo[p7_MAXABET];    /* model bg residue comp                 (p7H_COMPO)      */

  off_t    offset;               /* HMM record offset on disk                              */
  const ESL_ALPHABET *abc;       /* ptr to alphabet info (hmm->abc->K is alphabet size)    */
  int      flags;                /* status flags                                           */
} P7_HMM;


/*****************************************************************
 * 2. P7_PROFILE: a scoring profile, and its implicit model.
 *****************************************************************/

/* Indices for special state types in the length model, gm->xsc[x][]
 */
enum p7p_xstates_e { 
  p7P_E = 0,
  p7P_N = 1,
  p7P_J = 2,
  p7P_C = 3
};
#define p7P_NXSTATES 4

/* Indices for transitions from the length modeling scores gm->xsc[][x]
 */
enum p7p_xtransitions_e {
  p7P_LOOP = 0,
  p7P_MOVE = 1
};
#define p7P_NXTRANS 2

/* Indices for transition scores gm->tsc[k][] */
/* order is optimized for dynamic programming */
enum p7p_tsc_e {
  p7P_MM = 0, 
  p7P_IM = 1, 
  p7P_DM = 2, 
  p7P_BM = 3, 
  p7P_MD = 4, 
  p7P_DD = 5, 
  p7P_MI = 6, 
  p7P_II = 7, 
};
#define p7P_NTRANS 8

/* Indices for residue emission score vectors
 */
enum p7p_rsc_e {
  p7P_MSC = 0, 
  p7P_ISC = 1
};
#define p7P_NR 2
enum p7p_rsc_codon {
  p7P_C1 = 0, 
  p7P_C2 = 1,
  p7P_C3 = 2, 
  p7P_C4 = 3,
  p7P_C5 = 4,
};
#define p7P_CODONS         5

enum p7p_rsc_indels {
  p7P_Xxx   = 0,
  p7P_xxX   = 1,
  p7P_XXx   = 2,
  p7P_XxX   = 3,
  p7P_xXX   = 4,
  p7P_XXX   = 5,
  p7P_XXxX  = 6,
  p7P_XxXX  = 7,
  p7P_xXXX  = 8,
  p7P_XXxxX = 9,
  p7P_XxxXX = 10,
  p7P_xxXXX = 11,
};

#define p7P_MAXCODONS      1364
#define p7P_NUC1           4
#define p7P_NUC2           16
#define p7P_NUC3           64
#define p7P_NUC4           256
#define p7P_CODON3         20
#define p7P_CODON4         84
#define p7P_CODON5         340

/* Accessing codon translations */
#define p7P_AMINO1(gm, k, x)             ((gm)->codons[(k)][p7_MAXABET + (x)])
#define p7P_AMINO2(gm, k, w, x)          ((gm)->codons[(k)][p7_MAXABET + p7P_NUC1 + (x) * p7P_NUC1 + (w)])
#define p7P_AMINO3(gm, k, v, w, x)       ((gm)->codons[(k)][p7_MAXABET + p7P_CODON3 + (x) * p7P_NUC2 + (w) * p7P_NUC1 + (v)])
#define p7P_AMINO4(gm, k, u, v, w, x)    ((gm)->codons[(k)][p7_MAXABET + p7P_CODON4 + (x) * p7P_NUC3 + (w) * p7P_NUC2 + (v) * p7P_NUC1 + (u)])
#define p7P_AMINO5(gm, k, t, u, v, w, x) ((gm)->codons[(k)][p7_MAXABET + p7P_CODON5 + (x) * p7P_NUC4 + (w) * p7P_NUC3 + (v) * p7P_NUC2 + (u) * p7P_NUC1 + (t)])

/* Accessing codon indel positions */
#define p7P_INDEL1(gm, k, x)             ((gm)->indel_pos[(k)][p7_MAXABET + (x)])
#define p7P_INDEL2(gm, k, w, x)          ((gm)->indel_pos[(k)][p7_MAXABET + p7P_NUC1 + (x) * p7P_NUC1 + (w)])
#define p7P_INDEL3(gm, k, v, w, x)       ((gm)->indel_pos[(k)][p7_MAXABET + p7P_CODON3 + (x) * p7P_NUC2 + (w) * p7P_NUC1 + (v)])
#define p7P_INDEL4(gm, k, u, v, w, x)    ((gm)->indel_pos[(k)][p7_MAXABET + p7P_CODON4 + (x) * p7P_NUC3 + (w) * p7P_NUC2 + (v) * p7P_NUC1 + (u)])
#define p7P_INDEL5(gm, k, t, u, v, w, x) ((gm)->indel_pos[(k)][p7_MAXABET + p7P_CODON5 + (x) * p7P_NUC4 + (w) * p7P_NUC3 + (v) * p7P_NUC2 + (u) * p7P_NUC1 + (t)])

/* Accessing transition, emission scores */
/* _BM is specially stored off-by-one: [k-1][p7P_BM] is score for entering at Mk */
#define p7P_TSC(gm, k, s) ((gm)->tsc[(k) * p7P_NTRANS + (s)])
#define p7P_MSC(gm, k, x) ((gm)->rsc[x][(k) * p7P_NR + p7P_MSC])
#define p7P_ISC(gm, k, x) ((gm)->rsc[x][(k) * p7P_NR + p7P_ISC])

#define p7P_MSC_FS(gm, k, x) ((gm)->rsc[(k)][(x)])
#define p7P_MSC_C1(gm, k, x) ((gm)->rsc[(k)][p7_MAXABET + (x)])
#define p7P_MSC_C2(gm, k, w, x) ((gm)->rsc[(k)][p7_MAXABET + (x) * p7P_NUC1 + (w)])
#define p7P_MSC_C3(gm, k, v, w, x) ((gm)->rsc[(k)][p7_MAXABET + p7P_CODON3 + (x) * p7P_NUC2 + (w) * p7P_NUC1 + (v)])
#define p7P_MSC_C4(gm, k, u, v, w, x) ((gm)->rsc[(k)][p7_MAXABET + p7P_CODON4 + (x) * p7P_NUC3 + (w) * p7P_NUC2 + (v) * p7P_NUC1 + (u)])
#define p7P_MSC_C5(gm, k, t, u, v, w, x) ((gm)->rsc[(k)][p7_MAXABET + p7P_CODON5 + (x) * p7P_NUC4 + (w) * p7P_NUC3 + (v) * p7P_NUC2 + (u) * p7P_NUC1 + (t)])

typedef struct p7_profile_s {
  float  *tsc;          /* transitions  [0.1..M-1][0..p7P_NTRANS-1], hand-indexed  */
  float **rsc;          /* emissions [0..Kp-1][0.1..M][p7P_NR], hand-indexed       */
  float   xsc[p7P_NXSTATES][p7P_NXTRANS]; /* special transitions [NECJ][LOOP,MOVE] */

  int     mode;          /* configured algorithm mode (e.g. p7_LOCAL)               */ 
  int     L;    /* current configured target seq length                    */
  int     allocM;  /* max # of nodes allocated in this structure              */
  int     M;    /* number of nodes in the model                            */
  int     max_length;  /* calculated upper bound on emitted seq length            */
  float   nj;    /* expected # of uses of J; precalculated from loop config */

  /* Info, most of which is a copy from parent HMM:                                       */
  char  *name;      /* unique name of model                                   */
  char  *acc;      /* unique accession of model, or NULL                     */
  char  *desc;                  /* brief (1-line) description of model, or NULL           */
  char  *rf;                    /* reference line from alignment 1..M; *rf=0 means unused */
  char  *mm;                    /* modelmask line           1..M; *ref=0: unused     */
  char  *cs;                    /* consensus structure line      1..M, *cs=0 means unused */
  char  *consensus;    /* consensus residues to display in alignments, 1..M      */
  float  evparam[p7_NEVPARAM];   /* parameters for determining E-values, or UNSET          */
  float  cutoff[p7_NCUTOFFS];   /* per-seq/per-domain bit score cutoffs, or UNSET         */
  float  compo[p7_MAXABET];  /* per-model HMM filter composition, or UNSET             */

  /* Disk offset information for hmmpfam's fast model retrieval                           */
  off_t  offs[p7_NOFFSETS];     /* p7_{MFP}OFFSET, or -1                                  */

  off_t  roff;                  /* record offset (start of record); -1 if none            */
  off_t  eoff;                  /* offset to last byte of record; -1 if unknown           */

  const ESL_ALPHABET *abc;  /* copy of pointer to appropriate alphabet                */
  
} P7_PROFILE;

typedef struct p7_fs_profile_s {
  float  *tsc;          /* transitions  [0.1..M-1][0..p7P_NTRANS-1], hand-indexed  */
  float **rsc;          /* codon emissions [p7P_MAXCODONS][0.1..M], hand-indexed       */
  
  float   xsc[p7P_NXSTATES][p7P_NXTRANS]; /* special transitions [NECJ][LOOP,MOVE] */

  int     mode;          /* configured algorithm mode (e.g. p7_LOCAL)               */ 
  int     L;    /* current configured target seq length                    */
  int     allocM;  /* max # of nodes allocated in this structure              */
  int     M;    /* number of nodes in the model                            */
  int     max_length;  /* calculated upper bound on emitted seq length            */
  float   nj;    /* expected # of uses of J; precalculated from loop config */

  /* Info, most of which is a copy from parent HMM:                                       */
  char  *name;      /* unique name of model                                   */
  char  *acc;      /* unique accession of model, or NULL                     */
  char  *desc;                  /* brief (1-line) description of model, or NULL           */
  char  *rf;                    /* reference line from alignment 1..M; *rf=0 means unused */
  char  *mm;                    /* modelmask line           1..M; *ref=0: unused     */
  char  *cs;                    /* consensus structure line      1..M, *cs=0 means unused */
  char  *consensus;    /* consensus residues to display in alignments, 1..M      */
  float  evparam[p7_NEVPARAM];   /* parameters for determining E-values, or UNSET          */
  float  cutoff[p7_NCUTOFFS];   /* per-seq/per-domain bit score cutoffs, or UNSET         */
  float  compo[p7_MAXABET];  /* per-model HMM filter composition, or UNSET             */

  /* Disk offset information for hmmpfam's fast model retrieval                           */
  off_t  offs[p7_NOFFSETS];     /* p7_{MFP}OFFSET, or -1                                  */

  off_t  roff;                  /* record offset (start of record); -1 if none            */
  off_t  eoff;                  /* offset to last byte of record; -1 if unknown           */

  ESL_DSQ **codons;             /* maximum scoring Amino Acid tranlsations [p7P_MAXCODONS][0.1..M]    */
  ESL_DSQ **indel_pos;          /* maximum scoring indel positions [p7P_MAXCODONS][0.1..M]    */
  const ESL_ALPHABET *abc;      /* copy of pointer to appropriate alphabet                */
 
} P7_FS_PROFILE;

/*****************************************************************
 * 3. P7_BG: a null (background) model.
 *****************************************************************/

/* This really contains three different things: 
 *     
 *   - the "null1" model, a one-state HMM consisting of background
 *     frequencies <f> and a parameter <p1> for a target-length
 *     dependent geometric;
 *     
 *   - the "bias filter" <fhmm> a two-state HMM composed from null1's
 *     background <f> and the model's mean composition <compo>. This
 *     model is constructed dynamically, every time a new profile is 
 *     considered;
 *     
 *   - a single term <omega> that's needed by the "null2" model to set
 *     a balance between the null1 and null2 scoring terms.  The null2
 *     model is otherwise defined by construction, in p7_domaindef.c.
 *
 * Someday we might pull this apart into two or three separate
 * objects.
 */
typedef struct p7_bg_s {
  float   *f;    /* null1 background residue frequencies [0..K-1]: set at initialization    */
  float    p1;    /* null1's transition prob: p7_bg_SetLength() sets this from target seq L  */

  ESL_HMM *fhmm;  /* bias filter: p7_bg_SetFilter() sets this, from model's mean composition */

  float    omega;  /* the "prior" on null2/null3: set at initialization (one omega for both null types)  */

  const ESL_ALPHABET *abc;  /* reference to alphabet in use: set at initialization             */
} P7_BG;

/*****************************************************************
 * 4. P7_TRACE:  a traceback (alignment of seq to profile).
 *****************************************************************/

/* Traceback structure for alignment of a model to a sequence.
 *
 * A traceback only makes sense in a triplet (tr, gm, dsq), for a
 * given profile or HMM (with nodes 1..M) and a given digital sequence
 * (with positions 1..L).
 * 
 * A traceback may be relative to a profile (usually) or to a core
 * model (as a special case in model construction; see build.c). You
 * can tell the difference by looking at the first statetype,
 * tr->st[0]; if it's a p7T_S, it's for a profile, and if it's p7T_B,
 * it's for a core model.
 * 
 * A "profile" trace uniquely has S,N,C,T,J states and their
 * transitions; it also can have B->Mk and Mk->E internal entry/exit
 * transitions for local alignments. It may not contain X states.
 *
 * A "core" trace may contain I0, IM, and D1 states and their
 * transitions. A "core" trace can also have B->X->{MDI}k and
 * {MDI}k->X->E transitions as a special hack in a build procedure, to
 * deal with the case of a local alignment fragment implied by an
 * input alignment, which is "impossible" for a core model.
 * X "states" only appear in core traces, and only at these
 * entry/exit places; some code depends on this.
 *   
 * A profile's N,C,J states emit on transition, not on state, so a
 * path of N emits 0 residues, NN emits 1 residue, NNN emits 2
 * residues, and so on. By convention, the trace always associates an
 * emission-on-transition with the trailing (destination) state, so
 * the first N, C, or J is stored in a trace as a nonemitter (i=0).
 *
 * A i coords in a traceback are usually 1..L with respect to an
 * unaligned digital target sequence, but in the special case of
 * traces faked from existing MSAs (as in hmmbuild), the coords may
 * be 1..alen relative to an MSA's columns.
 */

/* State types */
enum p7t_statetype_e {
  p7T_BOGUS =  0,
  p7T_M     =  1,
  p7T_D     =  2,
  p7T_I     =  3,
  p7T_S     =  4,
  p7T_N     =  5,
  p7T_B     =  6, 
  p7T_E     =  7,
  p7T_C     =  8, 
  p7T_T     =  9, 
  p7T_J     = 10,
  p7T_X     = 11,   /* missing data: used esp. for local entry/exits */
};
#define p7T_NSTATETYPES 12

enum p7t_codontype_e {
  p7T_C0 = 0,
  p7T_C1 = 1,
  p7T_C2 = 2,
  p7T_C3 = 3,
  p7T_C4 = 4,
  p7T_C5 = 5,
};
#define p7T_NCODONTYPES 6

typedef struct p7_trace_s {
  int    N;              /* length of traceback                       */
  int    nalloc;         /* allocated length of traceback             */
  char  *st;             /* state type code                   [0..N-1]*/
  int   *k;              /* node index; 1..M if M,D,I; else 0 [0..N-1]*/
  int   *i;              /* pos emitted in dsq, 1..L; else 0  [0..N-1]*/
  int   *c;              /* codon length for frameshift search        */
  float *pp;             /* posterior prob of x_i; else 0     [0..N-1]*/
  int    M;              /* model length M (maximum k)                */
  int    L;              /* sequence length L (maximum i)             */

  /* The following section is data generated by "indexing" a trace's domains */
  int   ndom;            /* number of domains in trace (= # of B or E states) */
  int  *tfrom,   *tto;   /* locations of B/E states in trace (0..tr->N-1)     */
  int  *sqfrom,  *sqto;  /* first/last M-emitted residue on sequence (1..L)   */
  int  *hmmfrom, *hmmto; /* first/last M state on model (1..M)                */
  int   ndomalloc;       /* current allocated size of these stacks            */

} P7_TRACE;


/*****************************************************************
 * 5. P7_HMMFILE:  an HMM save file or database, open for reading.
 *****************************************************************/

/* These tags need to be in temporal order, so we can do tests
 * like "if (format >= p7_HMMFILE_3b) ..."
 */
enum p7_hmmfile_formats_e {
  p7_HMMFILE_20 = 0,
  p7_HMMFILE_3a = 1,
  p7_HMMFILE_3b = 2,
  p7_HMMFILE_3c = 3,
  p7_HMMFILE_3d = 4,
  p7_HMMFILE_3e = 5,
  p7_HMMFILE_3f = 6,
};

typedef struct p7_hmmfile_s {
  FILE         *f;     /* pointer to stream for reading models                 */
  char         *fname;           /* (fully qualified) name of the HMM file; [STDIN] if - */
  ESL_SSI      *ssi;     /* open SSI index for model file <f>; NULL if none.     */

  int           do_gzip;  /* TRUE if f is "gzip -dc |" (will pclose(f))           */ 
  int           do_stdin;       /* TRUE if f is stdin (won't close f)                   */
  int           newly_opened;  /* TRUE if we just opened the stream (and parsed magic) */
  int           is_pressed;  /* TRUE if a pressed HMM database file (Pfam or equiv)  */

  int            format;  /* HMM file format code */
  int           (*parser)(struct p7_hmmfile_s *, ESL_ALPHABET **, P7_HMM **);  
  ESL_FILEPARSER *efp;

  /* If <is_pressed>, we can read optimized profiles directly, via:  */
  FILE         *ffp;    /* MSV part of the optimized profile */
  FILE         *pfp;    /* rest of the optimized profile     */

#ifdef HMMER_THREADS
  int              syncRead;
  pthread_mutex_t  readMutex;
#endif

  char          errbuf[eslERRBUFSIZE];
} P7_HMMFILE;

/* note on <fname>, above:
 * this is the actual name of the HMM file being read.
 * 
 * The way p7_hmmfile_Open() works, it will preferentially look for
 * hmmpress'ed binary files. If you open "foo", it will first try to
 * open "foo.h3m" and <fname> will be "foo.h3m". "foo" does not even
 * have to exist. If a parsing error occurs, you want <fname> to
 * be "foo.h3m", so error messages report blame correctly.
 * In the special case of reading from stdin, <fname> is "[STDIN]".
 */


/*****************************************************************
 * 6. P7_GMX: a "generic" dynamic programming matrix
 *****************************************************************/
enum p7g_codons_e {
  p7G_C0 = 0,
  p7G_C1 = 3,
  p7G_C2 = 4,
  p7G_C3 = 5,
  p7G_C4 = 6,
  p7G_C5 = 7,
};
enum p7g_scells_e {
  p7G_M = 0,
  p7G_I = 1,
  p7G_D = 2,
};
#define p7G_NSCELLS 3
#define p7G_NSCELLS_FS 8
enum p7g_xcells_e {
  p7G_E  = 0,
  p7G_N  = 1,
  p7G_J  = 2,
  p7G_B  = 3,
  p7G_C  = 4
};
#define p7G_NXCELLS 5

enum p7g_xcodons_b {
  p7G_B1  = 0,
  p7G_B2  = 1,
  p7G_B3  = 2,
  p7G_B4  = 3,
  p7G_B5  = 4,
};

enum p7g_xcodons_n {
  p7G_N1  = 0,
  p7G_N2  = 1,
  p7G_N3  = 2,
  p7G_N4  = 3,
  p7G_N5  = 4,
};

typedef struct p7_gmx_s {
  int  M;    /* actual model dimension (model 1..M)    */
  int  L;    /* actual sequence dimension (seq 1..L)   */
  
  int      allocR;      /* current allocated # of rows : L+1 <= validR <= allocR                */
  int      validR;      /* # of rows actually pointing at DP memory                             */
  int      allocW;      /* current set row width :  M+1 <= allocW                               */
  int      allocC;
  uint64_t ncells;      /* total # of allocated cells in 2D matrix : ncells >= (validR)(allocW) */

  float **dp;           /* logically [0.1..L][0.1..M][0..p7G_NSCELLS-1]; indexed [i][k*p7G_NSCELLS+s] */
  float  *xmx;          /* logically [0.1..L][0..p7G_NXCELLS-1]; indexed [i*p7G_NXCELLS+s]            */

  float  *dp_mem;
} P7_GMX;

/* Macros below implement indexing idioms for generic DP routines.
 * They require the following setup, for profile <gm> and matrix <gx>:
 *   float const *tsc = gm->tsc;
 *   float      **dp  = gx->dp;
 *   float       *xmx = gx->xmx;
 * and for each row i (target residue x_i in digital seq <dsq>):
 *   float const *rsc = gm->rsc[dsq[i]];
 */
#define MMX(i,k) (dp[(i)][(k) * p7G_NSCELLS + p7G_M])
#define IMX(i,k) (dp[(i)][(k) * p7G_NSCELLS + p7G_I])
#define DMX(i,k) (dp[(i)][(k) * p7G_NSCELLS + p7G_D])
#define XMX(i,s) (xmx[(i) * p7G_NXCELLS + (s)])

#define MMX_FS_FWD(i,k,c) (dp[(i+5)][(k) * p7G_NSCELLS_FS + p7G_M   + (c)])
#define IMX_FS_FWD(i,k)   (dp[(i+5)][(k) * p7G_NSCELLS_FS + p7G_I])
#define DMX_FS_FWD(i,k)   (dp[(i+5)][(k) * p7G_NSCELLS_FS + p7G_D])
#define XMX_FS_FWD(i,s)   (xmx[(i+5)     * p7G_NXCELLS    + (s)])

#define MMX_FS(i,k,c) (dp[(i)][(k) * p7G_NSCELLS_FS + p7G_M   + (c)])
#define IMX_FS(i,k)   (dp[(i)][(k) * p7G_NSCELLS_FS + p7G_I])
#define DMX_FS(i,k)   (dp[(i)][(k) * p7G_NSCELLS_FS + p7G_D])
#define XMX_FS(i,s)   (xmx[(i)     * p7G_NXCELLS    + (s)])


#define TSC(s,k) (tsc[(k) * p7P_NTRANS + (s)])
#define MSC(k)   (rsc[(k) * p7P_NR     + p7P_MSC])
#define ISC(k)   (rsc[(k) * p7P_NR     + p7P_ISC])
#define MSC_FS(k,c) (rsc[(k) * p7P_CODONS + (c)])

/* Flags that control P7_GMX debugging dumps */
#define p7_HIDE_SPECIALS (1<<0)
#define p7_SHOW_LOG      (1<<1)


/*****************************************************************
 * 7. P7_PRIOR: mixture Dirichlet prior for profile HMMs
 *****************************************************************/

typedef struct p7_prior_s {
  ESL_MIXDCHLET *tm;    /*  match transitions */
  ESL_MIXDCHLET *ti;    /* insert transitions */
  ESL_MIXDCHLET *td;    /* delete transitions */
  ESL_MIXDCHLET *em;    /*  match emissions   */
  ESL_MIXDCHLET *ei;    /* insert emissions   */
} P7_PRIOR;




/*****************************************************************
 * 8. P7_SPENSEMBLE: segment pair ensembles for domain locations
 *****************************************************************/

/* struct p7_spcoord_s:
 *    a coord quad defining a segment pair. 
 */
struct p7_spcoord_s { 
  int idx;   /* backreference index: which trace a seg came from, or which cluster a domain came from */
  int i, j;  /* start,end in a target sequence (1..L)  */
  int k, m;     /* start,end in a query model (1..M)      */
  float prob;  /* posterior probability of segment       */
};

/* Structure: P7_SPENSEMBLE
 *
 * Collection and clustering of an ensemble of sampled segment pairs,
 * in order to define domain locations using their posterior
 * probability distribution (as opposed to Viterbi MAP tracebacks).
 */
typedef struct p7_spensemble_s {
  /* Section 1: a collected ensemble of segment pairs                                       */
  int                  nsamples;    /* number of sampled traces                             */
  struct p7_spcoord_s *sp;      /* array of sampled seg pairs; [0..n-1]                 */
  int                  nalloc;      /* allocated size of <sp>                               */
  int                  n;      /* number of seg pairs in <sp>                          */

  /* Section 2: then the ensemble is clustered by single-linkage clustering                 */
  int *workspace;                   /* temp space for Easel SLC algorithm: 2*n              */
  int *assignment;                  /* each seg pair's cluster index: [0..n-1] = (0..nc-1)  */
  int  nc;                      /* number of different clusters                         */

  /* Section 3: then endpoint distribution is examined within each large cluster            */
  int *epc;                      /* array counting frequency of each endpoint            */
  int  epc_alloc;              /* allocated width of <epc>                             */
  
  /* Section 4: finally each large cluster is resolved into domain coords                   */
  struct p7_spcoord_s *sigc;      /* array of coords for each domain, [0..nsigc-1]        */
  int                  nsigc;      /* number of "significant" clusters, domains            */
  int                  nsigc_alloc; /* current allocated max for nsigc                      */
} P7_SPENSEMBLE;



/*****************************************************************
 * 9. P7_ALIDISPLAY: an alignment formatted for printing
 *****************************************************************/

/* Structure: P7_ALIDISPLAY
 * 
 * Alignment of a sequence domain to an HMM, formatted for printing.
 * 
 * For an alignment of L residues and names C chars long, requires
 * 6L + 2C + 30 bytes; for typical case of L=100,C=10, that's
 * <0.7 Kb.
 */
typedef struct p7_alidisplay_s {
  char *rfline;                 /* reference coord info; or NULL        */
  char *mmline;                 /* modelmask coord info; or NULL        */
  char *csline;                 /* consensus structure info; or NULL    */
  char *model;                  /* aligned query consensus sequence     */
  char *mline;                  /* "identities", conservation +'s, etc. */
  char *aseq;                   /* aligned target sequence              */
  char *ntseq;                  /* nucleotide target sequence if hmmscant */
  char *ppline;            /* posterior prob annotation; or NULL   */
  char *codon;                  /* number of nuceltides in each codon   */
  int   frameshifts;            /* number of codons with frameshifts    */
  int   N;            /* length of strings                    */

  char *hmmname;    /* name of HMM                          */
  char *hmmacc;      /* accession of HMM; or [0]='\0'        */
  char *hmmdesc;    /* description of HMM; or [0]='\0'      */
  int   hmmfrom;    /* start position on HMM (1..M, or -1)  */
  int   hmmto;      /* end position on HMM (1..M, or -1)    */
  int   M;      /* length of model                      */
  
  char *sqname;      /* name of target sequence              */
  char *orfname;        /* name of ORF within target sequence (assigned by hmmer pipeline)  */
  char *sqacc;      /* accession of target seq; or [0]='\0' */
  char *sqdesc;      /* description of targ seq; or [0]='\0' */
  int64_t  sqfrom;    /* start position on sequence (1..L)    */
  int64_t  sqto;        /* end position on sequence   (1..L)    */
  int64_t  orffrom;     /* start position on sequence (1..L)    */
  int64_t  orfto;       /* end position on sequence   (1..L)    */
  int64_t  L;      /* length of sequence                   */

  int   memsize;                /* size of allocated block of memory    */
  char *mem;      /* memory used for the char data above  */
} P7_ALIDISPLAY;


/*****************************************************************
 * 10. P7_DOMAINDEF: reusably managing workflow in defining domains
 *****************************************************************/

typedef struct p7_dom_s { 
  int64_t        ienv, jenv;
  int64_t        iali, jali;
<<<<<<< HEAD
  int64_t        iorf, jorf; /*Used in translated search to capture the range in the DNA sequence of the ORF containing the match to a protein query */
  float          envsc;    /* Forward score in envelope ienv..jenv; NATS; without null2 correction       */
  float          domcorrection;  /* null2 score when calculating a per-domain score; NATS                      */
  float          dombias;  /* FLogsum(0, log(bg->omega) + domcorrection): null2 score contribution; NATS */
  float          oasc;    /* optimal accuracy score (units: expected # residues correctly aligned)      */
  float          bitscore;  /* overall score in BITS, null corrected, if this were the only domain in seq */
  double         lnP;          /* log(P-value) of the bitscore                                               */
  int            is_reported;  /* TRUE if domain meets reporting thresholds                                  */
  int            is_included;  /* TRUE if domain meets inclusion thresholds                                  */
  float         *scores_per_pos; /* score in BITS that each position in the alignment contributes to an overall viterbi score */
=======
  int64_t        iorf, jorf;     /* Used in translated search to capture the range in the DNA sequence of the ORF containing the match to a protein query */
  float          envsc;  	 /* Forward score in envelope ienv..jenv; NATS; without null2 correction       */
  float          domcorrection;	 /* null2 score when calculating a per-domain score; NATS                      */
  float          dombias;	 /* FLogsum(0, log(bg->omega) + domcorrection): null2 score contribution; NATS */
  float          oasc;		 /* optimal accuracy score (units: expected # residues correctly aligned)      */
  float          bitscore;	 /* overall score in BITS, null corrected, if this were the only domain in seq */
  double         lnP;	         /* log(P-value) of the bitscore                                               */
  int            is_reported;	 /* TRUE if domain meets reporting thresholds                                  */
  int            is_included;	 /* TRUE if domain meets inclusion thresholds                                  */
  float         *scores_per_pos; /* only used by `nhmmer --aliscoresout`; score in BITS that each pos in ali contributes to viterbi score */
>>>>>>> cfe4ebbc
  P7_ALIDISPLAY *ad; 
} P7_DOMAIN;

/* Structure: P7_DOMAINDEF
 * 
 * This is a container for all the necessary information for domain
 * definition procedures in <p7_domaindef.c>, including a bunch of
 * heuristic thresholds. The structure is reusable to minimize the
 * number of allocation/free cycles that need to be done when
 * processing a large number of sequences. You create the structure
 * with <p7_domaindef_Create()>; after you're done with defining
 * domains on a sequence, you call <p7_domaindef_Reuse()> before using
 * it on the next sequence; and when you're completely done, you free
 * it with <p7_domaindef_Destroy()>. All memory management is handled
 * internally; you don't need to reallocate anything yourself.
 */
typedef struct p7_domaindef_s {
  /* for posteriors of being in a domain, B, E */
  float *mocc;      /* mocc[i=1..L] = prob that i is emitted by core model (is in a domain)       */
  float *btot;       /* btot[i=1..L] = cumulative expected times that domain starts at or before i */
  float *etot;      /* etot[i=1..L] = cumulative expected times that domain ends at or before i   */
  int    L;
  int    Lalloc;

  /* the ad hoc null2 model: 1..L nat scores for each residue, log f'(x_i) / f(x_i) */
  float *n2sc;

  /* rng and reusable memory for stochastic tracebacks */
  ESL_RANDOMNESS *r;    /* random number generator                                 */
  int             do_reseeding;  /* TRUE to reset the RNG, make results reproducible        */
  P7_SPENSEMBLE  *sp;    /* an ensemble of sampled segment pairs (domain endpoints) */
  P7_TRACE       *tr;    /* reusable space for a trace of a domain                  */
  P7_TRACE       *gtr;    /* reusable space for a traceback of the entire target seq */

  /* Heuristic thresholds that control the region definition process */
  /* "rt" = "region threshold", for lack of better term  */
  float  rt1;     /* controls when regions are called. mocc[i] post prob >= dt1 : triggers a region around i */
  float  rt2;    /* controls extent of regions. regions extended until mocc[i]-{b,e}occ[i] < dt2            */
  float  rt3;    /* controls when regions are flagged for split: if expected # of E preceding B is >= dt3   */
  
  /* Heuristic thresholds that control the stochastic traceback/clustering process */
  int    nsamples;  /* collect ensemble of this many stochastic traces */
  float  min_overlap;  /* 0.8 means >= 80% overlap of (smaller/larger) segment to link, both in seq and hmm            */
  int    of_smaller;  /* see above; TRUE means overlap denom is calc'ed wrt smaller segment; FALSE means larger       */
  int    max_diagdiff;  /* 4 means either start or endpoints of two segments must be within <=4 diagonals of each other */
  float  min_posterior;  /* 0.25 means a cluster must have >= 25% posterior prob in the sample to be reported            */
  float  min_endpointp;  /* 0.02 means choose widest endpoint with post prob of at least 2%                              */

  /* storage of the results; domain locations, scores, alignments          */
  P7_DOMAIN *dcl;
  int        ndom;   /* number of domains defined, in the end.         */
  int        nalloc;     /* number of domain structures allocated in <dcl> */

  /* Additional results storage */
  float  nexpected;     /* posterior expected number of domains in the sequence (from posterior arrays) */
  int    nregions;  /* number of regions evaluated */
  int    nclustered;  /* number of regions evaluated by clustering ensemble of tracebacks */
  int    noverlaps;  /* number of envelopes defined in ensemble clustering that overlap w/ prev envelope */
  int    nenvelopes;  /* number of envelopes handed over for domain definition, null2, alignment, and scoring. */

} P7_DOMAINDEF;


/*****************************************************************
 * 11. P7_TOPHITS: ranking lists of top-scoring hits
 *****************************************************************/

#define p7_HITFLAGS_DEFAULT 0
#define p7_IS_INCLUDED      (1<<0)
#define p7_IS_REPORTED      (1<<1)
#define p7_IS_NEW           (1<<2)
#define p7_IS_DROPPED       (1<<3)
#define p7_IS_DUPLICATE     (1<<4)


/* Structure: P7_HIT
 * 
 * Info about a high-scoring database hit, kept so we can output a
 * sorted list of high hits at the end.
 *
 * sqfrom and sqto are the coordinates that will be shown
 * in the results, not coords in arrays... therefore, reverse
 * complements have sqfrom > sqto
 */
typedef struct p7_hit_s {
  char   *name;      /* name of the target               (mandatory)           */
  char   *acc;      /* accession of the target          (optional; else NULL) */
  char   *desc;      /* description of the target        (optional; else NULL) */
  char   *orfid;    /* unique ORF identifier            (mandatory for translated search, not used otherwise)           */
  int    window_length;         /* for later use in e-value computation, when splitting long sequences */
  double sortkey;    /* number to sort by; big is better                       */

  float  score;      /* bit score of the sequence (all domains, w/ correction) */
  float  pre_score;    /* bit score of sequence before null2 correction          */
  float  sum_score;    /* bit score reconstructed from sum of domain envelopes   */

  double lnP;            /* log(P-value) of the score               */
  double pre_lnP;    /* log(P-value) of the pre_score           */
  double sum_lnP;    /* log(P-value) of the sum_score           */

  float  nexpected;     /* posterior expected number of domains in the sequence (from posterior arrays) */
  int    nregions;  /* number of regions evaluated */
  int    nclustered;  /* number of regions evaluated by clustering ensemble of tracebacks */
  int    noverlaps;  /* number of envelopes defined in ensemble clustering that overlap w/ prev envelope */
  int    nenvelopes;  /* number of envelopes handed over for domain definition, null2, alignment, and scoring. */
  int    ndom;    /* total # of domains identified in this seq   */

  uint32_t flags;        /* p7_IS_REPORTED | p7_IS_INCLUDED | p7_IS_NEW | p7_IS_DROPPED */
  int      nreported;  /* # of domains satisfying reporting thresholding  */
  int      nincluded;  /* # of domains satisfying inclusion thresholding */
  int      best_domain;  /* index of best-scoring domain in dcl */
  int      frameshift;
  int64_t  seqidx;          /*unique identifier to track the database sequence from which this hit came*/
  int64_t  subseq_start; /*used to track which subsequence of a full_length target this hit came from, for purposes of removing duplicates */
  int64_t  target_len;   /* used in translated search to hold the length of the nucleotide sequence */

  P7_DOMAIN *dcl;  /* domain coordinate list and alignment display */
  esl_pos_t  offset;  /* used in socket communications, in serialized communication: offset of P7_DOMAIN msg for this P7_HIT */
} P7_HIT;


/* Structure: P7_TOPHITS
 * merging when we prepare to output results. "hit" list is NULL and
 * unavailable until after we do a sort.  
 */
typedef struct p7_tophits_s {
  P7_HIT **hit;         /* sorted pointer array                     */
  P7_HIT  *unsrt;  /* unsorted data storage                    */
  uint64_t Nalloc;  /* current allocation size                  */
  uint64_t N;    /* number of hits in list now               */
  uint64_t nreported;  /* number of hits that are reportable       */
  uint64_t nincluded;  /* number of hits that are includable       */
  int      is_sorted_by_sortkey; /* TRUE when hits sorted by sortkey and th->hit valid for all N hits */
  int      is_sorted_by_seqidx; /* TRUE when hits sorted by seq_idx, position, and th->hit valid for all N hits */
} P7_TOPHITS;





/*****************************************************************
 * 12. P7_SCOREDATA: data used in diagonal recovery and extension
 *****************************************************************/

enum p7_scoredatatype_e {
  p7_sd_std  = 0,
  p7_sd_fm   = 1,
};


/* This contains a compact representation of 8-bit bias-shifted scores for use in
 * diagonal recovery (standard SSV) and extension (standard and FM-SSV),
 * along with MAXL-associated prefix- and suffix-lengths, and optimal extensions
 * for FM-SSV.
 */
typedef struct p7_scoredata_s {
  int         type;
  int         M;
  union {//implicit (M+1)*K matrix, where M = # states, and K = # characters in alphabet
    uint8_t  *ssv_scores;    // this 2D array is used in the default nhmmer pipeline
    float    *ssv_scores_f;  // this 2D array is used in the FM-index based pipeline
  };
  float      *prefix_lengths;
  float      *suffix_lengths;
  float      *fwd_scores;
  float     **fwd_transitions;
  float     **opt_ext_fwd; // Used only for FM-index based pipeline
  float     **opt_ext_rev; // Used only for FM-index based pipeline
} P7_SCOREDATA;


/*****************************************************************
 * 13. P7_HMM_WINDOW: data used to track lists of sequence windows
 *****************************************************************/


typedef struct p7_hmm_window_s {
  float      score;
  float      null_sc;
  int32_t    id;          //sequence id of the database sequence hit
  int64_t    n;           //position in database sequence at which the diagonal/window starts
  int64_t    fm_n;        //position in the concatenated fm-index sequence at which the diagonal starts
  int32_t    length;      // length of the diagonal/window
  int16_t    k;           //position of the model at which the diagonal ends
  int64_t    target_len;  //length of the target sequence
  int8_t     complementarity;
  int8_t     used_to_extend;
} P7_HMM_WINDOW;

typedef struct p7_hmm_window_list_s {
  P7_HMM_WINDOW *windows;
  int       count;
  int       size;
} P7_HMM_WINDOWLIST;



/*****************************************************************
 * 14. Choice of vector implementation.
 *****************************************************************/
#if   defined (eslENABLE_SSE)
#include "impl_sse/impl_sse.h"
#elif defined (eslENABLE_VMX)
#include "impl_vmx/impl_vmx.h"
#else
#error "No vector implementation enabled"
#endif


/*****************************************************************
 * 15. The FM-index acceleration to the SSV filter.  Only works for SSE
 *****************************************************************/
#define FM_MAX_LINE 256

/* Structure the 2D occ array into a single array.  "type" is either b or sb.
 * Note that one extra count value is required by RLE, one 4-byte int for
 * each superblock count vector, and one 2-byte short for each block count
 * vector. This is small overhead, even for a small alphabet like dna.
 */
#define FM_OCC_CNT( type, i, c)  ( occCnts_##type[(meta->alph_size)*(i) + (c)])

enum fm_alphabettypes_e {
  fm_DNA        = 0,  //acgt,  2 bit
  //fm_DNA_full   = 1,  //includes ambiguity codes, 4 bit.
  fm_AMINO      = 4,  // 5 bit
};
/*TODO: fm_DNA_full has currently been disabled because of problems with how the
 * FM index handles very long runs of the same character (in this case, Ns).
 * See wheelert/notebook/2013/12-11-FM-alphabet-speed notes on 12/12.
 */

enum fm_direction_e {
  fm_forward    = 0,
  fm_backward   = 1,
};


typedef struct fm_interval_s {
  int   lower;
  int   upper;
} FM_INTERVAL;

typedef struct fm_hit_s {
  uint64_t  start;
  uint32_t  block;
  int       direction;
  int       length;
  int       sortkey;
} FM_HIT;



typedef struct fm_ambiglist_s {
  FM_INTERVAL *ranges;
  uint32_t     count;
  uint32_t     size;
} FM_AMBIGLIST;


typedef struct fm_seqdata_s {

  uint32_t target_id;      // Which sequence in the target database did this segment come from (can be multiple segment per sequence, if a sequence has Ns)
  uint64_t target_start;   // The position in sequence {id} in the target database at which this sequence-block starts (usually 1, unless its a long sequence split out over multiple FMs)
  uint32_t fm_start;       // The position in the FM block at which this sequence begins
  uint32_t length;         // Length of this sequence segment  (usually the length of the target sequence, unless its a long sequence split out over multiple FMs)


  //meta data taken from the sequence this segment was taken from
  uint16_t name_length;
  uint16_t source_length;
  uint16_t acc_length;
  uint16_t desc_length;
  char     *name;
  char     *source;
  char     *acc;
  char     *desc;
} FM_SEQDATA;


typedef struct fm_metadata_s {
  uint8_t  fwd_only;
  uint8_t  alph_type;
  uint8_t  alph_size;
  uint8_t  charBits;
  uint32_t freq_SA; //frequency with which SA is sampled
  uint32_t freq_cnt_sb; //frequency with which full cumulative counts are captured
  uint32_t freq_cnt_b; //frequency with which intermittent counts are captured
  uint16_t block_count;
  uint32_t seq_count;
  uint64_t char_count; //total count of characters including those in and out of the alphabet
  char     *alph;
  char     *inv_alph;
  int      *compl_alph;
  FILE         *fp;
  FM_SEQDATA   *seq_data;
  FM_AMBIGLIST *ambig_list;
} FM_METADATA;


typedef struct fm_data_s {
  uint64_t N; //length of text
  uint32_t term_loc; // location in the BWT at which the '$' char is found (replaced in the sequence with 'a')
  uint32_t seq_offset;
  uint32_t ambig_offset;
  uint32_t seq_cnt;
  uint32_t ambig_cnt;
  uint32_t overlap; // number of bases at the beginning that overlap the FM-index for the preceding block
  uint8_t  *T;  //text corresponding to the BWT
  uint8_t  *BWT_mem;
  uint8_t  *BWT;
  uint32_t *SA; // sampled suffix array
  int64_t  *C; //the first position of each letter of the alphabet if all of T is sorted.  (signed, as I use that to keep tract of presence/absence)
  uint32_t *occCnts_sb;
  uint16_t *occCnts_b;
} FM_DATA;

typedef struct fm_dp_pair_s {
  uint16_t    pos;  // position of the diagonal in the model.
  float       score;
  float       max_score;
  uint8_t     score_peak_len; // how long was the diagonal when the most recent peak (within fm_drop_lim of the max score) was seen?
  uint8_t     consec_pos;
  uint8_t     max_consec_pos;
  uint8_t     consec_consensus;
  uint8_t     model_direction;
  uint8_t     complementarity;
} FM_DP_PAIR;


typedef struct fm_diag_s {
  uint64_t    n;  //position of the database sequence at which the diagonal starts
  union {
    double    sortkey;
    double    score;
  };
  uint16_t    k;  //position of the model at which the diagonal starts
  uint16_t    length;
  uint8_t     complementarity;
} FM_DIAG;

typedef struct fm_diaglist_s {
  FM_DIAG   *diags;
  int       count;
  int       size;
} FM_DIAGLIST;

/* Effectively global variables, to be initialized once in fm_initConfig(),
 * then passed around among threads to avoid recomputing them
 *
 * When allocated, must be 16-byte aligned, and all _m128i elements
 * must precede other types
 */
typedef struct {
#if   defined (eslENABLE_SSE)
  /* mask arrays, and 16-byte-offsets into them */
  __m128i *fm_masks_mem;
  __m128i *fm_masks_v;
  __m128i *fm_reverse_masks_mem;
  __m128i *fm_reverse_masks_v;
  __m128i *fm_chars_mem;
  __m128i *fm_chars_v;

  /*various precomputed vectors*/
  __m128i fm_allones_v;
  __m128i fm_zeros_v;
  __m128i fm_neg128_v;
  __m128i fm_m0f;  //00 00 11 11
  __m128i fm_m01;  //01 01 01 01
  __m128i fm_m11;  //00 00 00 11

  /* no non-__m128i- elements above this line */
#endif //#if   defined (eslENABLE_SSE)

  /*counter, to compute FM-index speed*/
  int occCallCnt;

  /*bounding cutoffs*/
  int max_depth;
  float drop_lim;  // 0.2 ; in seed, max drop in a run of length [fm_drop_max_len]
  int drop_max_len; // 4 ; maximum run length with score under (max - [fm_drop_lim])
  int consec_pos_req; //5
  int consensus_match_req; //10
  float score_density_req; //.5
  int ssv_length;
  float scthreshFM;
  float sc_thresh_ratio; //information content deficit,  actual_relent/target_relent

  /*pointer to FM-index metadata*/
  FM_METADATA *meta;

} FM_CFG;


#if   defined (eslENABLE_SSE)
//used to convert from a byte array to an __m128i
typedef union {
        uint8_t bytes[16];
        __m128i m128;
        } byte_m128;


/* Gather the sum of all counts in a 16x8-bit element into a single 16-bit
 *  element of the register (the 0th element)
 *
 *  the _mm_sad_epu8  accumulates 8-bit counts into 16-bit counts:
 *      left 8 counts (64-bits) accumulate in counts_v[0],
 *      right 8 counts in counts_v[4]  (the other 6 16-bit ints are 0)
 *  the _mm_shuffle_epi32  flips the 4th int into the 0th slot
 */
#define FM_GATHER_8BIT_COUNTS( in_v, mid_v, out_v  ) do {\
    mid_v = _mm_sad_epu8 (in_v, cfg->fm_zeros_v);\
    tmp_v = _mm_shuffle_epi32(mid_v, _MM_SHUFFLE(1, 1, 1, 2));\
    out_v = _mm_add_epi16(mid_v, tmp_v);\
  } while (0)


/* Macro for SSE operations to turn 2-bit character values into 2-bit binary
 * (00 or 01) match/mismatch values representing occurrences of a character in a
 * 4-char-per-byte packed BWT.
 *
 * Typically followed by a call to FM_COUNT_SSE_4PACKED, possibly with a
 * mask in between to handle the case where we don't want to add over all
 * positions in the vector
 *
 * tmp_v and tmp2_v are used as temporary vectors throughout, and hold meaningless values
 * at the end
 *
 * xor(in_v, c_v)        : each 2-bit value will be 00 if a match, and non-0 if a mismatch
 * and(in_v, 01010101)   : look at the right bit of each 2-bit value,
 * srli(1)+and()         : look at the left bit of each 2-bit value,
 * or()                  : if either left bit or right bit is non-0, 01, else 00 (match is 00)
 *
 * subs()                : invert, so match is 01, mismatch is 00
 *
 */
#define FM_MATCH_2BIT(in_v, c_v, a_v, b_v, out_v) do {\
    a_v = _mm_xor_si128(in_v, c_v);\
    \
    b_v  = _mm_srli_epi16(a_v, 1);\
    a_v  = _mm_or_si128(a_v, b_v);\
    b_v  = _mm_and_si128(a_v, cfg->fm_m01);\
    \
    out_v  = _mm_subs_epi8(cfg->fm_m01,b_v);\
  } while (0)


/*Macro for SSE operations to count bits produced by FM_MATCH_SSE_4PACKED
 *
 * tmp_v and tmp2_v are used as temporary vectors throughout, and hold meaningless values
 * at the end
 *
 * then add up the 2-bit values:
 * srli(4)+add()         : left 4 bits shifted right, added to right 4 bits
 *
 * srli(2)+and(00000011) : left 2 bits (value 0..2) shifted right, masked, so no other bits active
 * and(00000011)         : right 2 bits (value 0..2) masked so no other bits active
 *
 * final 2 add()s        : tack current counts on to already-tabulated counts.
 */
#define FM_COUNT_2BIT(a_v, b_v, cnts_v) do {\
        b_v = _mm_srli_epi16(a_v, 4);\
        a_v  = _mm_add_epi16(a_v, b_v);\
        \
        b_v = _mm_srli_epi16(a_v, 2);\
        a_v  = _mm_and_si128(a_v,cfg->fm_m11);\
        b_v = _mm_and_si128(b_v,cfg->fm_m11);\
        \
        cnts_v = _mm_add_epi16(cnts_v, a_v);\
        cnts_v = _mm_add_epi16(cnts_v, b_v);\
  } while (0)



/* Macro for SSE operations that turns a vector of 4-bit character values into
 * 2 vectors representing matches. Each byte in the input vector consists of
 * a left half (4 bits) and a right half (4 bits). The 16 left-halves produce
 * one vector, which contains all-1s for bytes in which the left half matches
 * the c_v character (and 0s if it doesn't), while the 16 right-halves produce
 * the other vector, again with each byte either all-1s or all-0s.
 *
 * The expectation is that FM_COUNT_4BIT will be called after this, to
 * turn these binary values into sums over a series of vectors. The macros
 * are split up to allow one end or other to be trimmed in the case that
 * counting is not expected to include the full vector.
 *
 * srli(4)+and() : capture the left 4-bit value   (need the mask because 16-bit shift leaves garbage in left-4-bit chunks)
 * and()         : capture the right 4-bit value
 *
 * cmpeq()x2     : test if both left and right == c.  For each, if ==c , value = 11111111 (-1)
 */
#define FM_MATCH_4BIT(in_v, c_v, out1_v, out2_v) do {\
    out1_v    = _mm_srli_epi16(in_v, 4);\
    out2_v    = _mm_and_si128(in_v, cfg->fm_m0f);\
    out1_v    = _mm_and_si128(out1_v, cfg->fm_m0f);\
    \
    out1_v    = _mm_cmpeq_epi8(out1_v, c_v);\
    out2_v    = _mm_cmpeq_epi8(out2_v, c_v);\
  } while (0)


/* Macro for SSE operations that turns a vector of 4-bit character values into
 * 2 vectors representing matches. Each byte in the input vector consists of
 * a left half (4 bits) and a right half (4 bits). The 16 left-halves produce
 * one vector, which contains all-1s for bytes in which the left half is less than
 * the c_v character (and 0s if it doesn't), while the 16 right-halves produce
 * the other vector, again with each byte either all-1s or all-0s.
 *
 * The expectation is that FM_COUNT_4BIT will be called after this, to
 * turn these binary values into sums over a series of vectors. The macros
 * are split up to allow one end or other to be trimmed in the case that
 * counting is not expected to include the full vector.
 *
 * srli(4)+and() : capture the left 4-bit value   (need the mask because 16-bit shift leaves garbage in left-4-bit chunks)
 * and()         : capture the right 4-bit value
 *
 * cmplt()x2     : test if both left and right < c.  For each, if <c , value = 11111111 (-1)
 */
#define FM_LT_4BIT(in_v, c_v, out1_v, out2_v) do {\
    out1_v    = _mm_srli_epi16(in_v, 4);\
    out2_v    = _mm_and_si128(in_v, cfg->fm_m0f);\
    out1_v    = _mm_and_si128(out1_v, cfg->fm_m0f);\
    \
    out1_v    = _mm_cmplt_epi8(out1_v, c_v);\
    out2_v    = _mm_cmplt_epi8(out2_v, c_v);\
  } while (0)



/* Macro for SSE operations to add occurrence counts to the tally vector counts_v,
 * in the 4-bits-per-character case
 *
 * The expectation is that in[12]_v will contain bytes that are either
 *   00000000  =  0
 *  or
 *   11111111  = -1
 * so subtracting the value of the byte is the same as adding 0 or 1.
 */
#define FM_COUNT_4BIT(in1_v, in2_v, cnts_v) do {\
    cnts_v = _mm_subs_epi8(cnts_v, in1_v);\
    cnts_v = _mm_subs_epi8(cnts_v, in2_v);\
  } while (0)


#endif  // if  defined (eslENABLE_SSE)

/*****************************************************************
 * 16. P7_PIPELINE: H3's accelerated seq/profile comparison pipeline
 *****************************************************************/

enum p7_pipemodes_e { p7_SEARCH_SEQS = 0, p7_SCAN_MODELS = 1 };
enum p7_zsetby_e    { p7_ZSETBY_NTARGETS = 0, p7_ZSETBY_OPTION = 1, p7_ZSETBY_FILEINFO = 2 };
enum p7_complementarity_e { p7_NOCOMPLEMENT    = 0, p7_COMPLEMENT   = 1 };

typedef struct p7_pipeline_s {
  /* Dynamic programming matrices                                           */
  P7_OMX     *oxf;    /* one-row Forward matrix, accel pipe       */
  P7_OMX     *oxb;    /* one-row Backward matrix, accel pipe      */
  P7_OMX     *fwd;    /* full Fwd matrix for domain envelopes     */
  P7_OMX     *bck;    /* full Bck matrix for domain envelopes     */
  P7_GMX     *gxf;    /* full generic Forward matrix for frameshift    */
  P7_GMX     *gxb;    /* full generic Backward matrix for frameshifts      */
  P7_GMX     *gfwd;    /* full Fwd generic matrix for domain envelopes     */
  P7_GMX     *gbck;    /* full Fwd generic matrix for domain envelopes     */
 
  /* Domain postprocessing                                                  */
  ESL_RANDOMNESS *r;    /* random number generator                  */
  int             do_reseeding; /* TRUE: reseed for reproducible results    */
<<<<<<< HEAD
  int             do_alignment_score_calc;
  P7_DOMAINDEF   *ddef;    /* domain definition workflow               */
=======
  int  do_alignment_score_calc; /* used only by nhmmer --aliscoresout       */
  P7_DOMAINDEF   *ddef;		/* domain definition workflow               */
>>>>>>> cfe4ebbc

  /* Reporting threshold settings                                           */
  int     by_E;            /* TRUE to cut per-target report off by E   */
  double  E;                  /* per-target E-value threshold             */
  double  T;                  /* per-target bit score threshold           */
  int     dom_by_E;             /* TRUE to cut domain reporting off by E    */
  double  domE;                  /* domain E-value threshold                 */
  double  domT;                  /* domain bit score threshold               */
  int     use_bit_cutoffs;      /* (FALSE | p7H_GA | p7H_TC | p7H_NC)       */

  /* Inclusion threshold settings                                           */
  int     inc_by_E;    /* TRUE to threshold inclusion by E-values  */
  double  incE;      /* per-target inclusion E-value threshold   */
  double  incT;      /* per-target inclusion score threshold     */
  int     incdom_by_E;    /* TRUE to threshold domain inclusion by E  */
  double  incdomE;    /* per-domain inclusion E-value threshold   */
  double  incdomT;    /* per-domain inclusion E-value threshold   */

  /* Tracking search space sizes for E value calculations                   */
  double  Z;      /* eff # targs searched (per-target E-val)  */
  double  domZ;      /* eff # signific targs (per-domain E-val)  */
  enum p7_zsetby_e Z_setby;     /* how Z was set                            */
  enum p7_zsetby_e domZ_setby;  /* how domZ was set                         */
  
  /* Threshold settings for pipeline                                        */
  int     do_max;          /* TRUE to run in slow/max mode             */
  double  F1;            /* MSV filter threshold                     */
  double  F2;            /* Viterbi filter threshold                 */
  double  F3;            /* uncorrected Forward filter threshold     */
  int     B1;               /* window length for biased-composition modifier - MSV*/
  int     B2;               /* window length for biased-composition modifier - Viterbi*/
  int     B3;               /* window length for biased-composition modifier - Forward*/
  int     do_biasfilter;  /* TRUE to use biased comp HMM filter       */
  int     do_null2;    /* TRUE to use null2 score corrections      */

  /* Accounting. (reduceable in threaded/MPI parallel version)              */
  uint64_t      nmodels;        /* # of HMMs searched                       */
  uint64_t      nseqs;          /* # of sequences searched                  */
  uint64_t      nres;          /* # of residues searched                   */
  uint64_t      nnodes;          /* # of model nodes searched                */
  uint64_t      n_past_msv;  /* # comparisons that pass MSVFilter()      */
  uint64_t      n_past_bias;  /* # comparisons that pass bias filter      */
  uint64_t      n_past_vit;  /* # comparisons that pass ViterbiFilter()  */
  uint64_t      n_past_fwd;  /* # comparisons that pass ForwardFilter()  */
  uint64_t      n_output;      /* # alignments that make it to the final output (used for nhmmer) */
  uint64_t      pos_past_msv;  /* # positions that pass MSVFilter()  (used for nhmmer) */
  uint64_t      pos_past_bias;  /* # positions that pass bias filter  (used for nhmmer) */
  uint64_t      pos_past_vit;  /* # positions that pass ViterbiFilter()  (used for nhmmer) */
  uint64_t      pos_past_fwd;  /* # positions that pass ForwardFilter()  (used for nhmmer) */
  uint64_t      pos_output;      /* # positions that make it to the final output (used for nhmmer) */

  enum p7_pipemodes_e mode;      /* p7_SCAN_MODELS | p7_SEARCH_SEQS          */
  int           long_targets;   /* TRUE if the target sequences are expected to be very long (e.g. dna chromosome search in nhmmer) */
  int           frameshift;    /* TRUE for searches with fathmm */
  int           strands;         /*  p7_STRAND_TOPONLY  | p7_STRAND_BOTTOMONLY |  p7_STRAND_BOTH */
  int           W;              /* window length for nhmmer scan - essentially maximum length of model that we expect to find*/
  int           block_length;   /* length of overlapping blocks read in the multi-threaded variant (default MAX_RESIDUE_COUNT) */

  int           show_accessions;/* TRUE to output accessions not names      */
  int           show_alignments;/* TRUE to output alignments (default)      */
  int           is_translated;  /* TRUE is hmmscant or hmmsearcht           */
  int           show_translated_sequence; /* TRUE to display translated DNA sequence in domain display for hmmscant */
  int           show_vertical_codon; /* TRUE to display the DNA codon vertically in the alignment display */

  P7_HMMFILE   *hfp;    /* COPY of open HMM database (if scan mode) */
  char          errbuf[eslERRBUFSIZE];
} P7_PIPELINE;


/*****************************************************************
 * 17. P7_BUILDER: pipeline for new HMM construction
 *****************************************************************/

#define p7_DEFAULT_WINDOW_BETA  1e-7

enum p7_archchoice_e { p7_ARCH_FAST = 0, p7_ARCH_HAND = 1 };
enum p7_wgtchoice_e  { p7_WGT_NONE  = 0, p7_WGT_GIVEN = 1, p7_WGT_GSC    = 2, p7_WGT_PB       = 3, p7_WGT_BLOSUM = 4 };
enum p7_effnchoice_e { p7_EFFN_NONE = 0, p7_EFFN_SET  = 1, p7_EFFN_CLUST = 2, p7_EFFN_ENTROPY = 3, p7_EFFN_ENTROPY_EXP = 4 };

typedef struct p7_builder_s {
  /* Model architecture                                                                            */
  enum p7_archchoice_e arch_strategy;    /* choice of model architecture determination algorithm   */
  float                symfrac;           /* residue occ thresh for fast architecture determination */
  float                fragthresh;   /* if L <= fragthresh*alen, seq is called a fragment      */

  /* Relative sequence weights                                                                     */
  enum p7_wgtchoice_e  wgt_strategy;     /* choice of relative sequence weighting algorithm        */
  double               wid;     /* %id threshold for BLOSUM relative weighting            */

  /* Effective sequence number                                                                     */
  enum p7_effnchoice_e effn_strategy;    /* choice of effective seq # determination algorithm      */
  double               re_target;   /* rel entropy target for effn eweighting, if set; or -1.0*/
  double               esigma;     /* min total rel ent parameter for effn entropy weights   */
  double               eid;     /* %id threshold for effn clustering                      */
  double               eset;     /* effective sequence number, if --eset; or -1.0          */

  /* Run-to-run variation due to random number generation                                          */
  ESL_RANDOMNESS      *r;           /* RNG for E-value calibration simulations                */
  int                  do_reseeding;   /* TRUE to reseed, making results reproducible            */

  /* E-value parameter calibration                                                                 */
  int                  EmL;               /* length of sequences generated for MSV fitting          */
  int                  EmN;           /* # of sequences generated for MSV fitting               */
  int                  EvL;               /* length of sequences generated for Viterbi fitting      */
  int                  EvN;           /* # of sequences generated for Viterbi fitting           */
  int                  EfL;           /* length of sequences generated for Forward fitting      */
  int                  EfN;           /* # of sequences generated for Forward fitting           */
  double               Eft;           /* tail mass used for Forward fitting                     */

  /* Choice of prior                                                                               */
  P7_PRIOR            *prior;           /* choice of prior when parameterizing from counts        */
  int                  max_insert_len;

  /* Optional: information used for parameterizing single sequence queries                         */
  ESL_SCOREMATRIX     *S;     /* residue score matrix                                   */
  ESL_DMATRIX         *Q;           /* Q->mx[a][b] = P(b|a) residue probabilities             */
  double               popen;            /* gap open probability                                   */
  double               pextend;          /* gap extend probability                                 */

  double               w_beta;    /*beta value used to compute W (window length)   */
  int                  w_len;     /*W (window length)  explicitly set */

  const ESL_ALPHABET  *abc;     /* COPY of alphabet                                       */
  char errbuf[eslERRBUFSIZE];            /* informative message on model construction failure      */
} P7_BUILDER;



/*****************************************************************
 * 18. Routines in HMMER's exposed API.
 *****************************************************************/

/* build.c */
extern int p7_Handmodelmaker(ESL_MSA *msa,                P7_BUILDER *bld, P7_HMM **ret_hmm, P7_TRACE ***ret_tr);
extern int p7_Fastmodelmaker(ESL_MSA *msa, float symfrac, P7_BUILDER *bld, P7_HMM **ret_hmm, P7_TRACE ***ret_tr);

/* emit.c */
extern int p7_CoreEmit   (ESL_RANDOMNESS *r, const P7_HMM *hmm,                                        ESL_SQ *sq, P7_TRACE *tr);
extern int p7_ProfileEmit(ESL_RANDOMNESS *r, const P7_HMM *hmm, const P7_PROFILE *gm, const P7_BG *bg, ESL_SQ *sq, P7_TRACE *tr);
extern int p7_emit_SimpleConsensus(const P7_HMM *hmm, ESL_SQ *sq);
extern int p7_emit_FancyConsensus (const P7_HMM *hmm, float min_lower, float min_upper, ESL_SQ *sq);

/* errors.c */
extern void p7_Die (char *format, ...);
extern void p7_Fail(char *format, ...);

/* evalues.c */
extern int p7_Calibrate(P7_HMM *hmm, P7_BUILDER *cfg_b, ESL_RANDOMNESS **byp_rng, P7_BG **byp_bg, P7_PROFILE **byp_gm, P7_OPROFILE **byp_om);
extern int p7_Lambda(P7_HMM *hmm, P7_BG *bg, double *ret_lambda);
extern int p7_MSVMu     (ESL_RANDOMNESS *r, P7_OPROFILE *om, P7_BG *bg, int L, int N, double lambda,               double *ret_mmu);
extern int p7_ViterbiMu (ESL_RANDOMNESS *r, P7_OPROFILE *om, P7_BG *bg, int L, int N, double lambda,               double *ret_vmu);
extern int p7_Tau       (ESL_RANDOMNESS *r, P7_OPROFILE *om, P7_BG *bg, int L, int N, double lambda, double tailp, double *ret_tau);
extern int p7_fs_Tau       (ESL_RANDOMNESS *r, P7_FS_PROFILE *gm_fs, P7_HMM *hmm, P7_BG *bg, int L, int N, double lambda, double tailp, double *ret_tau);

/* eweight.c */
extern int p7_EntropyWeight(const P7_HMM *hmm, const P7_BG *bg, const P7_PRIOR *pri, double infotarget, double *ret_Neff);

extern int p7_EntropyWeight_exp(const P7_HMM *hmm, const P7_BG *bg, const P7_PRIOR *pri, double etarget, double *ret_exp);
/* generic_decoding.c */
extern int p7_GDecoding      (const P7_PROFILE *gm, const P7_GMX *fwd,       P7_GMX *bck, P7_GMX *pp);
extern int p7_GDomainDecoding(const P7_PROFILE *gm, const P7_GMX *fwd, const P7_GMX *bck, P7_DOMAINDEF *ddef);

/*decoding_frameshift*/
extern int p7_Decoding_Frameshift(const P7_FS_PROFILE *gm_fs, const P7_GMX *fwd, P7_GMX *bck, P7_GMX *pp);
extern int p7_DomainDecoding_Frameshift(const P7_FS_PROFILE *gm_fs, const P7_GMX *fwd, const P7_GMX *bck, P7_DOMAINDEF *ddef);

/* generic_fwdback.c */
extern int p7_GForward     (const ESL_DSQ *dsq, int L, const P7_PROFILE *gm,       P7_GMX *gx, float *ret_sc);
extern int p7_GBackward    (const ESL_DSQ *dsq, int L, const P7_PROFILE *gm,       P7_GMX *gx, float *ret_sc);
extern int p7_GHybrid      (const ESL_DSQ *dsq, int L, const P7_PROFILE *gm,       P7_GMX *gx, float *opt_fwdscore, float *opt_hybscore);

/* fwdback_frameshift.c */
extern int p7_Forward_Frameshift     (const ESL_DSQ *dsq, const ESL_GENCODE *gcode, float indel_cost, int L, const P7_FS_PROFILE *gm_fs, P7_GMX *gx, float *ret_sc);
extern int p7_ForwardParser_Frameshift     (const ESL_DSQ *dsq, const ESL_GENCODE *gcode, float indel_cost, int L, const P7_FS_PROFILE *gm_fs, P7_GMX *gx, float *ret_sc);
extern int p7_Backward_Frameshift    (const ESL_DSQ *dsq, const ESL_GENCODE *gcode, float indel_cost, int L, const P7_FS_PROFILE *gm_fs, P7_GMX *gx, float *ret_sc);
extern int p7_BackwardParser_Frameshift    (const ESL_DSQ *dsq, const ESL_GENCODE *gcode, float indel_cost, int L, const P7_FS_PROFILE *gm_fs, P7_GMX *gx, float *ret_sc);


/* generic_msv.c */
extern int p7_GMSV           (const ESL_DSQ *dsq, int L, const P7_PROFILE *gm, P7_GMX *gx, float nu, float *ret_sc);
extern int p7_GMSV_longtarget(const ESL_DSQ *dsq, int L, P7_PROFILE *gm, P7_GMX *gx, float nu,  P7_BG *bg, double P, P7_HMM_WINDOWLIST *windowlist);

/* generic_null2.c */
extern int p7_GNull2_ByExpectation(const P7_PROFILE *gm, P7_GMX *pp, float *null2);
extern int p7_GNull2_ByTrace      (const P7_PROFILE *gm, const P7_TRACE *tr, int zstart, int zend, P7_GMX *wrk, float *null2);
extern int p7_Null2_fs_ByTrace(const P7_FS_PROFILE *gm_fs, const P7_TRACE *tr, int zstart, int zend, P7_GMX *wrk, float *null2); 
extern int p7_Null2_fs_ByExpectation(const P7_FS_PROFILE *gm_fs, P7_GMX *pp, float *null2);

/* generic_optacc.c */
extern int p7_GOptimalAccuracy(const P7_PROFILE *gm, const P7_GMX *pp,       P7_GMX *gx, float *ret_e);
extern int p7_GOATrace        (const P7_PROFILE *gm, const P7_GMX *pp, const P7_GMX *gx, P7_TRACE *tr);

/* optacc_frameshift.c */
extern int p7_OptimalAccuracy_Frameshift(const P7_FS_PROFILE *gm_fs, const P7_GMX *pp, P7_GMX *gx, float *ret_e);
extern int p7_OATrace_Frameshift(const P7_FS_PROFILE *gm_fs, const P7_GMX *pp, const P7_GMX *gx, const P7_GMX *probs, P7_TRACE *tr);

/* generic_stotrace.c */
extern int p7_StochasticTrace_Frameshift(ESL_RANDOMNESS *r, const ESL_DSQ *dsq, int L, const P7_FS_PROFILE *gm_fs, const P7_GMX *gx, P7_TRACE *tr);

/*stotrace_frameshift.c */
extern int p7_GStochasticTrace(ESL_RANDOMNESS *r, const ESL_DSQ *dsq, int L, const P7_PROFILE *gm, const P7_GMX *gx, P7_TRACE *tr);

/* generic_viterbi.c */
extern int p7_GViterbi     (const ESL_DSQ *dsq, int L, const P7_PROFILE *gm,       P7_GMX *gx, float *ret_sc);

/* generic_vtrace.c */
extern int p7_GTrace       (const ESL_DSQ *dsq, int L, const P7_PROFILE *gm, const P7_GMX *gx, P7_TRACE *tr);
extern int p7_GViterbi_longtarget(const ESL_DSQ *dsq, int L, const P7_PROFILE *gm, P7_GMX *gx,
                       float filtersc, double P, P7_HMM_WINDOWLIST *windowlist);


/* heatmap.c (evolving now, intend to move this to Easel in the future) */
extern double dmx_upper_max(ESL_DMATRIX *D);
extern double dmx_upper_min(ESL_DMATRIX *D);
extern double dmx_upper_element_sum(ESL_DMATRIX *D);
extern double dmx_upper_norm(ESL_DMATRIX *D);
extern int    dmx_Visualize(FILE *fp, ESL_DMATRIX *D, double min, double max);

/* hmmdutils.c */
extern void p7_openlog(const char *ident, int option, int facility);
extern void p7_syslog(int priority, const char *format, ...);
extern void p7_closelog(void);

/* hmmlogo.c */
extern float hmmlogo_maxHeight (P7_BG *bg);
extern int hmmlogo_RelativeEntropy_all      (P7_HMM *hmm, P7_BG *bg, float *rel_ents, float **probs, float **heights );
extern int hmmlogo_RelativeEntropy_above_bg (P7_HMM *hmm, P7_BG *bg, float *rel_ents, float **probs, float **heights );
extern int hmmlogo_ScoreHeights (P7_HMM *hmm, P7_BG *bg, float **heights );
extern int hmmlogo_IndelValues (P7_HMM *hmm, float *insert_P, float *insert_expL, float *delete_P );



/* hmmpgmd2msa.c */
extern int hmmpgmd2msa(void *data, P7_HMM *hmm, ESL_SQ *qsq, int *incl, int incl_size, int *excl, int excl_size, int excl_all, ESL_MSA **ret_msa);



/* island.c */
extern int   p7_island_Viterbi(ESL_DSQ *dsq, int L, P7_PROFILE *gm, P7_GMX *mx, ESL_HISTOGRAM *h);

/* h2_io.c */
extern int   p7_h2io_WriteASCII(FILE *fp, P7_HMM *hmm);

/* hmmer.c */
extern void         p7_banner(FILE *fp, const char *progname, char *banner);
extern ESL_GETOPTS *p7_CreateDefaultApp(ESL_OPTIONS *options, int nargs, int argc, char **argv, char *banner, char *usage);
extern int          p7_AminoFrequencies(float *f);

/* logsum.c */
extern int   p7_FLogsumInit(void);
extern float p7_FLogsum(float a, float b);
extern float p7_FLogsumError(float a, float b);
extern int   p7_ILogsumInit(void);
extern int   p7_ILogsum(int s1, int s2);


/* modelconfig.c */
extern int p7_ProfileConfig(const P7_HMM *hmm, const P7_BG *bg, P7_PROFILE *gm, int L, int mode);
extern int p7_ProfileConfig_fs(const P7_HMM *hmm, const P7_BG *bg, const ESL_GENCODE *gcode, P7_FS_PROFILE *gm_fs, int L, int mode);
extern int p7_ReconfigLength  (P7_PROFILE *gm, int L);
extern int p7_fs_ReconfigLength  (P7_FS_PROFILE *gm_fs, int L);
extern int p7_ReconfigMultihit(P7_PROFILE *gm, int L);
extern int p7_fs_ReconfigMultihit(P7_FS_PROFILE *gm_fs, int L);
extern int p7_ReconfigUnihit  (P7_PROFILE *gm, int L);
extern int p7_fs_ReconfigUnihit (P7_FS_PROFILE *gm_fs, int L);
extern int p7_UpdateFwdEmissionScores(P7_PROFILE *gm, P7_BG *bg, float *fwd_emissions, float *sc_tmp);
extern int p7_fs_UpdateFwdEmissionScores(P7_PROFILE *gm, P7_BG *bg, const ESL_GENCODE *gcode, float *fwd_emissions, float *sc_tmp);


/* modelstats.c */
extern double p7_MeanMatchInfo           (const P7_HMM *hmm, const P7_BG *bg);
extern double p7_MeanMatchEntropy        (const P7_HMM *hmm);
extern double p7_MeanMatchRelativeEntropy(const P7_HMM *hmm, const P7_BG *bg);
extern double p7_MeanForwardScore        (const P7_HMM *hmm, const P7_BG *bg);
extern int    p7_MeanPositionRelativeEntropy(const P7_HMM *hmm, const P7_BG *bg, double *ret_entropy);
extern int    p7_hmm_CompositionKLD(const P7_HMM *hmm, const P7_BG *bg, float *ret_KL, float **opt_avp);


/* mpisupport.c */
#ifdef HMMER_MPI
extern int p7_hmm_MPISend(P7_HMM *hmm, int dest, int tag, MPI_Comm comm, char **buf, int *nalloc);
extern int p7_hmm_MPIPackSize(P7_HMM *hmm, MPI_Comm comm, int *ret_n);
extern int p7_hmm_MPIPack(P7_HMM *hmm, char *buf, int n, int *position, MPI_Comm comm);
extern int p7_hmm_MPIUnpack(char *buf, int n, int *pos, MPI_Comm comm, ESL_ALPHABET **abc, P7_HMM **ret_hmm);
extern int p7_hmm_MPIRecv(int source, int tag, MPI_Comm comm, char **buf, int *nalloc, ESL_ALPHABET **abc, P7_HMM **ret_hmm);

extern int p7_profile_MPISend(P7_PROFILE *gm, int dest, int tag, MPI_Comm comm, char **buf, int *nalloc);
extern int p7_profile_MPIRecv(int source, int tag, MPI_Comm comm, const ESL_ALPHABET *abc, const P7_BG *bg,
            char **buf, int *nalloc,  P7_PROFILE **ret_gm);

extern int p7_pipeline_MPISend(P7_PIPELINE *pli, int dest, int tag, MPI_Comm comm, char **buf, int *nalloc);
extern int p7_pipeline_MPIRecv(int source, int tag, MPI_Comm comm, char **buf, int *nalloc, ESL_GETOPTS *go, P7_PIPELINE **ret_pli);

extern int p7_tophits_MPISend(P7_TOPHITS *th, int dest, int tag, MPI_Comm comm, char **buf, int *nalloc);
extern int p7_tophits_MPIRecv(int source, int tag, MPI_Comm comm, char **buf, int *nalloc, P7_TOPHITS **ret_th);

extern int p7_oprofile_MPISend(P7_OPROFILE *om, int dest, int tag, MPI_Comm comm, char **buf, int *nalloc);
extern int p7_oprofile_MPIPackSize(P7_OPROFILE *om, MPI_Comm comm, int *ret_n);
extern int p7_oprofile_MPIPack(P7_OPROFILE *om, char *buf, int n, int *pos, MPI_Comm comm);
extern int p7_oprofile_MPIUnpack(char *buf, int n, int *pos, MPI_Comm comm, ESL_ALPHABET **abc, P7_OPROFILE **ret_om);
extern int p7_oprofile_MPIRecv(int source, int tag, MPI_Comm comm, char **buf, int *nalloc, ESL_ALPHABET **abc, P7_OPROFILE **ret_om);
#endif /*HMMER_MPI*/

/* tracealign.c */
extern int p7_tracealign_Seqs(ESL_SQ **sq,           P7_TRACE **tr, int nseq, int M,  int optflags, P7_HMM *hmm, ESL_MSA **ret_msa);
extern int p7_tracealign_MSA (const ESL_MSA *premsa, P7_TRACE **tr,           int M,  int optflags, ESL_MSA **ret_postmsa);
extern int p7_tracealign_computeTraces(P7_HMM *hmm, ESL_SQ  **sq, int offset, int N, P7_TRACE  **tr);
extern int p7_tracealign_getMSAandStats(P7_HMM *hmm, ESL_SQ  **sq, int N, ESL_MSA **ret_msa, float **ret_pp, float **ret_relent, float **ret_scores );

/* p7_alidisplay.c */
extern P7_ALIDISPLAY *p7_alidisplay_Create(const P7_TRACE *tr, int which, const P7_OPROFILE *om, const ESL_SQ *sq, const ESL_SQ *ntsq);
extern P7_ALIDISPLAY *p7_alidisplay_fs_Create(const P7_TRACE *tr, int which, const P7_PROFILE *gm, const P7_FS_PROFILE *gm_fs, const ESL_SQ *sq, const ESL_GENCODE *gcode);

extern P7_ALIDISPLAY *p7_alidisplay_Create_empty();

extern P7_ALIDISPLAY *p7_alidisplay_Clone(const P7_ALIDISPLAY *ad);
extern size_t         p7_alidisplay_Sizeof(const P7_ALIDISPLAY *ad);
extern int            p7_alidisplay_Serialize(const P7_ALIDISPLAY *obj, uint8_t **buf, uint32_t *n, uint32_t *nalloc);
extern int            p7_alidisplay_Deserialize(const uint8_t *buf, uint32_t *n, P7_ALIDISPLAY *ret_obj);
extern int            p7_alidisplay_Serialize_old(P7_ALIDISPLAY *ad);
extern int            p7_alidisplay_Deserialize_old(P7_ALIDISPLAY *ad);
extern void           p7_alidisplay_Destroy(P7_ALIDISPLAY *ad);
extern char           p7_alidisplay_EncodePostProb(float p);
extern float          p7_alidisplay_DecodePostProb(char pc);
extern char           p7_alidisplay_EncodeAliPostProb(float p, float hi, float med, float lo);

extern int            p7_alidisplay_Print(FILE *fp, P7_ALIDISPLAY *ad, int min_aliwidth, int linewidth, P7_PIPELINE *pli);
extern int            p7_frameshift_alidisplay_Print(FILE *fp, P7_ALIDISPLAY *ad, int min_aliwidth, int linewidth, P7_PIPELINE *pli);
extern int            p7_alidisplay_translated_Print(FILE *fp, P7_ALIDISPLAY *ad, int min_aliwidth, int linewidth, P7_PIPELINE *pli);
extern int            p7_alidisplay_nontranslated_Print(FILE *fp, P7_ALIDISPLAY *ad, int min_aliwidth, int linewidth, int show_accessions);

extern int            p7_alidisplay_Backconvert(const P7_ALIDISPLAY *ad, const ESL_ALPHABET *abc, ESL_SQ **ret_sq, P7_TRACE **ret_tr);
extern int            p7_alidisplay_Sample(ESL_RANDOMNESS *rng, int N, P7_ALIDISPLAY **ret_ad);
extern int            p7_alidisplay_Dump(FILE *fp, const P7_ALIDISPLAY *ad);
extern int            p7_alidisplay_Compare(const P7_ALIDISPLAY *ad1, const P7_ALIDISPLAY *ad2);

/* p7_bg.c */
extern P7_BG *p7_bg_Create(const ESL_ALPHABET *abc);
extern P7_BG *p7_bg_fs_Create(const ESL_ALPHABET *abc);
extern P7_BG *p7_bg_CreateUniform(const ESL_ALPHABET *abc);
extern P7_BG *p7_bg_Clone(const P7_BG *bg);
extern P7_BG *p7_bg_fs_Clone(const P7_BG *bg);
extern int    p7_bg_Dump(FILE *ofp, const P7_BG *bg);
extern void   p7_bg_Destroy(P7_BG *bg);
extern int    p7_bg_SetLength(P7_BG *bg, int L);
extern int    p7_bg_fs_SetLength(P7_BG *bg, int L);
extern int    p7_bg_NullOne(const P7_BG *bg, const ESL_DSQ *dsq, int L, float *ret_sc);
extern int    p7_bg_fs_NullOne(const P7_BG *bg, const ESL_DSQ *dsq, int L, float *ret_sc);

extern int    p7_bg_Read(char *bgfile, P7_BG *bg, char *errbuf);
extern int    p7_bg_Write(FILE *fp, P7_BG *bg);

extern int    p7_bg_SetFilter  (P7_BG *bg, int M, const float *compo);
extern int    p7_bg_FilterScore(P7_BG *bg, const ESL_DSQ *dsq, int L, float *ret_sc);
extern int      p7_bg_fs_FilterScore(P7_BG *bg, const ESL_DSQ *dsq, const P7_FS_PROFILE *gm_fs, const ESL_GENCODE *gcode, int L, float indel_cost, float *ret_sc);
extern int      p7_bg_fs_Forward(const ESL_DSQ *dsq, int L, float indel_cost, const ESL_GENCODE *gcode, const ESL_HMM *hmm, const P7_FS_PROFILE *gm_fs, ESL_HMX *fwd, float *opt_sc);

/* p7_builder.c */
extern P7_BUILDER *p7_builder_Create(const ESL_GETOPTS *go, const ESL_ALPHABET *abc);
extern int         p7_builder_LoadScoreSystem(P7_BUILDER *bld, const char *matrix,                  double popen, double pextend, P7_BG *bg);
extern int         p7_builder_SetScoreSystem (P7_BUILDER *bld, const char *mxfile, const char *env, double popen, double pextend, P7_BG *bg);
extern void        p7_builder_Destroy(P7_BUILDER *bld);

extern int p7_Builder      (P7_BUILDER *bld, ESL_MSA *msa, P7_BG *bg, P7_HMM **opt_hmm, P7_TRACE ***opt_trarr, P7_PROFILE **opt_gm, P7_OPROFILE **opt_om, ESL_MSA **opt_postmsa);
extern int p7_SingleBuilder(P7_BUILDER *bld, ESL_SQ *sq,   P7_BG *bg, P7_HMM **opt_hmm, P7_TRACE  **opt_tr,    P7_PROFILE **opt_gm, P7_OPROFILE **opt_om); 
extern int p7_Builder_MaxLength      (P7_HMM *hmm, double emit_thresh);

/* p7_domain.c */
extern P7_DOMAIN *p7_domain_Create_empty();
extern void p7_domain_Destroy(P7_DOMAIN *obj);
extern int p7_domain_Serialize(const P7_DOMAIN *obj, uint8_t **buf, uint32_t *n, uint32_t *nalloc);
extern int p7_domain_Deserialize(const uint8_t *buf, uint32_t *n, P7_DOMAIN *ret_obj);
extern int p7_domain_TestSample(ESL_RAND64 *rng, P7_DOMAIN **ret_obj);
extern int p7_domain_Compare(P7_DOMAIN *first, P7_DOMAIN *second, double atol, double rtol);

/* p7_domaindef.c */
extern P7_DOMAINDEF *p7_domaindef_Create (ESL_RANDOMNESS *r);
extern P7_DOMAINDEF *p7_domaindef_fs_Create (ESL_RANDOMNESS *r);
extern int           p7_domaindef_Fetch  (P7_DOMAINDEF *ddef, int which, int *opt_i, int *opt_j, float *opt_sc, P7_ALIDISPLAY **opt_ad);
extern int           p7_domaindef_GrowTo (P7_DOMAINDEF *ddef, int L);
extern int           p7_domaindef_Reuse  (P7_DOMAINDEF *ddef);
extern int           p7_domaindef_DumpPosteriors(FILE *ofp, P7_DOMAINDEF *ddef);
extern void          p7_domaindef_Destroy(P7_DOMAINDEF *ddef);
extern void          p7_domaindef_fs_Destroy(P7_DOMAINDEF *ddef);

extern int p7_domaindef_ByViterbi            (P7_PROFILE *gm, const ESL_SQ *sq, const ESL_SQ *ntsq, P7_GMX *gx1, P7_GMX *gx2, P7_DOMAINDEF *ddef);
extern int p7_domaindef_ByPosteriorHeuristics(const ESL_SQ *sq, const ESL_SQ *ntsq, P7_OPROFILE *om, P7_OMX *oxf, P7_OMX *oxb, P7_OMX *fwd, P7_OMX *bck,
                                          P7_DOMAINDEF *ddef, P7_BG *bg, int long_target,
                                          P7_BG *bg_tmp, float *scores_arr, float *fwd_emissions_arr);
extern int p7_domaindef_ByPosteriorHeuristics_Frameshift(const ESL_SQ *sq, const ESL_SQ *ntsq, 
		P7_PROFILE *gm, P7_FS_PROFILE *gm_fs, P7_GMX *gxf, P7_GMX *gxb, P7_GMX *fwd, P7_GMX *bck, P7_DOMAINDEF *ddef, 
                P7_BG *bg, const ESL_GENCODE *gcode, int window_start, int window_len, float indel_cost, float F3, int do_biasfilter);
extern int p7_domaindef_ByPosteriorHeuristics_nonFrameshift(const ESL_SQ *orfsq, const ESL_SQ *sq, const ESL_SQ *ntsq, const ESL_GENCODE *gcode, P7_OPROFILE *om, P7_PROFILE *gm, P7_FS_PROFILE *gm_fs,
           P7_OMX *oxf, P7_OMX *oxb, P7_OMX *fwd, P7_OMX *bck, P7_DOMAINDEF *ddef, P7_BG *bg);

/* p7_gmx.c */
extern P7_GMX *p7_gmx_Create (int allocM, int allocL);
extern int     p7_gmx_GrowTo (P7_GMX *gx, int allocM, int allocL);
extern size_t  p7_gmx_Sizeof (P7_GMX *gx);
extern int     p7_gmx_Reuse  (P7_GMX *gx);
extern void    p7_gmx_Destroy(P7_GMX *gx);
extern int     p7_gmx_Compare(P7_GMX *gx1, P7_GMX *gx2, float tolerance);
extern int     p7_gmx_Dump(FILE *fp, P7_GMX *gx, int flags);
extern int     p7_gmx_DumpWindow(FILE *fp, P7_GMX *gx, int istart, int iend, int kstart, int kend, int show_specials);

/* p7_gmx_fs.c */
extern P7_GMX *p7_gmx_fs_Create (int allocM, int allocL, int allocLx, int allocC);
extern int     p7_gmx_fs_GrowTo (P7_GMX *gx, int allocM, int allocL, int allocLx, int allocC);
extern size_t  p7_gmx_fs_Sizeof (P7_GMX *gx);
extern int     p7_gmx_fs_Dump(FILE *fp, P7_GMX *gx, int flags);
extern int     p7_gmx_fs_DumpWindow(FILE *fp, P7_GMX *gx, int istart, int iend, int kstart, int kend, int show_specials);
extern int     p7_gmx_fs_ParserDump(FILE *ofp, P7_GMX *gx, int i, int curr, int kstart, int kend, int flags);

/* p7_hit.c */
extern P7_HIT *p7_hit_Create_empty();
extern void p7_hit_Destroy(P7_HIT *the_hit);
extern int p7_hit_Serialize(const P7_HIT *obj, uint8_t **buf, uint32_t *n, uint32_t *nalloc);
extern int p7_hit_Deserialize(const uint8_t *buf, uint32_t *n, P7_HIT *ret_obj);
extern int p7_hit_TestSample(ESL_RAND64 *rng, P7_HIT **ret_obj);
extern int p7_hit_Compare(P7_HIT *first, P7_HIT *second, double atol, double rtol);


/* p7_hmm.c */
/*      1. The P7_HMM object: allocation, initialization, destruction. */
extern P7_HMM *p7_hmm_Create(int M, const ESL_ALPHABET *abc);
extern P7_HMM *p7_hmm_CreateShell(void);
extern int     p7_hmm_CreateBody(P7_HMM *hmm, int M, const ESL_ALPHABET *abc);
extern void    p7_hmm_Destroy(P7_HMM *hmm);
extern int     p7_hmm_CopyParameters(const P7_HMM *src, P7_HMM *dest);
extern P7_HMM *p7_hmm_Clone(const P7_HMM *hmm);
extern int     p7_hmm_Zero(P7_HMM *hmm);
extern char    p7_hmm_EncodeStatetype(char *typestring);
extern char   *p7_hmm_DecodeStatetype(char st);
/*      2. Convenience routines for setting fields in an HMM. */
extern int     p7_hmm_SetName       (P7_HMM *hmm, char *name);
extern int     p7_hmm_SetAccession  (P7_HMM *hmm, char *acc);
extern int     p7_hmm_SetDescription(P7_HMM *hmm, char *desc);
extern int     p7_hmm_AppendComlog  (P7_HMM *hmm, int argc, char **argv);
extern int     p7_hmm_SetCtime      (P7_HMM *hmm);
extern int     p7_hmm_SetComposition(P7_HMM *hmm);
extern int     p7_hmm_SetConsensus  (P7_HMM *hmm, ESL_SQ *sq);
/*      3. Renormalization and rescaling counts in core HMMs. */
extern int     p7_hmm_Scale      (P7_HMM *hmm, double scale);
extern int     p7_hmm_ScaleExponential(P7_HMM *hmm, double exp);
extern int     p7_hmm_Renormalize(P7_HMM *hmm);
/*      4. Debugging and development code. */
extern int     p7_hmm_Dump(FILE *fp, P7_HMM *hmm);
extern int     p7_hmm_Sample          (ESL_RANDOMNESS *r, int M, const ESL_ALPHABET *abc, P7_HMM **ret_hmm);
extern int     p7_hmm_SampleUngapped  (ESL_RANDOMNESS *r, int M, const ESL_ALPHABET *abc, P7_HMM **ret_hmm);
extern int     p7_hmm_SampleEnumerable(ESL_RANDOMNESS *r, int M, const ESL_ALPHABET *abc, P7_HMM **ret_hmm);
extern int     p7_hmm_SampleUniform   (ESL_RANDOMNESS *r, int M, const ESL_ALPHABET *abc, 
             float tmi, float tii, float tmd, float tdd,  P7_HMM **ret_hmm);
extern int     p7_hmm_Compare(P7_HMM *h1, P7_HMM *h2, float tol);
extern int     p7_hmm_Validate(P7_HMM *hmm, char *errbuf, float tol);
/*      5. Other routines in the API */
extern int     p7_hmm_CalculateOccupancy(const P7_HMM *hmm, float *mocc, float *iocc);



/* p7_hmmfile.c */
extern int  p7_hmmfile_OpenE    (const char *filename, char *env, P7_HMMFILE **ret_hfp, char *errbuf);
extern int  p7_hmmfile_OpenENoDB(const char *filename, char *env, P7_HMMFILE **ret_hfp, char *errbuf);
extern int  p7_hmmfile_Open     (const char *filename, char *env, P7_HMMFILE **ret_hfp); /* deprecated */
extern int  p7_hmmfile_OpenNoDB (const char *filename, char *env, P7_HMMFILE **ret_hfp); /* deprecated */
extern int  p7_hmmfile_OpenBuffer(const char *buffer, int size, P7_HMMFILE **ret_hfp);
extern void p7_hmmfile_Close(P7_HMMFILE *hfp);
#ifdef HMMER_THREADS
extern int  p7_hmmfile_CreateLock(P7_HMMFILE *hfp);
#endif
extern int  p7_hmmfile_WriteBinary(FILE *fp, int format, P7_HMM *hmm);
extern int  p7_hmmfile_WriteASCII (FILE *fp, int format, P7_HMM *hmm);
extern int  p7_hmmfile_WriteToString (char **s, int format, P7_HMM *hmm);
extern int  p7_hmmfile_Read(P7_HMMFILE *hfp, ESL_ALPHABET **ret_abc,  P7_HMM **opt_hmm);
extern int  p7_hmmfile_PositionByKey(P7_HMMFILE *hfp, const char *key);
extern int  p7_hmmfile_Position(P7_HMMFILE *hfp, const off_t offset);


/* p7_hmmwindow.c */
int p7_hmmwindow_init (P7_HMM_WINDOWLIST *list);
P7_HMM_WINDOW *p7_hmmwindow_new (P7_HMM_WINDOWLIST *list, uint32_t id, uint32_t pos, uint32_t fm_pos, uint16_t k, uint32_t length, float score, uint8_t complementarity, uint32_t target_len);



/* p7_msvdata.c */
extern P7_SCOREDATA   *p7_hmm_ScoreDataCreate(P7_OPROFILE *om, P7_PROFILE *gm );
extern P7_SCOREDATA   *p7_hmm_ScoreDataClone(P7_SCOREDATA *src, int K);
extern int            p7_hmm_ScoreDataComputeRest(P7_OPROFILE *om, P7_SCOREDATA *data );
extern void           p7_hmm_ScoreDataDestroy( P7_SCOREDATA *data );
extern int            p7_hmm_initWindows (P7_HMM_WINDOWLIST *list);
extern P7_HMM_WINDOW *p7_hmm_newWindow (P7_HMM_WINDOWLIST *list, uint32_t id, uint32_t pos, uint32_t fm_pos, uint16_t k, uint32_t length, float score, uint8_t complementarity);



/* p7_null3.c */
extern void p7_null3_score(const ESL_ALPHABET *abc, const ESL_DSQ *dsq, P7_TRACE *tr, int start, int stop, P7_BG *bg, float *ret_sc);
extern void p7_null3_windowed_score(const ESL_ALPHABET *abc, const ESL_DSQ *dsq, int start, int stop, P7_BG *bg, float *ret_sc);

/* p7_pipeline.c */
extern P7_PIPELINE *p7_pipeline_Create(const ESL_GETOPTS *go, int M_hint, int L_hint, int long_targets, enum p7_pipemodes_e mode);
extern int          p7_pipeline_Reuse  (P7_PIPELINE *pli);
extern void         p7_pipeline_Destroy(P7_PIPELINE *pli);
extern int          p7_pipeline_Merge  (P7_PIPELINE *p1, P7_PIPELINE *p2);
extern P7_PIPELINE* p7_pipeline_fs_Create(ESL_GETOPTS *go, int M_hint, int L_hint, enum p7_pipemodes_e mode);
extern int          p7_pipeline_fs_Reuse  (P7_PIPELINE *pli);
extern void         p7_pipeline_fs_Destroy(P7_PIPELINE *pli);

extern int p7_pli_ExtendAndMergeWindows (P7_OPROFILE *om, const P7_SCOREDATA *msvdata, P7_HMM_WINDOWLIST *windowlist, float pct_overlap);
extern int p7_pli_ExtendAndBackTranslateWindows (P7_OPROFILE *om, const P7_SCOREDATA *msvdata, P7_HMM_WINDOWLIST *windowlist, ESL_SQ *orfsq, ESL_SQ *dnasq, int complementarity);
extern int p7_pli_TargetReportable  (P7_PIPELINE *pli, int frameshift, float score,     double lnP);
extern int p7_pli_DomainReportable  (P7_PIPELINE *pli, int frameshift, float dom_score, double lnP);

extern int p7_pli_TargetIncludable  (P7_PIPELINE *pli, int frameshift, float score,     double lnP);
extern int p7_pli_DomainIncludable  (P7_PIPELINE *pli, float dom_score, double lnP);
extern int p7_pli_NewModel          (P7_PIPELINE *pli, const P7_OPROFILE *om, P7_BG *bg);
extern int p7_pli_NewModelThresholds(P7_PIPELINE *pli, const P7_OPROFILE *om);
extern int p7_pli_NewSeq            (P7_PIPELINE *pli, const ESL_SQ *sq);
extern int p7_Pipeline              (P7_PIPELINE *pli, P7_OPROFILE *om, P7_BG *bg, const ESL_SQ *sq, const ESL_SQ *ntsq, P7_TOPHITS *th, const P7_SCOREDATA *data);
extern int p7_Pipeline_LongTarget   (P7_PIPELINE *pli, P7_OPROFILE *om, P7_SCOREDATA *data,
                                     P7_BG *bg, P7_TOPHITS *hitlist, int64_t seqidx,
                                     const ESL_SQ *sq, int complementarity,
                                     const FM_DATA *fmf, const FM_DATA *fmb, FM_CFG *fm_cfg
                                     );
extern int p7_Pipeline_Frameshift   (P7_PIPELINE *pli, P7_OPROFILE *om, P7_PROFILE *gm, P7_FS_PROFILE *gm_fs, P7_SCOREDATA *data,
             P7_BG *bg, P7_TOPHITS *hitlist, int64_t seqidx, ESL_SQ *dnasq, 
             ESL_SQ_BLOCK *orf_block, ESL_GENCODE *gcode, int complementarity);

extern int p7_pli_Statistics(FILE *ofp, P7_PIPELINE *pli, ESL_STOPWATCH *w);


/* p7_prior.c */
extern P7_PRIOR  *p7_prior_CreateAmino(void);
extern P7_PRIOR  *p7_prior_CreateNucleic(void);
extern P7_PRIOR  *p7_prior_CreateLaplace(const ESL_ALPHABET *abc);
extern void       p7_prior_Destroy(P7_PRIOR *pri);

extern int        p7_ParameterEstimation(P7_HMM *hmm, const P7_PRIOR *pri);

/* p7_profile.c */
extern P7_PROFILE *p7_profile_Create(int M, const ESL_ALPHABET *abc);
extern P7_FS_PROFILE *p7_profile_fs_Create(int M, const ESL_ALPHABET *abc);
extern P7_PROFILE *p7_profile_Clone(const P7_PROFILE *gm);
extern P7_FS_PROFILE *p7_profile_fs_Clone(const P7_FS_PROFILE *gm_fs);
extern int         p7_profile_Copy(const P7_PROFILE *src, P7_PROFILE *dst);
extern int         p7_profile_fs_Copy(const P7_FS_PROFILE *src, P7_FS_PROFILE *dst);
extern int         p7_profile_GetFwdEmissionArray(const P7_PROFILE *gm, P7_BG *bg, float *arr);
extern int         p7_profile_SetNullEmissions(P7_PROFILE *gm);
extern int         p7_profile_Reuse(P7_PROFILE *gm);
extern size_t      p7_profile_Sizeof(P7_PROFILE *gm);
extern void        p7_profile_Destroy(P7_PROFILE *gm);
extern void        p7_profile_fs_Destroy(P7_FS_PROFILE *gm_fs);
extern int         p7_profile_IsLocal(const P7_PROFILE *gm);
extern int         p7_fs_profile_IsLocal(const P7_FS_PROFILE *gm_fs);
extern int         p7_profile_IsMultihit(const P7_PROFILE *gm);
extern int         p7_fs_profile_IsMultihit(const P7_FS_PROFILE *gm_fs);
extern int         p7_profile_GetT(const P7_PROFILE *gm, char st1, int k1, 
           char st2, int k2, float *ret_tsc);
extern int         p7_profile_Validate(const P7_PROFILE *gm, char *errbuf, float tol);
extern int         p7_profile_Compare(P7_PROFILE *gm1, P7_PROFILE *gm2, float tol);

/* p7_spensemble.c */
P7_SPENSEMBLE *p7_spensemble_Create(int init_n, int init_epc, int init_sigc);
extern int     p7_spensemble_Reuse(P7_SPENSEMBLE *sp);
extern int     p7_spensemble_Add(P7_SPENSEMBLE *sp, int sampleidx, int i, int j, int k, int m);
extern int     p7_spensemble_Cluster(P7_SPENSEMBLE *sp, 
             float min_overlap, int of_smaller, int max_diagdiff, 
             float min_posterior, float min_endpointp,
             int *ret_nclusters);
extern int     p7_spensemble_fs_Cluster(P7_SPENSEMBLE *sp,
                      float min_overlap, int of_smaller, int max_diagdiff, float min_posterior, float min_endpointp,
                      int *ret_nclusters);
extern int     p7_spensemble_GetClusterCoords(P7_SPENSEMBLE *sp, int which,
                int *ret_i, int *ret_j, int *ret_k, int *ret_m, float *ret_p);
extern void    p7_spensemble_Destroy(P7_SPENSEMBLE *sp);

/* p7_tophits.c */
extern P7_TOPHITS *p7_tophits_Create(void);
extern int         p7_tophits_Grow(P7_TOPHITS *h);
extern int         p7_tophits_CreateNextHit(P7_TOPHITS *h, P7_HIT **ret_hit);
extern int         p7_tophits_Add(P7_TOPHITS *h,
          char *name, char *acc, char *desc, 
          double sortkey, 
          float score,    double lnP, 
          float mothersc, double mother_lnP,
          int sqfrom, int sqto, int sqlen,
          int hmmfrom, int hmmto, int hmmlen, 
          int domidx, int ndom,
          P7_ALIDISPLAY *ali);
extern int         p7_tophits_SortBySortkey(P7_TOPHITS *h);
extern int         p7_tophits_SortBySeqidxAndAlipos(P7_TOPHITS *h);
extern int         p7_tophits_SortByModelnameAndAlipos(P7_TOPHITS *h);

extern int         p7_tophits_Merge(P7_TOPHITS *h1, P7_TOPHITS *h2);
extern int         p7_tophits_GetMaxPositionLength(P7_TOPHITS *h);
extern int         p7_tophits_GetMaxNameLength(P7_TOPHITS *h);
extern int         p7_tophits_GetMaxAccessionLength(P7_TOPHITS *h);
extern int         p7_tophits_GetMaxShownLength(P7_TOPHITS *h);
extern void        p7_tophits_Destroy(P7_TOPHITS *h);
extern int         p7_tophits_Reuse(P7_TOPHITS *h);


extern int p7_tophits_ComputeNhmmerEvalues(P7_TOPHITS *th, double N, int W);
extern int p7_tophits_ComputeFATHMMEvalues(P7_TOPHITS *th, double N, int W);
extern int p7_tophits_RemoveDuplicates(P7_TOPHITS *th, int using_bit_cutoffs);
extern int p7_tophits_Threshold(P7_TOPHITS *th, P7_PIPELINE *pli);
extern int p7_tophits_CompareRanking(P7_TOPHITS *th, ESL_KEYHASH *kh, int *opt_nnew);
extern int p7_tophits_Targets(FILE *ofp, P7_TOPHITS *th, P7_PIPELINE *pli, int textw);
extern int p7_tophits_Domains(FILE *ofp, P7_TOPHITS *th, P7_PIPELINE *pli, int textw);


extern int p7_tophits_Alignment(const P7_TOPHITS *th, const ESL_ALPHABET *abc, 
        ESL_SQ **inc_sqarr, P7_TRACE **inc_trarr, int inc_n, int optflags,
        ESL_MSA **ret_msa);
extern int p7_tophits_TabularTargets(FILE *ofp, char *qname, char *qacc, P7_TOPHITS *th, P7_PIPELINE *pli, int show_header);
extern int p7_tophits_TabularDomains(FILE *ofp, char *qname, char *qacc, P7_TOPHITS *th, P7_PIPELINE *pli, int show_header);
extern int p7_tophits_TabularXfam(FILE *ofp, char *qname, char *qacc, P7_TOPHITS *th, P7_PIPELINE *pli);
extern int p7_tophits_TabularTail(FILE *ofp, const char *progname, enum p7_pipemodes_e pipemode, 
          const char *qfile, const char *tfile, const ESL_GETOPTS *go);
extern int p7_tophits_AliScores(FILE *ofp, char *qname, P7_TOPHITS *th );

/* p7_trace.c */
extern P7_TRACE *p7_trace_Create(void);
extern P7_TRACE *p7_trace_CreateWithPP(void);
extern P7_TRACE *p7_trace_fs_Create(void);
extern P7_TRACE *p7_trace_fs_CreateWithPP(void);
extern int  p7_trace_fs_Convert(P7_TRACE *tr, int64_t orf_start, int64_t sq_start);
extern int  p7_trace_Reuse(P7_TRACE *tr);
extern int  p7_trace_Grow(P7_TRACE *tr);
extern int  p7_trace_fs_Grow(P7_TRACE *tr);
extern int  p7_trace_GrowIndex(P7_TRACE *tr);
extern int  p7_trace_GrowTo(P7_TRACE *tr, int N);
extern int  p7_trace_fs_GrowTo(P7_TRACE *tr, int N);
extern int  p7_trace_GrowIndexTo(P7_TRACE *tr, int ndom);
extern void p7_trace_Destroy(P7_TRACE *tr);
extern void p7_trace_fs_Destroy(P7_TRACE *tr);
extern void p7_trace_DestroyArray(P7_TRACE **tr, int N);

extern int  p7_trace_GetDomainCount   (const P7_TRACE *tr, int *ret_ndom);
extern int  p7_trace_GetStateUseCounts(const P7_TRACE *tr, int *counts);
extern int  p7_trace_GetDomainCoords  (const P7_TRACE *tr, int which, int *ret_i1, int *ret_i2,
               int *ret_k1, int *ret_k2);

extern int   p7_trace_Validate(const P7_TRACE *tr, const ESL_ALPHABET *abc, const ESL_DSQ *dsq, char *errbuf);
extern int   p7_trace_Dump(FILE *fp, const P7_TRACE *tr, const P7_PROFILE *gm, const ESL_DSQ *dsq);
extern int   p7_trace_fs_Dump(FILE *fp, const P7_TRACE *tr, const P7_PROFILE *gm, const ESL_DSQ *dsq);
extern int   p7_trace_Compare(P7_TRACE *tr1, P7_TRACE *tr2, float pptol);
extern int   p7_trace_Score(P7_TRACE *tr, ESL_DSQ *dsq, P7_PROFILE *gm, float *ret_sc);
extern int   p7_trace_SetPP(P7_TRACE *tr, const P7_GMX *pp);
extern int   p7_trace_fs_SetPP(P7_TRACE *tr, const P7_GMX *pp);
extern float p7_trace_GetExpectedAccuracy(const P7_TRACE *tr);

extern int  p7_trace_Append(P7_TRACE *tr, char st, int k, int i);
extern int  p7_trace_fs_Append(P7_TRACE *tr, char st, int k, int i, int c);
extern int  p7_trace_AppendWithPP(P7_TRACE *tr, char st, int k, int i, float pp);
extern int  p7_trace_fs_AppendWithPP(P7_TRACE *tr, char st, int k, int i, int c, float pp);
extern int  p7_trace_Reverse(P7_TRACE *tr);
extern int  p7_trace_fs_Reverse(P7_TRACE *tr);
extern int  p7_trace_Index(P7_TRACE *tr);
extern int  p7_trace_fs_Index(P7_TRACE *tr);

extern int  p7_trace_FauxFromMSA(ESL_MSA *msa, int *matassign, int optflags, P7_TRACE **tr);
extern int  p7_trace_Doctor(P7_TRACE *tr, int *opt_ndi, int *opt_nid);

extern int  p7_trace_Count(P7_HMM *hmm, ESL_DSQ *dsq, float wt, P7_TRACE *tr);


/* seqmodel.c */
extern int p7_Seqmodel(const ESL_ALPHABET *abc, ESL_DSQ *dsq, int M, char *name,
           ESL_DMATRIX *P, float *f, double popen, double pextend,
           P7_HMM **ret_hmm);

/* fm_alphabet.c */
extern int fm_alphabetCreate (FM_METADATA *meta, uint8_t *alph_bits);
extern int fm_alphabetDestroy (FM_METADATA *meta);
extern int fm_reverseString (char *str, int N);
extern int fm_getComplement (char c, uint8_t alph_type);


/* fm_general.c */
extern uint64_t fm_computeSequenceOffset (const FM_DATA *fms, const FM_METADATA *meta, int block, uint64_t pos);
extern int fm_getOriginalPosition (const FM_DATA *fms, const FM_METADATA *meta, int fm_id, int length, int direction, uint64_t fm_pos,
                                    uint32_t *segment_id, uint64_t *seg_pos);
extern int fm_readFMmeta( FM_METADATA *meta);
extern int fm_FM_read( FM_DATA *fm, FM_METADATA *meta, int getAll );
extern void fm_FM_destroy ( FM_DATA *fm, int isMainFM);
extern uint8_t fm_getChar(uint8_t alph_type, int j, const uint8_t *B );
extern int fm_getSARangeReverse( const FM_DATA *fm, FM_CFG *cfg, char *query, char *inv_alph, FM_INTERVAL *interval);
extern int fm_getSARangeForward( const FM_DATA *fm, FM_CFG *cfg, char *query, char *inv_alph, FM_INTERVAL *interval);
extern int fm_configAlloc(FM_CFG **cfg);
extern int fm_configDestroy(FM_CFG *cfg);
extern int fm_metaDestroy(FM_METADATA *meta );
extern int fm_updateIntervalForward( const FM_DATA *fm, const FM_CFG *cfg, char c, FM_INTERVAL *interval_f, FM_INTERVAL *interval_bk);
extern int fm_updateIntervalReverse( const FM_DATA *fm, const FM_CFG *cfg, char c, FM_INTERVAL *interval);
extern int fm_initSeeds (FM_DIAGLIST *list) ;
extern FM_DIAG * fm_newSeed (FM_DIAGLIST *list);
extern int fm_initAmbiguityList (FM_AMBIGLIST *list);
extern int fm_addAmbiguityRange (FM_AMBIGLIST *list, uint32_t start, uint32_t stop);
extern int fm_convertRange2DSQ(const FM_DATA *fm, const FM_METADATA *meta, uint64_t first, int length, int complementarity, ESL_SQ *sq, int fix_ambiguities );
extern int fm_initConfigGeneric( FM_CFG *cfg, ESL_GETOPTS *go);

/* fm_ssv.c */
extern int p7_SSVFM_longlarget( P7_OPROFILE *om, float nu, P7_BG *bg, double F1,
                      const FM_DATA *fmf, const FM_DATA *fmb, FM_CFG *fm_cfg, const P7_SCOREDATA *ssvdata,
                      int strands, P7_HMM_WINDOWLIST *windowlist);


/* fm_sse.c */
extern int fm_configInit      (FM_CFG *cfg, ESL_GETOPTS *go);
extern int fm_getOccCount     (const FM_DATA *fm, const FM_CFG *cfg, int pos, uint8_t c);
extern int fm_getOccCountLT   (const FM_DATA *fm, const FM_CFG *cfg, int pos, uint8_t c, uint32_t *cnteq, uint32_t *cntlt);

#endif /*P7_HMMERH_INCLUDED*/


<|MERGE_RESOLUTION|>--- conflicted
+++ resolved
@@ -28,12 +28,8 @@
 #define P7_HMMERH_INCLUDED
 #include "p7_config.h"
 
-<<<<<<< HEAD
-#include <stdio.h>    /* FILE */
-=======
 #include <stdio.h>		
 #include <stddef.h>             // ptrdiff_t 
->>>>>>> cfe4ebbc
 
 #ifdef HMMER_MPI
 #include "mpi.h"
@@ -756,7 +752,6 @@
 typedef struct p7_dom_s { 
   int64_t        ienv, jenv;
   int64_t        iali, jali;
-<<<<<<< HEAD
   int64_t        iorf, jorf; /*Used in translated search to capture the range in the DNA sequence of the ORF containing the match to a protein query */
   float          envsc;    /* Forward score in envelope ienv..jenv; NATS; without null2 correction       */
   float          domcorrection;  /* null2 score when calculating a per-domain score; NATS                      */
@@ -767,18 +762,7 @@
   int            is_reported;  /* TRUE if domain meets reporting thresholds                                  */
   int            is_included;  /* TRUE if domain meets inclusion thresholds                                  */
   float         *scores_per_pos; /* score in BITS that each position in the alignment contributes to an overall viterbi score */
-=======
-  int64_t        iorf, jorf;     /* Used in translated search to capture the range in the DNA sequence of the ORF containing the match to a protein query */
-  float          envsc;  	 /* Forward score in envelope ienv..jenv; NATS; without null2 correction       */
-  float          domcorrection;	 /* null2 score when calculating a per-domain score; NATS                      */
-  float          dombias;	 /* FLogsum(0, log(bg->omega) + domcorrection): null2 score contribution; NATS */
-  float          oasc;		 /* optimal accuracy score (units: expected # residues correctly aligned)      */
-  float          bitscore;	 /* overall score in BITS, null corrected, if this were the only domain in seq */
-  double         lnP;	         /* log(P-value) of the bitscore                                               */
-  int            is_reported;	 /* TRUE if domain meets reporting thresholds                                  */
-  int            is_included;	 /* TRUE if domain meets inclusion thresholds                                  */
-  float         *scores_per_pos; /* only used by `nhmmer --aliscoresout`; score in BITS that each pos in ali contributes to viterbi score */
->>>>>>> cfe4ebbc
+
   P7_ALIDISPLAY *ad; 
 } P7_DOMAIN;
 
@@ -1346,13 +1330,8 @@
   /* Domain postprocessing                                                  */
   ESL_RANDOMNESS *r;    /* random number generator                  */
   int             do_reseeding; /* TRUE: reseed for reproducible results    */
-<<<<<<< HEAD
-  int             do_alignment_score_calc;
-  P7_DOMAINDEF   *ddef;    /* domain definition workflow               */
-=======
   int  do_alignment_score_calc; /* used only by nhmmer --aliscoresout       */
   P7_DOMAINDEF   *ddef;		/* domain definition workflow               */
->>>>>>> cfe4ebbc
 
   /* Reporting threshold settings                                           */
   int     by_E;            /* TRUE to cut per-target report off by E   */

--- conflicted
+++ resolved
@@ -1540,14 +1540,9 @@
 extern char           p7_alidisplay_EncodeAliPostProb(float p, float hi, float med, float lo);
 
 extern int            p7_alidisplay_Print(FILE *fp, P7_ALIDISPLAY *ad, int min_aliwidth, int linewidth, P7_PIPELINE *pli);
-<<<<<<< HEAD
 extern int            p7_frameshift_alidisplay_Print(FILE *fp, P7_ALIDISPLAY *ad, int min_aliwidth, int linewidth, P7_PIPELINE *pli);
-extern int            p7_translated_alidisplay_Print(FILE *fp, P7_ALIDISPLAY *ad, int min_aliwidth, int linewidth, P7_PIPELINE *pli);
-extern int            p7_nontranslated_alidisplay_Print(FILE *fp, P7_ALIDISPLAY *ad, int min_aliwidth, int linewidth, int show_accessions);
-=======
 extern int            p7_alidisplay_translated_Print(FILE *fp, P7_ALIDISPLAY *ad, int min_aliwidth, int linewidth, P7_PIPELINE *pli);
 extern int            p7_alidisplay_nontranslated_Print(FILE *fp, P7_ALIDISPLAY *ad, int min_aliwidth, int linewidth, int show_accessions);
->>>>>>> c9cc2205
 
 extern int            p7_alidisplay_Backconvert(const P7_ALIDISPLAY *ad, const ESL_ALPHABET *abc, ESL_SQ **ret_sq, P7_TRACE **ret_tr);
 extern int            p7_alidisplay_Sample(ESL_RANDOMNESS *rng, int N, P7_ALIDISPLAY **ret_ad);

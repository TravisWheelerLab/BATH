--- conflicted
+++ resolved
@@ -81,119 +81,58 @@
   float        Max1, Max2, Max3, Max4, Max5;
  
   /* Initialization of the zero row (i=0; no residues to account for.  */
-  XMX(0,p7G_N) = 0.; 
-  XMX(0,p7G_B) = 0.;                               /* S->N->B, no N-tail   */
+  XMX(0,p7G_N) = 0.;                                                /* S->N, p=1            */
+  XMX(0,p7G_B) = 0.;                                                /* S->N->B, no N-tail   */
   XMX(0,p7G_E) = XMX(0,p7G_C) = XMX(0,p7G_J) = -eslINFINITY;        /* need seq to get here */
-  
   for (k = 0; k <= M; k++)
     MMX(0,k) = IMX(0,k) = DMX(0,k) = -eslINFINITY;                  /* need seq to get here */
 
-<<<<<<< HEAD
-  for(i = 1; i < 5; i++)
-  {
-
-    MMX(i,0) = IMX(i,0) = DMX(i,0) = XMX(i,p7G_E) = -eslINFINITY;
-
-    for (k = 1; k < M; k++)
-    {
-
-      Max1 = Max2 = Max3 = Max4 = -eslINFINITY;
-
-      Max1 = ESL_MAX( ESL_MAX( TSCDELTA(p7P_MM, k-1) * (MMX(i-1,k-1)  +
-                               pp->dp[i][k*p7G_NSCELLS_FS + p7G_M + p7G_C1]),
-                               TSCDELTA(p7P_IM, k-1) * (IMX(i-1,k-1)   +
-                               pp->dp[i][k*p7G_NSCELLS_FS + p7G_M + p7G_C1])),
-                      ESL_MAX( TSCDELTA(p7P_DM, k-1) * (DMX(i-1,k-1)   +
-                               pp->dp[i][k*p7G_NSCELLS_FS + p7G_M + p7G_C1]),
-                               TSCDELTA(p7P_BM, k-1) * (XMX(i-1,p7G_B) +
-                               pp->dp[i][k*p7G_NSCELLS_FS + p7G_M + p7G_C1])));
-
-      if( i > 1 )
-        Max2 = ESL_MAX( ESL_MAX( TSCDELTA(p7P_MM, k-1) * (MMX(i-2,k-1)  +
-                                 pp->dp[i][k*p7G_NSCELLS_FS + p7G_M + p7G_C2]),
-                                 TSCDELTA(p7P_IM, k-1) * (IMX(i-2,k-1)  +
-                                 pp->dp[i][k*p7G_NSCELLS_FS + p7G_M + p7G_C2])),
-                        ESL_MAX( TSCDELTA(p7P_DM, k-1) * (DMX(i-2,k-1)  +
-                                 pp->dp[i][k*p7G_NSCELLS_FS + p7G_M + p7G_C2]),
-                                 TSCDELTA(p7P_BM, k-1) * (XMX(i-2,p7G_B) +
-                                 pp->dp[i][k*p7G_NSCELLS_FS + p7G_M + p7G_C2])));
-
-      if( i > 2 )
-        Max3 = ESL_MAX( ESL_MAX( TSCDELTA(p7P_MM, k-1) * (MMX(i-3,k-1)  +
-                                 pp->dp[i][k*p7G_NSCELLS_FS + p7G_M + p7G_C3]),
-                                 TSCDELTA(p7P_IM, k-1) * (IMX(i-3,k-1)  +
-                                 pp->dp[i][k*p7G_NSCELLS_FS + p7G_M + p7G_C3])),
-                        ESL_MAX( TSCDELTA(p7P_DM, k-1) * (DMX(i-3,k-1)  +
-                                 pp->dp[i][k*p7G_NSCELLS_FS + p7G_M + p7G_C3]),
-                                 TSCDELTA(p7P_BM, k-1) * (XMX(i-3,p7G_B) +
-                                 pp->dp[i][k*p7G_NSCELLS_FS + p7G_M + p7G_C3])));
-
-      if( i > 3 )
-        Max4 = ESL_MAX( ESL_MAX( TSCDELTA(p7P_MM, k-1) * (MMX(i-4,k-1)  +
-                                 pp->dp[i][k*p7G_NSCELLS_FS + p7G_M + p7G_C4]),
-                                 TSCDELTA(p7P_IM, k-1) * (IMX(i-4,k-1)  +
-                                 pp->dp[i][k*p7G_NSCELLS_FS + p7G_M + p7G_C4])),
-                        ESL_MAX( TSCDELTA(p7P_DM, k-1) * (DMX(i-4,k-1)  +
-                                 pp->dp[i][k*p7G_NSCELLS_FS + p7G_M + p7G_C4]),
-                                 TSCDELTA(p7P_BM, k-1) * (XMX(i-4,p7G_B) +
-                                 pp->dp[i][k*p7G_NSCELLS_FS + p7G_M + p7G_C4])));
-
-      MMX(i,k)     = ESL_MAX(ESL_MAX(Max1, Max2),ESL_MAX(Max3, Max4));
-
-      XMX(i,p7G_E) = ESL_MAX(XMX(i,p7G_E), MMX(i,k) * esc);
-
-      if( i > 2 )
-        IMX(i,k)   = ESL_MAX( TSCDELTA(p7P_MI, k) * (MMX(i-3,k) +
-                            pp->dp[i][k*p7G_NSCELLS_FS + p7G_I]),
-                            TSCDELTA(p7P_II, k) * (IMX(i-3,k) +
-                            pp->dp[i][k*p7G_NSCELLS_FS + p7G_I]));
-=======
   for (i = 1; i < 5; i++)
   {
     MMX(i,0) = IMX(i,0) = DMX(i,0) = XMX(i,p7G_E) = -eslINFINITY;
 
     for (k = 1; k < M; k++)
     {
-	
+  
       Max1 = Max2 = Max3 = Max4 = -eslINFINITY;
   
       Max1 = ESL_MAX( TSCDELTA(p7P_MM, k-1) * (MMX(i-1,k-1)  + 
-		      pp->dp[i][k*p7G_NSCELLS_FS + p7G_M + p7G_C1]),
-	     ESL_MAX( TSCDELTA(p7P_IM, k-1) * (IMX(i-1,k-1)   + 
-		      pp->dp[i][k*p7G_NSCELLS_FS + p7G_M + p7G_C1]),
- 	     ESL_MAX( TSCDELTA(p7P_DM, k-1) * (DMX(i-1,k-1)   + 
-		      pp->dp[i][k*p7G_NSCELLS_FS + p7G_M + p7G_C1]),
+          pp->dp[i][k*p7G_NSCELLS_FS + p7G_M + p7G_C1]),
+       ESL_MAX( TSCDELTA(p7P_IM, k-1) * (IMX(i-1,k-1)   + 
+          pp->dp[i][k*p7G_NSCELLS_FS + p7G_M + p7G_C1]),
+        ESL_MAX( TSCDELTA(p7P_DM, k-1) * (DMX(i-1,k-1)   + 
+          pp->dp[i][k*p7G_NSCELLS_FS + p7G_M + p7G_C1]),
                       TSCDELTA(p7P_BM, k-1) * (XMX(i-1,p7G_B) +
                       pp->dp[i][k*p7G_NSCELLS_FS + p7G_M + p7G_C1]))));
  
 
       if( i > 1 )
         Max2 = ESL_MAX( TSCDELTA(p7P_MM, k-1) * (MMX(i-2,k-1)  + 
-	  	        pp->dp[i][k*p7G_NSCELLS_FS + p7G_M + p7G_C2]),
-	       ESL_MAX( TSCDELTA(p7P_IM, k-1) * (IMX(i-2,k-1)  + 
-		        pp->dp[i][k*p7G_NSCELLS_FS + p7G_M + p7G_C2]),
-	       ESL_MAX( TSCDELTA(p7P_DM, k-1) * (DMX(i-2,k-1)  + 
-		        pp->dp[i][k*p7G_NSCELLS_FS + p7G_M + p7G_C2]),
+              pp->dp[i][k*p7G_NSCELLS_FS + p7G_M + p7G_C2]),
+         ESL_MAX( TSCDELTA(p7P_IM, k-1) * (IMX(i-2,k-1)  + 
+            pp->dp[i][k*p7G_NSCELLS_FS + p7G_M + p7G_C2]),
+         ESL_MAX( TSCDELTA(p7P_DM, k-1) * (DMX(i-2,k-1)  + 
+            pp->dp[i][k*p7G_NSCELLS_FS + p7G_M + p7G_C2]),
                         TSCDELTA(p7P_BM, k-1) * (XMX(i-2,p7G_B) +
                         pp->dp[i][k*p7G_NSCELLS_FS + p7G_M + p7G_C2]))));
-	   
+     
       if( i > 2 )
         Max3 = ESL_MAX( TSCDELTA(p7P_MM, k-1) * (MMX(i-3,k-1)  + 
-			pp->dp[i][k*p7G_NSCELLS_FS + p7G_M + p7G_C3]),
-	       ESL_MAX( TSCDELTA(p7P_IM, k-1) * (IMX(i-3,k-1)  + 
-			pp->dp[i][k*p7G_NSCELLS_FS + p7G_M + p7G_C3]),
-	       ESL_MAX( TSCDELTA(p7P_DM, k-1) * (DMX(i-3,k-1)  + 
-     	                pp->dp[i][k*p7G_NSCELLS_FS + p7G_M + p7G_C3]),
-		        TSCDELTA(p7P_BM, k-1) * (XMX(i-3,p7G_B) + 
-		        pp->dp[i][k*p7G_NSCELLS_FS + p7G_M + p7G_C3]))));     
+      pp->dp[i][k*p7G_NSCELLS_FS + p7G_M + p7G_C3]),
+         ESL_MAX( TSCDELTA(p7P_IM, k-1) * (IMX(i-3,k-1)  + 
+      pp->dp[i][k*p7G_NSCELLS_FS + p7G_M + p7G_C3]),
+         ESL_MAX( TSCDELTA(p7P_DM, k-1) * (DMX(i-3,k-1)  + 
+                       pp->dp[i][k*p7G_NSCELLS_FS + p7G_M + p7G_C3]),
+            TSCDELTA(p7P_BM, k-1) * (XMX(i-3,p7G_B) + 
+            pp->dp[i][k*p7G_NSCELLS_FS + p7G_M + p7G_C3]))));     
 
       if(i > 3) 
         Max4 = ESL_MAX( TSCDELTA(p7P_MM, k-1) * (MMX(i-4,k-1)  + 
-	                pp->dp[i][k*p7G_NSCELLS_FS + p7G_M + p7G_C4]),
-	       ESL_MAX( TSCDELTA(p7P_IM, k-1) * (IMX(i-4,k-1)  + 
-	                pp->dp[i][k*p7G_NSCELLS_FS + p7G_M + p7G_C4]),
+                  pp->dp[i][k*p7G_NSCELLS_FS + p7G_M + p7G_C4]),
+         ESL_MAX( TSCDELTA(p7P_IM, k-1) * (IMX(i-4,k-1)  + 
+                  pp->dp[i][k*p7G_NSCELLS_FS + p7G_M + p7G_C4]),
                ESL_MAX( TSCDELTA(p7P_DM, k-1) * (DMX(i-4,k-1)  + 
-	 	        pp->dp[i][k*p7G_NSCELLS_FS + p7G_M + p7G_C4]),
+             pp->dp[i][k*p7G_NSCELLS_FS + p7G_M + p7G_C4]),
                         TSCDELTA(p7P_BM, k-1) * (XMX(i-4,p7G_B) +         
                         pp->dp[i][k*p7G_NSCELLS_FS + p7G_M + p7G_C4]))));        
               
@@ -201,71 +140,17 @@
 
       XMX(i,p7G_E) = ESL_MAX(XMX(i,p7G_E), MMX(i,k) * esc);
 
-      if (i > 2)	     
+      if (i > 2)       
         IMX(i,k)   = ESL_MAX( TSCDELTA(p7P_MI, k) * (MMX(i-3,k) + 
-  			        pp->dp[i][k*p7G_NSCELLS_FS + p7G_I]),
-	                        TSCDELTA(p7P_II, k) * (IMX(i-3,k) + 
-		 	        pp->dp[i][k*p7G_NSCELLS_FS + p7G_I]));
->>>>>>> ca5f106f
+                pp->dp[i][k*p7G_NSCELLS_FS + p7G_I]),
+                          TSCDELTA(p7P_II, k) * (IMX(i-3,k) + 
+               pp->dp[i][k*p7G_NSCELLS_FS + p7G_I]));
       else
         IMX(i,k)   = -eslINFINITY;
 
       DMX(i,k)     = ESL_MAX( TSCDELTA(p7P_MD, k-1) * MMX(i,k-1),
-<<<<<<< HEAD
-                            TSCDELTA(p7P_DD, k-1) * DMX(i,k-1));
-    }
- 
-    Max1 = Max2 = Max3 = Max4 = -eslINFINITY;
-
-    Max1 = ESL_MAX( ESL_MAX( TSCDELTA(p7P_MM, M-1) * (MMX(i-1,M-1)  +
-                             pp->dp[i][M*p7G_NSCELLS_FS + p7G_M + p7G_C1]),
-                             TSCDELTA(p7P_IM, M-1) * (IMX(i-1,M-1)   +
-                             pp->dp[i][M*p7G_NSCELLS_FS + p7G_M + p7G_C1])),
-                    ESL_MAX( TSCDELTA(p7P_DM, M-1) * (DMX(i-1,M-1)   +
-                             pp->dp[i][M*p7G_NSCELLS_FS + p7G_M + p7G_C1]),
-                             TSCDELTA(p7P_BM, M-1) * (XMX(i-1,p7G_B) +
-                             pp->dp[i][M*p7G_NSCELLS_FS + p7G_M + p7G_C1])));
-
-    if( i > 1 )
-      Max2 = ESL_MAX( ESL_MAX( TSCDELTA(p7P_MM, M-1) * (MMX(i-2,M-1)  +
-                               pp->dp[i][M*p7G_NSCELLS_FS + p7G_M + p7G_C2]),
-                               TSCDELTA(p7P_IM, M-1) * (IMX(i-2,M-1)  +
-                               pp->dp[i][M*p7G_NSCELLS_FS + p7G_M + p7G_C2])),
-                      ESL_MAX( TSCDELTA(p7P_DM, M-1) * (DMX(i-2,M-1)  +
-                               pp->dp[i][M*p7G_NSCELLS_FS + p7G_M + p7G_C2]),
-                               TSCDELTA(p7P_BM, M-1) * (XMX(i-2,p7G_B) +
-                               pp->dp[i][M*p7G_NSCELLS_FS + p7G_M + p7G_C2])));
-
-    if( i > 2 )
-      Max3 = ESL_MAX( ESL_MAX( TSCDELTA(p7P_MM, M-1) * (MMX(i-3,M-1)  +
-                               pp->dp[i][M*p7G_NSCELLS_FS + p7G_M + p7G_C3]),
-                               TSCDELTA(p7P_IM, M-1) * (IMX(i-3,M-1)  +
-                               pp->dp[i][M*p7G_NSCELLS_FS + p7G_M + p7G_C3])),
-                      ESL_MAX( TSCDELTA(p7P_DM, M-1) * (DMX(i-3,M-1)  +
-                               pp->dp[i][M*p7G_NSCELLS_FS + p7G_M + p7G_C3]),
-                               TSCDELTA(p7P_BM, M-1) * (XMX(i-3,p7G_B) +
-                               pp->dp[i][M*p7G_NSCELLS_FS + p7G_M + p7G_C3])));
-
-    if( i > 3 )
-      Max4 = ESL_MAX( ESL_MAX( TSCDELTA(p7P_MM, M-1) * (MMX(i-4,M-1)  +
-                               pp->dp[i][M*p7G_NSCELLS_FS + p7G_M + p7G_C4]),
-                               TSCDELTA(p7P_IM, M-1) * (IMX(i-4,M-1)  +
-                               pp->dp[i][M*p7G_NSCELLS_FS + p7G_M + p7G_C4])),
-                      ESL_MAX( TSCDELTA(p7P_DM, M-1) * (DMX(i-4,M-1)  +
-                               pp->dp[i][M*p7G_NSCELLS_FS + p7G_M + p7G_C4]),
-                               TSCDELTA(p7P_BM, M-1) * (XMX(i-4,p7G_B) +
-                               pp->dp[i][M*p7G_NSCELLS_FS + p7G_M + p7G_C4])));
-
-    MMX(i,M)     = ESL_MAX(ESL_MAX(Max1, Max2),ESL_MAX(Max3, Max4));
-
-    IMX(i,M)   = -eslINFINITY;
-
-    DMX(i,M)     = ESL_MAX( TSCDELTA(p7P_MD, M-1) * MMX(i,M-1),
-                            TSCDELTA(p7P_DD, M-1) * DMX(i,M-1));
-
-=======
-		              TSCDELTA(p7P_DD, k-1) * DMX(i,k-1));
-	
+                  TSCDELTA(p7P_DD, k-1) * DMX(i,k-1));
+  
     } 
 
     /* last node (k=M) is unrolled; it has no I state, and it has a p=1.0 {MD}->E transition even in local mode */
@@ -314,61 +199,29 @@
     MMX(i,M)     = ESL_MAX( ESL_MAX(Max1, Max2),ESL_MAX(Max3, Max4));
       
     DMX(i,M)     = ESL_MAX( TSCDELTA(p7P_MD, M-1) * MMX(i,M-1),
-			    TSCDELTA(p7P_DD, M-1) * DMX(i,M-1));
+          TSCDELTA(p7P_DD, M-1) * DMX(i,M-1));
 
     /* note: we calculated XMX before DMX in the loop, because we probably had MMX(i,k) in a register. 
      * but now we can't do that, because XMX depends on DMX
      */
->>>>>>> ca5f106f
     XMX(i,p7G_E) = ESL_MAX(XMX(i,p7G_E), ESL_MAX(MMX(i,M), DMX(i, M)));
 
     /* now the special states; it's important that E is already done, and B is done after N,J */
     t1 = ( (gm->xsc[p7P_J][p7P_LOOP] == -eslINFINITY) ? FLT_MIN : 1.0);
     t2 = ( (gm->xsc[p7P_E][p7P_LOOP] == -eslINFINITY) ? FLT_MIN : 1.0);
-<<<<<<< HEAD
-    if (i > 2)
-      XMX(i, p7G_J) = ESL_MAX( t1 * (XMX(i-3,p7G_J) + pp->xmx[i*p7G_NXCELLS + p7G_J]),
-                               t2 * XMX(i,  p7G_E));
-    else
-      XMX(i, p7G_J) = t2 * XMX(i,  p7G_E);
-=======
     
     if (i > 2)   
       XMX(i, p7G_J) = ESL_MAX( t1 * (XMX(i-3,p7G_J) + pp->xmx[i*p7G_NXCELLS + p7G_J]),
-			       t2 * XMX(i,  p7G_E));
+             t2 * XMX(i,  p7G_E));
     else
       XMX(i, p7G_J) =          t2 * XMX(i,  p7G_E);
->>>>>>> ca5f106f
 
     t1 = ( (gm->xsc[p7P_C][p7P_LOOP] == -eslINFINITY) ? FLT_MIN : 1.0);
     t2 = ( (gm->xsc[p7P_E][p7P_MOVE] == -eslINFINITY) ? FLT_MIN : 1.0);
 
-<<<<<<< HEAD
-    if (i > 2)    
-      XMX(i,p7G_C) = ESL_MAX( t1 * (XMX(i-3,p7G_C) + pp->xmx[i*p7G_NXCELLS + p7G_C]),
-                                t2 * XMX(i,  p7G_E));
-    else
-       XMX(i,p7G_C) = t2 * XMX(i,  p7G_E);
-
-    t1 = ( (gm->xsc[p7P_N][p7P_LOOP] == -eslINFINITY) ? FLT_MIN : 1.0);
-    
-    if (i > 2)
-      XMX(i,p7G_N) = t1 *  (XMX(i-3,p7G_N) + pp->xmx[i*p7G_NXCELLS + p7G_N]);
-    else
-     XMX(i,p7G_N) = t1 * pp->xmx[i*p7G_NXCELLS + p7G_N];
-
-    t1 = ( (gm->xsc[p7P_N][p7P_MOVE] == -eslINFINITY) ? FLT_MIN : 1.0);
-    t2 = ( (gm->xsc[p7P_J][p7P_MOVE] == -eslINFINITY) ? FLT_MIN : 1.0);
-
-    XMX(i,p7G_B) = ESL_MAX( t1 * XMX(i,  p7G_N),
-                            t2 * XMX(i,  p7G_J));
-
-  }
-  
-=======
     if( i > 2)
       XMX(i,p7G_C) = ESL_MAX( t1 * (XMX(i-3,p7G_C) + pp->xmx[i*p7G_NXCELLS + p7G_C]),
-			      t2 * XMX(i,  p7G_E));
+            t2 * XMX(i,  p7G_E));
     else
       XMX(i,p7G_C) =          t2 * XMX(i,  p7G_E);
 
@@ -383,65 +236,15 @@
     t2 = ( (gm->xsc[p7P_J][p7P_MOVE] == -eslINFINITY) ? FLT_MIN : 1.0);
       
     XMX(i,p7G_B) = ESL_MAX( t1 * XMX(i,  p7G_N), 
-		            t2 * XMX(i,  p7G_J));
+                t2 * XMX(i,  p7G_J));
   }
 
->>>>>>> ca5f106f
   for (i = 5; i <= L; i++)
   {
     MMX(i,0) = IMX(i,0) = DMX(i,0) = XMX(i,p7G_E) = -eslINFINITY;
 
     for (k = 1; k < M; k++)
     {
-<<<<<<< HEAD
-    
-      Max1 = ESL_MAX( ESL_MAX( TSCDELTA(p7P_MM, k-1) * (MMX(i-1,k-1)  +
-                               pp->dp[i][k*p7G_NSCELLS_FS + p7G_M + p7G_C1]),
-                               TSCDELTA(p7P_IM, k-1) * (IMX(i-1,k-1)   +
-                               pp->dp[i][k*p7G_NSCELLS_FS + p7G_M + p7G_C1])),
-                      ESL_MAX( TSCDELTA(p7P_DM, k-1) * (DMX(i-1,k-1)   +
-                               pp->dp[i][k*p7G_NSCELLS_FS + p7G_M + p7G_C1]),
-                               TSCDELTA(p7P_BM, k-1) * (XMX(i-1,p7G_B) +
-                               pp->dp[i][k*p7G_NSCELLS_FS + p7G_M + p7G_C1])));
-
-      Max2 = ESL_MAX( ESL_MAX( TSCDELTA(p7P_MM, k-1) * (MMX(i-2,k-1)  +
-                               pp->dp[i][k*p7G_NSCELLS_FS + p7G_M + p7G_C2]),
-                               TSCDELTA(p7P_IM, k-1) * (IMX(i-2,k-1)  +
-                               pp->dp[i][k*p7G_NSCELLS_FS + p7G_M + p7G_C2])),
-                      ESL_MAX( TSCDELTA(p7P_DM, k-1) * (DMX(i-2,k-1)  +
-                               pp->dp[i][k*p7G_NSCELLS_FS + p7G_M + p7G_C2]),
-                               TSCDELTA(p7P_BM, k-1) * (XMX(i-2,p7G_B) +
-                               pp->dp[i][k*p7G_NSCELLS_FS + p7G_M + p7G_C2])));
-
-      Max3 = ESL_MAX( ESL_MAX( TSCDELTA(p7P_MM, k-1) * (MMX(i-3,k-1)  +
-                               pp->dp[i][k*p7G_NSCELLS_FS + p7G_M + p7G_C3]),
-                               TSCDELTA(p7P_IM, k-1) * (IMX(i-3,k-1)  +
-                               pp->dp[i][k*p7G_NSCELLS_FS + p7G_M + p7G_C3])),
-                      ESL_MAX( TSCDELTA(p7P_DM, k-1) * (DMX(i-3,k-1)  +
-                               pp->dp[i][k*p7G_NSCELLS_FS + p7G_M + p7G_C3]),
-                               TSCDELTA(p7P_BM, k-1) * (XMX(i-3,p7G_B) +
-                               pp->dp[i][k*p7G_NSCELLS_FS + p7G_M + p7G_C3])));
-
-      Max4 = ESL_MAX( ESL_MAX( TSCDELTA(p7P_MM, k-1) * (MMX(i-4,k-1)  +
-                               pp->dp[i][k*p7G_NSCELLS_FS + p7G_M + p7G_C4]),
-                               TSCDELTA(p7P_IM, k-1) * (IMX(i-4,k-1)  +
-                               pp->dp[i][k*p7G_NSCELLS_FS + p7G_M + p7G_C4])),
-                      ESL_MAX( TSCDELTA(p7P_DM, k-1) * (DMX(i-4,k-1)  +
-                               pp->dp[i][k*p7G_NSCELLS_FS + p7G_M + p7G_C4]),
-                               TSCDELTA(p7P_BM, k-1) * (XMX(i-4,p7G_B) +
-                               pp->dp[i][k*p7G_NSCELLS_FS + p7G_M + p7G_C4])));
-  	  
-
-      Max5 = ESL_MAX( ESL_MAX( TSCDELTA(p7P_MM, k-1) * (MMX(i-5,k-1)  + 
- 			       pp->dp[i][k*p7G_NSCELLS_FS + p7G_M + p7G_C5]),
-	             	       TSCDELTA(p7P_IM, k-1) * (IMX(i-5,k-1)  + 
-			       pp->dp[i][k*p7G_NSCELLS_FS+ p7G_M + p7G_C5])),
-		      ESL_MAX( TSCDELTA(p7P_DM, k-1) * (DMX(i-5,k-1)  + 
-			       pp->dp[i][k*p7G_NSCELLS_FS + p7G_M + p7G_C5]),
-                               TSCDELTA(p7P_BM, k-1) * (XMX(i-5,p7G_B) +
-                               pp->dp[i][k*p7G_NSCELLS_FS + p7G_M + p7G_C5])));
-
-=======
       Max1 = Max2 = Max3 = Max4 = Max5 = -eslINFINITY;
 
       Max1 = ESL_MAX( TSCDELTA(p7P_MM, k-1) * (MMX(i-1,k-1)  +
@@ -490,85 +293,19 @@
                       TSCDELTA(p7P_BM, k-1) * (XMX(i-5,p7G_B) +
                       pp->dp[i][k*p7G_NSCELLS_FS + p7G_M + p7G_C5]))));
 
-	
->>>>>>> ca5f106f
+  
       MMX(i,k)     = ESL_MAX(ESL_MAX(Max1, Max2),ESL_MAX(ESL_MAX(Max3, Max4), Max5)); 
 
       XMX(i,p7G_E) = ESL_MAX(XMX(i,p7G_E), MMX(i,k) * esc);
-	     
+       
       IMX(i,k)     = ESL_MAX( TSCDELTA(p7P_MI, k) * (MMX(i-3,k) + 
-<<<<<<< HEAD
-		  	      pp->dp[i][k*p7G_NSCELLS_FS + p7G_I]),
-		              TSCDELTA(p7P_II, k) * (IMX(i-3,k) + 
-			      pp->dp[i][k*p7G_NSCELLS_FS + p7G_I]));
-
-      DMX(i,k)     = ESL_MAX(TSCDELTA(p7P_MD, k-1) * MMX(i,k-1),
-		             TSCDELTA(p7P_DD, k-1) * DMX(i,k-1));
-	
-    } 
-
-      /* last node (k=M) is unrolled; it has no I state, and it has a p=1.0 {MD}->E transition even in local mode */
-      Max1 = ESL_MAX( ESL_MAX( TSCDELTA(p7P_MM, M-1) * (MMX(i-1,M-1)  +
-                               pp->dp[i][M*p7G_NSCELLS_FS + p7G_M + p7G_C1]),
-                               TSCDELTA(p7P_IM, M-1) * (IMX(i-1,M-1)   +
-                               pp->dp[i][M*p7G_NSCELLS_FS + p7G_M + p7G_C1])),
-                      ESL_MAX( TSCDELTA(p7P_DM, M-1) * (DMX(i-1,M-1)   +
-                               pp->dp[i][M*p7G_NSCELLS_FS + p7G_M + p7G_C1]),
-                               TSCDELTA(p7P_BM, M-1) * (XMX(i-1,p7G_B) +
-                               pp->dp[i][M*p7G_NSCELLS_FS + p7G_M + p7G_C1])));
-
-      Max2 = ESL_MAX( ESL_MAX( TSCDELTA(p7P_MM, M-1) * (MMX(i-2,M-1)  +
-                               pp->dp[i][M*p7G_NSCELLS_FS + p7G_M + p7G_C2]),
-                               TSCDELTA(p7P_IM, M-1) * (IMX(i-2,M-1)  +
-                               pp->dp[i][M*p7G_NSCELLS_FS + p7G_M + p7G_C2])),
-                      ESL_MAX( TSCDELTA(p7P_DM, M-1) * (DMX(i-2,M-1)  +
-                               pp->dp[i][M*p7G_NSCELLS_FS + p7G_M + p7G_C2]),
-                               TSCDELTA(p7P_BM, M-1) * (XMX(i-2,p7G_B) +
-                               pp->dp[i][M*p7G_NSCELLS_FS + p7G_M + p7G_C2])));
-
-      Max3 = ESL_MAX( ESL_MAX( TSCDELTA(p7P_MM, M-1) * (MMX(i-3,M-1)  +
-                               pp->dp[i][M*p7G_NSCELLS_FS + p7G_M + p7G_C3]),
-                               TSCDELTA(p7P_IM, M-1) * (IMX(i-3,M-1)  +
-                               pp->dp[i][M*p7G_NSCELLS_FS + p7G_M + p7G_C3])),
-                      ESL_MAX( TSCDELTA(p7P_DM, M-1) * (DMX(i-3,M-1)  +
-                               pp->dp[i][M*p7G_NSCELLS_FS + p7G_M + p7G_C3]),
-                               TSCDELTA(p7P_BM, M-1) * (XMX(i-3,p7G_B) +
-                               pp->dp[i][M*p7G_NSCELLS_FS + p7G_M + p7G_C3])));
-
-      Max4 = ESL_MAX( ESL_MAX( TSCDELTA(p7P_MM, M-1) * (MMX(i-4,M-1)  +
-                               pp->dp[i][M*p7G_NSCELLS_FS + p7G_M + p7G_C4]),
-                               TSCDELTA(p7P_IM, M-1) * (IMX(i-4,M-1)  +
-                               pp->dp[i][M*p7G_NSCELLS_FS + p7G_M + p7G_C4])),
-                      ESL_MAX( TSCDELTA(p7P_DM, M-1) * (DMX(i-4,M-1)  +
-                               pp->dp[i][M*p7G_NSCELLS_FS + p7G_M + p7G_C4]),
-                               TSCDELTA(p7P_BM, M-1) * (XMX(i-4,p7G_B) +
-                               pp->dp[i][M*p7G_NSCELLS_FS + p7G_M + p7G_C4])));
-
- 
-      Max5 = ESL_MAX( ESL_MAX( TSCDELTA(p7P_MM, M-1) * (MMX(i-5,M-1)  + 
- 			       pp->dp[i][M*p7G_NSCELLS_FS + p7G_M + p7G_C5]),
-	             	       TSCDELTA(p7P_IM, M-1) * (IMX(i-5,M-1)  + 
-			       pp->dp[i][M*p7G_NSCELLS_FS+ p7G_M + p7G_C5])),
-		      ESL_MAX( TSCDELTA(p7P_DM, M-1) * (DMX(i-5,M-1)  + 
-			       pp->dp[i][M*p7G_NSCELLS_FS + p7G_M + p7G_C5]),
-                               TSCDELTA(p7P_BM, M-1) * (XMX(i-5,p7G_B) +
-                               pp->dp[i][M*p7G_NSCELLS_FS + p7G_M + p7G_C5])));
-
- 
-      MMX(i,M)     = ESL_MAX(ESL_MAX(Max1, Max2),ESL_MAX(ESL_MAX(Max3, Max4), Max5));
-      
-      DMX(i,M)     = ESL_MAX(TSCDELTA(p7P_MD, M-1) * MMX(i,M-1),
-		             TSCDELTA(p7P_DD, M-1) * DMX(i,M-1));
-
-    XMX(i,p7G_E) = ESL_MAX( ESL_MAX( XMX(i,p7G_E), MMX(i,M) * esc), DMX(i,M) * esc);
-=======
-			      pp->dp[i][k*p7G_NSCELLS_FS + p7G_I]),
-		              TSCDELTA(p7P_II, k) * (IMX(i-3,k) + 
-			      pp->dp[i][k*p7G_NSCELLS_FS + p7G_I]));
+            pp->dp[i][k*p7G_NSCELLS_FS + p7G_I]),
+                  TSCDELTA(p7P_II, k) * (IMX(i-3,k) + 
+            pp->dp[i][k*p7G_NSCELLS_FS + p7G_I]));
 
       DMX(i,k)     = ESL_MAX( TSCDELTA(p7P_MD, k-1) * MMX(i,k-1),
-		              TSCDELTA(p7P_DD, k-1) * DMX(i,k-1));
-	
+                  TSCDELTA(p7P_DD, k-1) * DMX(i,k-1));
+  
     } 
 
     /* last node (k=M) is unrolled; it has no I state, and it has a p=1.0 {MD}->E transition even in local mode */
@@ -623,33 +360,24 @@
     MMX(i,M)     = ESL_MAX( ESL_MAX(Max1, Max2),ESL_MAX(ESL_MAX(Max3, Max4), Max5));
       
     DMX(i,M)     = ESL_MAX( TSCDELTA(p7P_MD, M-1) * MMX(i,M-1),
-			    TSCDELTA(p7P_DD, M-1) * DMX(i,M-1));
+          TSCDELTA(p7P_DD, M-1) * DMX(i,M-1));
 
     /* note: we calculated XMX before DMX in the loop, because we probably had MMX(i,k) in a register. 
      * but now we can't do that, because XMX depends on DMX
      */
     XMX(i,p7G_E) = ESL_MAX( XMX(i,p7G_E), ESL_MAX(MMX(i,M), DMX(i, M)));
->>>>>>> ca5f106f
 
     /* now the special states; it's important that E is already done, and B is done after N,J */
     t1 = ( (gm->xsc[p7P_J][p7P_LOOP] == -eslINFINITY) ? FLT_MIN : 1.0);
     t2 = ( (gm->xsc[p7P_E][p7P_LOOP] == -eslINFINITY) ? FLT_MIN : 1.0);
       
     XMX(i, p7G_J) = ESL_MAX( t1 * (XMX(i-3,p7G_J) + pp->xmx[i*p7G_NXCELLS + p7G_J]),
-<<<<<<< HEAD
-		             t2 * XMX(i,  p7G_E));
+           t2 * XMX(i,  p7G_E));
 
     t1 = ( (gm->xsc[p7P_C][p7P_LOOP] == -eslINFINITY) ? FLT_MIN : 1.0);
     t2 = ( (gm->xsc[p7P_E][p7P_MOVE] == -eslINFINITY) ? FLT_MIN : 1.0);
-    
-=======
-			     t2 * XMX(i,  p7G_E));
-
-    t1 = ( (gm->xsc[p7P_C][p7P_LOOP] == -eslINFINITY) ? FLT_MIN : 1.0);
-    t2 = ( (gm->xsc[p7P_E][p7P_MOVE] == -eslINFINITY) ? FLT_MIN : 1.0);
->>>>>>> ca5f106f
     XMX(i,p7G_C) = ESL_MAX( t1 * (XMX(i-3,p7G_C) + pp->xmx[i*p7G_NXCELLS + p7G_C]),
-			    t2 * XMX(i,  p7G_E));
+          t2 * XMX(i,  p7G_E));
 
     t1 = ( (gm->xsc[p7P_N][p7P_LOOP] == -eslINFINITY) ? FLT_MIN : 1.0);
 
@@ -659,29 +387,19 @@
     t2 = ( (gm->xsc[p7P_J][p7P_MOVE] == -eslINFINITY) ? FLT_MIN : 1.0);
       
     XMX(i,p7G_B) = ESL_MAX( t1 * XMX(i,  p7G_N), 
-<<<<<<< HEAD
-		            t2 * XMX(i,  p7G_J));
-  }
-
-  *ret_e = XMX(L,p7G_C);
-=======
-			    t2 * XMX(i,  p7G_J));
+          t2 * XMX(i,  p7G_J));
   }
   
   *ret_e = p7_FLogsum( XMX(L-2,p7G_C), 
            p7_FLogsum( XMX(L-1,p7G_C),
                        XMX(L  ,p7G_C)));
->>>>>>> ca5f106f
 
   return eslOK;
 }
 
-<<<<<<< HEAD
-=======
-	
-
-		
->>>>>>> ca5f106f
+  
+
+    
 /*---------------------- end, oa fill ---------------------------*/
 
 /*****************************************************************
@@ -730,17 +448,13 @@
 int
 p7_OATrace_Frameshift(const P7_PROFILE *gm, const P7_GMX *pp, const P7_GMX *gx, P7_TRACE *tr, int start, int length)
 {
-  int           i   = gx->L;	/* position in seq (1..L)         */
-  int           k   = 0;	/* position in model (1..M)       */
+  int           i   = gx->L;  /* position in seq (1..L)         */
+  int           k   = 0;  /* position in model (1..M)       */
   float        postprob;
   int          sprv, scur;
   int          j;
-  int	       codon, coprv;
+  int         codon, coprv;
   int          status;
-<<<<<<< HEAD
-	
-=======
->>>>>>> ca5f106f
 #if eslDEBUGLEVEL > 0
   if (tr->N != 0) ESL_EXCEPTION(eslEINVAL, "trace isn't empty: forgot to Reuse()?");
 #endif
@@ -762,10 +476,6 @@
       case p7T_B: scur = select_b(gm,     gx,  i);                     break;
       default: ESL_EXCEPTION(eslEINVAL, "bogus state in traceback");
       }
-<<<<<<< HEAD
-     
-=======
->>>>>>> ca5f106f
 
       if (scur == -1) ESL_EXCEPTION(eslEINVAL, "OA traceback choice failed");
       if ((status = p7_trace_fs_Append(tr, scur, k, i)) != eslOK) return status;
@@ -789,7 +499,7 @@
   float  *xmx = pp->xmx;
   switch (scur) {
   case p7T_M: if(codon == 1) return MMX_FS(i,k,p7G_C1);
-	      if(codon == 2) return MMX_FS(i,k,p7G_C2);
+        if(codon == 2) return MMX_FS(i,k,p7G_C2);
               if(codon == 3) return MMX_FS(i,k,p7G_C3);
               if(codon == 4) return MMX_FS(i,k,p7G_C4);
               if(codon == 5) return MMX_FS(i,k,p7G_C5);
@@ -804,9 +514,9 @@
 static inline int
 select_m(const P7_PROFILE *gm, const P7_GMX *pp, const P7_GMX *gx, int *ret_i, int k)
 {
-  float      **dp   = gx->dp;	/* so {MDI}MX() macros work       */
-  float       *xmx  = gx->xmx;	/* so XMX() macro works           */
-  float const *tsc  = gm->tsc;	/* so TSCDELTA() macro works */
+  float      **dp   = gx->dp;  /* so {MDI}MX() macros work       */
+  float       *xmx  = gx->xmx;  /* so XMX() macro works           */
+  float const *tsc  = gm->tsc;  /* so TSCDELTA() macro works */
   
   float match_codon[5] = {FLT_MIN, FLT_MIN, FLT_MIN, FLT_MIN, FLT_MIN}; 
   int   codon_length[5] = { 1, 2, 3, 4, 5 }; 
@@ -826,42 +536,34 @@
   match_codon[4] = pp->dp[*ret_i][k*p7G_NSCELLS_FS + p7G_M + p7G_C5];
 
   c = codon_length[esl_vec_FArgMax(match_codon, 5)];
-<<<<<<< HEAD
-=======
-  
->>>>>>> ca5f106f
+  
   *ret_i -= c;
 
   path[0] = TSCDELTA(p7P_MM, k-1) * MMX(*ret_i,k-1);
   path[1] = TSCDELTA(p7P_IM, k-1) * IMX(*ret_i,k-1);
   path[2] = TSCDELTA(p7P_DM, k-1) * DMX(*ret_i,k-1);
   path[3] = TSCDELTA(p7P_BM, k-1) * XMX(*ret_i,p7G_B);
-<<<<<<< HEAD
-  //printf("i %d, c %d, k %d, m-m %f, m-i %f, m-d %f m-b %f\n", i, c, k, path[0], path[1], path[2], path[3]);
-=======
-
->>>>>>> ca5f106f
+
   return state[esl_vec_FArgMax(path, 4)];
 }
 
 static inline int
 select_d(const P7_PROFILE *gm, const P7_GMX *gx, int i, int k)
 {
-  float      **dp   = gx->dp;	/* so {MDI}MX() macros work       */
-  float const *tsc  = gm->tsc;	/* so TSCDELTA() macro works */
+  float      **dp   = gx->dp;  /* so {MDI}MX() macros work       */
+  float const *tsc  = gm->tsc;  /* so TSCDELTA() macro works */
   float        path[2];
 
   path[0] = TSCDELTA(p7P_MD, k-1) * MMX(i, k-1);
   path[1] = TSCDELTA(p7P_DD, k-1) * DMX(i, k-1);
-  //printf("i %d k %d d-m %f d-d %f\n", i, k , path[0], path[1]);
   return ((path[0] >= path[1]) ? p7T_M : p7T_D);
 }
-	
+  
 static inline int
 select_i(const P7_PROFILE *gm, const P7_GMX *gx, int i, int k)
 {
-  float      **dp   = gx->dp;	/* so {MDI}MX() macros work       */
-  float const *tsc  = gm->tsc;	/* so TSCDELTA() macro works */
+  float      **dp   = gx->dp;  /* so {MDI}MX() macros work       */
+  float const *tsc  = gm->tsc;  /* so TSCDELTA() macro works */
   float        path[2];
 
   path[0] = TSCDELTA(p7P_MI, k) * MMX(i-3,k);
@@ -901,10 +603,10 @@
   float  path[4];
   int   state[4] = { p7T_C, p7T_C, p7T_C, p7T_E };
 
-  if(i < 3) path[0] = -eslINFINITY;
+  if(i < 3) path[0] = FLT_MIN;
   else path[0] = t1 * (XMX(i-3, p7G_C) + pp->xmx[i*p7G_NXCELLS + p7G_C]);
 
-  if(i < 2) path[1] = -eslINFINITY;  
+  if(i < 2) path[1] = FLT_MIN;  
   else if(i < gm->L)  path[1] = t1 * (XMX(i-2, p7G_C) + pp->xmx[(i+1)*p7G_NXCELLS + p7G_C]);
   else path[1] = t1 * XMX(i-2, p7G_C); 
   
@@ -913,8 +615,7 @@
   else path[2] = t1 * XMX(i-1, p7G_C); 
 
   path[3] = t2 *  XMX(i,p7G_E);
-//  printf("i = %d, c-3 = %f, c-2 = %f, c-1 = %f, e = %f\n", i, path[0], path[1], path[2], path[3]);
- // printf("state[esl_vec_FArgMax(path, 4)] %d\n", state[esl_vec_FArgMax(path, 4)]);
+  //printf("i = %d, c-3 = %f, c-2 = %f, c-1 = %f, e = %f\n", i, path[0], path[1], path[2], path[3]);
   return state[esl_vec_FArgMax(path, 4)];
 
 }
@@ -924,7 +625,7 @@
 {
   float  t1   = ( (gm->xsc[p7P_J][p7P_LOOP] == -eslINFINITY) ? FLT_MIN : 1.0);
   float  t2   = ( (gm->xsc[p7P_E][p7P_LOOP] == -eslINFINITY) ? FLT_MIN : 1.0);
-  float *xmx  = gx->xmx;	/* so XMX() macro works           */
+  float *xmx  = gx->xmx;  /* so XMX() macro works           */
   float  path[2];
   int    state[2] = { p7T_J, p7T_E };
  
@@ -955,7 +656,7 @@
       if (MMX(i,k) >  max) { max = MMX(i,k); smax = p7T_M; kmax = k; }
       if (DMX(i,k) >  max) { max = DMX(i,k); smax = p7T_D; kmax = k; }
     }
-   //printf("K %d\n", kmax);  
+//printf("k = %d\n", kmax);
   *ret_k = kmax;
   return smax;
 }
@@ -966,7 +667,7 @@
 {
   float t1 = ( (gm->xsc[p7P_N][p7P_MOVE] == -eslINFINITY) ? FLT_MIN : 1.0);
   float t2 = ( (gm->xsc[p7P_J][p7P_MOVE] == -eslINFINITY) ? FLT_MIN : 1.0);
-  float *xmx  = gx->xmx;	/* so XMX() macro works           */
+  float *xmx  = gx->xmx;  /* so XMX() macro works           */
   float path[2];
   
   path[0] = t1 * XMX(i, p7G_N);
@@ -1060,13 +761,13 @@
   esl_stopwatch_Start(w);
   for (i = 0; i < N; i++)
     {
-      p7_GOptimalAccuracy(gm, gx2, gx1, &accscore);	     /* <gx1> is now the OA matrix */
+      p7_GOptimalAccuracy(gm, gx2, gx1, &accscore);       /* <gx1> is now the OA matrix */
 
       if (! esl_opt_GetBoolean(go, "--notrace"))
-	{
-	  p7_GOATrace(gm, gx2, gx1, tr);
-	  p7_trace_Reuse(tr);
-	}
+  {
+    p7_GOATrace(gm, gx2, gx1, tr);
+    p7_trace_Reuse(tr);
+  }
     }
   esl_stopwatch_Stop(w);
   Mcs        = (double) N * (double) L * (double) gm->M * 1e-6 / w->user;
@@ -1193,7 +894,7 @@
   p7_GForward (sq->dsq, sq->n, gm, gx1, &fsc);
   p7_GBackward(sq->dsq, sq->n, gm, gx2, &bsc);
   p7_GDecoding(gm, gx1, gx2, gx2);                   /* <gx2> is now the posterior decoding matrix */
-  p7_GOptimalAccuracy(gm, gx2, gx1, &accscore);	     /* <gx1> is now the OA matrix */
+  p7_GOptimalAccuracy(gm, gx2, gx1, &accscore);       /* <gx1> is now the OA matrix */
   p7_GOATrace(gm, gx2, gx1, tr);
 
   if (esl_opt_GetBoolean(go, "-d")) p7_gmx_Dump(stdout, gx2, p7_DEFAULT);
@@ -1233,5 +934,3 @@
 
 
 
-
-

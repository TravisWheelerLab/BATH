/* Optimal accuracy alignment; generic version.
 * 
 * Contents:
 *   1. Optimal alignment accuracy fill.
 *   2. Optimal alignment accuracy traceback.
 *   3. Benchmark driver
 *   4. Unit tests
 *   5. Test driver
 *   6. Example
 * 
 * SRE, Fri Feb 29 12:48:46 2008 [Janelia]
 */
#include "p7_config.h"

#include <float.h>

#include "easel.h"
#include "esl_vectorops.h"

#include "hmmer.h"

/*****************************************************************
 * 1. Optimal alignment fill and traceback.
 *****************************************************************/

#define TSCDELTA(s,k) ( (tsc[(k) * p7P_NTRANS + (s)] == -eslINFINITY) ? FLT_MIN : 1.0)
#define MVX(i,k,c) (max_val[(k)*p7P_CODONS+L3-(i)+(c)])

/* The TSCDELTA is used to make impossible paths impossible in the
 * optimal accuracy decoding algorithm; see Kall et al (2005). What we
 * want to do is multiply by a Kronecker delta that's 1 when the
 * transition probability is finite, and 0 when it's zero (when the
 * log prob is -eslINFINITY). But we can't do that easily, when we're
 * in log space, because 0 * -eslINFINITY = NaN. Instead, we use a
 * tiny number (FLT_MIN, ~1e-37).
 * 
 * A side concern is that we don't want to put a bunch of if-else
 * branches in the code; compilers should be able to generate more
 * efficient code from the TSCDELTA() construction.
 */


/* Function:  p7_GOptimalAccuracy()
 * Synopsis:  Optimal accuracy decoding: fill. 
 * Incept:    SRE, Fri Feb 29 11:56:49 2008 [Janelia]
 *
 * Purpose:   Calculates the fill step of the optimal accuracy decoding
 *            algorithm \citep{Kall05}.
 *            
 *            Caller provides the posterior decoding matrix <pp>,
 *            which was calculated by Forward/Backward on a target sequence
 *            of length <L> using the query model <gm>.
 *            
 *            Caller also provides a DP matrix <gx>, allocated for the
 *            <gm->M> by <pp->L> comparison. The routine fills this in
 *            with OA scores.
 *            
 * Args:      gm    - query profile      
 *            pp    - posterior decoding matrix created by <p7_GPosteriorDecoding()>
 *            gx    - RESULT: caller provided DP matrix for <gm->M> by <L> 
 *            ret_e - RETURN: expected number of correctly decoded positions 
 *
 * Returns:   <eslOK> on success, and <*ret_e> contains the final OA
 *            score, which is the expected number of correctly decoded
 *            positions in the target sequence (up to <L>).
 *
 * Throws:    (no abnormal error conditions)
 */
int
p7_OptimalAccuracy_Frameshift(const P7_PROFILE *gm, const P7_GMX *pp, P7_GMX *gx, float *ret_e)
{
  int          L    = pp->L;
  float      **dp   = gx->dp;
  float       *xmx  = gx->xmx;
  float const *tsc  = gm->tsc;
  float       *rsc;
  int          i,k;
  int          M    = gm->M;
  float        esc  = p7_profile_IsLocal(gm) ? 1.0 : 0.0;
  float        t1, t2;
  float        Max1, Max2, Max3, Max4, Max5;
 
  /* Initialization of the zero row (i=0; no residues to account for.  */
<<<<<<< HEAD
  XMX(0,p7G_N) = pp->xmx[0*p7G_NXCELLS + p7G_N];                /* S->N, p=1            */
  XMX(0,p7G_B) = XMX(0,p7G_N);                                                /* S->N->B, no N-tail   */
=======
  t1 = ( (gm->xsc[p7P_N][p7P_LOOP] == -eslINFINITY) ? FLT_MIN : 1.0);
  XMX(0,p7G_N) = t1 * pp->xmx[i*p7G_NXCELLS + p7G_N];               /* S->N, p=1            */
  t1 = ( (gm->xsc[p7P_N][p7P_MOVE] == -eslINFINITY) ? FLT_MIN : 1.0);
  XMX(0,p7G_B) = t1 * XMX(i,  p7G_N);                               /* S->N->B, no N-tail   */
>>>>>>> 41f5832d
  XMX(0,p7G_E) = XMX(0,p7G_C) = XMX(0,p7G_J) = -eslINFINITY;        /* need seq to get here */
  
  for (k = 0; k <= M; k++)
    MMX(0,k) = IMX(0,k) = DMX(0,k) = -eslINFINITY;                  /* need seq to get here */

  for(i = 1; i < 5; i++)
  {

    MMX(i,0) = IMX(i,0) = DMX(i,0) = XMX(i,p7G_E) = -eslINFINITY;

    for (k = 1; k < M; k++)
    {

      Max1 = Max2 = Max3 = Max4 = -eslINFINITY;

<<<<<<< HEAD
      Max1 = ESL_MAX( ESL_MAX( TSCDELTA(p7P_MM, k-1) * (MMX(i-1,k-1)   + pp->dp[i][k*p7G_NSCELLS_FS + p7G_M + p7G_C1]),
                               TSCDELTA(p7P_IM, k-1) * (IMX(i-1,k-1)   + pp->dp[i][k*p7G_NSCELLS_FS + p7G_M + p7G_C1])), 
                      ESL_MAX( TSCDELTA(p7P_DM, k-1) * (DMX(i-1,k-1)   + pp->dp[i][k*p7G_NSCELLS_FS + p7G_M + p7G_C1]),
                               TSCDELTA(p7P_BM, k-1) * (XMX(i-1,p7G_B) + pp->dp[i][k*p7G_NSCELLS_FS + p7G_M + p7G_C1])));

      if( i > 1 )
        Max2 = ESL_MAX( ESL_MAX( TSCDELTA(p7P_MM, k-1) * (MMX(i-2,k-1)  + pp->dp[i][k*p7G_NSCELLS_FS + p7G_M + p7G_C2]),
                                 TSCDELTA(p7P_IM, k-1) * (IMX(i-2,k-1)  + pp->dp[i][k*p7G_NSCELLS_FS + p7G_M + p7G_C2])),
                        ESL_MAX( TSCDELTA(p7P_DM, k-1) * (DMX(i-2,k-1)  + pp->dp[i][k*p7G_NSCELLS_FS + p7G_M + p7G_C2]),
                                 TSCDELTA(p7P_BM, k-1) * (XMX(i-2,p7G_B)+ pp->dp[i][k*p7G_NSCELLS_FS + p7G_M + p7G_C2])));
      if( i > 2 ) 
        Max3 = ESL_MAX( ESL_MAX( TSCDELTA(p7P_MM, k-1) * (MMX(i-3,k-1)  + pp->dp[i][k*p7G_NSCELLS_FS + p7G_M + p7G_C3]),
                                 TSCDELTA(p7P_IM, k-1) * (IMX(i-3,k-1)  + pp->dp[i][k*p7G_NSCELLS_FS + p7G_M + p7G_C3])),
                        ESL_MAX( TSCDELTA(p7P_DM, k-1) * (DMX(i-3,k-1)  + pp->dp[i][k*p7G_NSCELLS_FS + p7G_M + p7G_C3]),
                                 TSCDELTA(p7P_BM, k-1) * (XMX(i-3,p7G_B)+ pp->dp[i][k*p7G_NSCELLS_FS + p7G_M + p7G_C3]))); 
      if( i > 3 )
        Max4 = ESL_MAX( ESL_MAX( TSCDELTA(p7P_MM, k-1) * (MMX(i-4,k-1)  + pp->dp[i][k*p7G_NSCELLS_FS + p7G_M + p7G_C4]),
                                 TSCDELTA(p7P_IM, k-1) * (IMX(i-4,k-1)  + pp->dp[i][k*p7G_NSCELLS_FS + p7G_M + p7G_C4])),
                        ESL_MAX( TSCDELTA(p7P_DM, k-1) * (DMX(i-4,k-1)  + pp->dp[i][k*p7G_NSCELLS_FS + p7G_M + p7G_C4]),
                                 TSCDELTA(p7P_BM, k-1) * (XMX(i-4,p7G_B)+ pp->dp[i][k*p7G_NSCELLS_FS + p7G_M + p7G_C4])));

      MMX(i,k)     = ESL_MAX( ESL_MAX( Max1, Max2 ),ESL_MAX( Max3, Max4 )); 

      if( i > 2 )
        IMX(i,k)     = ESL_MAX( TSCDELTA(p7P_MI, k) * (MMX(i-3,k) +  pp->dp[i][k*p7G_NSCELLS_FS + p7G_I]),
                                TSCDELTA(p7P_II, k) * (IMX(i-3,k)  +  pp->dp[i][k*p7G_NSCELLS_FS + p7G_I]));
      else
        IMX(i,k)     = -eslINFINITY; 
 

      DMX(i,k)     = ESL_MAX( TSCDELTA(p7P_MD, k-1) * MMX(i,k-1),
                              TSCDELTA(p7P_DD, k-1) * DMX(i,k-1));
=======
      Max1 = ESL_MAX( ESL_MAX( TSCDELTA(p7P_MM, k-1) * (MMX(i-1,k-1)  +
                               pp->dp[i][k*p7G_NSCELLS_FS + p7G_M + p7G_C1]),
                               TSCDELTA(p7P_IM, k-1) * (IMX(i-1,k-1)   +
                               pp->dp[i][k*p7G_NSCELLS_FS + p7G_M + p7G_C1])),
                      ESL_MAX( TSCDELTA(p7P_DM, k-1) * (DMX(i-1,k-1)   +
                               pp->dp[i][k*p7G_NSCELLS_FS + p7G_M + p7G_C1]),
                               TSCDELTA(p7P_BM, k-1) * (XMX(i-1,p7G_B) +
                               pp->dp[i][k*p7G_NSCELLS_FS + p7G_M + p7G_C1])));

      if( i > 1 )
        Max2 = ESL_MAX( ESL_MAX( TSCDELTA(p7P_MM, k-1) * (MMX(i-2,k-1)  +
                                 pp->dp[i][k*p7G_NSCELLS_FS + p7G_M + p7G_C2]),
                                 TSCDELTA(p7P_IM, k-1) * (IMX(i-2,k-1)  +
                                 pp->dp[i][k*p7G_NSCELLS_FS + p7G_M + p7G_C2])),
                        ESL_MAX( TSCDELTA(p7P_DM, k-1) * (DMX(i-2,k-1)  +
                                 pp->dp[i][k*p7G_NSCELLS_FS + p7G_M + p7G_C2]),
                                 TSCDELTA(p7P_BM, k-1) * (XMX(i-2,p7G_B) +
                                 pp->dp[i][k*p7G_NSCELLS_FS + p7G_M + p7G_C2])));

      if( i > 2 )
        Max3 = ESL_MAX( ESL_MAX( TSCDELTA(p7P_MM, k-1) * (MMX(i-3,k-1)  +
                                 pp->dp[i][k*p7G_NSCELLS_FS + p7G_M + p7G_C3]),
                                 TSCDELTA(p7P_IM, k-1) * (IMX(i-3,k-1)  +
                                 pp->dp[i][k*p7G_NSCELLS_FS + p7G_M + p7G_C3])),
                        ESL_MAX( TSCDELTA(p7P_DM, k-1) * (DMX(i-3,k-1)  +
                                 pp->dp[i][k*p7G_NSCELLS_FS + p7G_M + p7G_C3]),
                                 TSCDELTA(p7P_BM, k-1) * (XMX(i-3,p7G_B) +
                                 pp->dp[i][k*p7G_NSCELLS_FS + p7G_M + p7G_C3])));

      if( i > 3 )
        Max4 = ESL_MAX( ESL_MAX( TSCDELTA(p7P_MM, k-1) * (MMX(i-4,k-1)  +
                                 pp->dp[i][k*p7G_NSCELLS_FS + p7G_M + p7G_C4]),
                                 TSCDELTA(p7P_IM, k-1) * (IMX(i-4,k-1)  +
                                 pp->dp[i][k*p7G_NSCELLS_FS + p7G_M + p7G_C4])),
                        ESL_MAX( TSCDELTA(p7P_DM, k-1) * (DMX(i-4,k-1)  +
                                 pp->dp[i][k*p7G_NSCELLS_FS + p7G_M + p7G_C4]),
                                 TSCDELTA(p7P_BM, k-1) * (XMX(i-4,p7G_B) +
                                 pp->dp[i][k*p7G_NSCELLS_FS + p7G_M + p7G_C4])));

      MMX(i,k)     = ESL_MAX(ESL_MAX(Max1, Max2),ESL_MAX(Max3, Max4));

      XMX(i,p7G_E) = ESL_MAX(XMX(i,p7G_E), MMX(i,k) * esc);

      if( i > 2 )
        IMX(i,k)   = ESL_MAX( TSCDELTA(p7P_MI, k) * (MMX(i-3,k) +
                            pp->dp[i][k*p7G_NSCELLS_FS + p7G_I]),
                            TSCDELTA(p7P_II, k) * (IMX(i-3,k) +
                            pp->dp[i][k*p7G_NSCELLS_FS + p7G_I]));
      else
        IMX(i,k)   = -eslINFINITY;

      DMX(i,k)     = ESL_MAX( TSCDELTA(p7P_MD, k-1) * MMX(i,k-1),
                            TSCDELTA(p7P_DD, k-1) * DMX(i,k-1));
    }
 
    Max1 = Max2 = Max3 = Max4 = -eslINFINITY;

    Max1 = ESL_MAX( ESL_MAX( TSCDELTA(p7P_MM, M-1) * (MMX(i-1,M-1)  +
                             pp->dp[i][M*p7G_NSCELLS_FS + p7G_M + p7G_C1]),
                             TSCDELTA(p7P_IM, M-1) * (IMX(i-1,M-1)   +
                             pp->dp[i][M*p7G_NSCELLS_FS + p7G_M + p7G_C1])),
                    ESL_MAX( TSCDELTA(p7P_DM, M-1) * (DMX(i-1,M-1)   +
                             pp->dp[i][M*p7G_NSCELLS_FS + p7G_M + p7G_C1]),
                             TSCDELTA(p7P_BM, M-1) * (XMX(i-1,p7G_B) +
                             pp->dp[i][M*p7G_NSCELLS_FS + p7G_M + p7G_C1])));

    if( i > 1 )
      Max2 = ESL_MAX( ESL_MAX( TSCDELTA(p7P_MM, M-1) * (MMX(i-2,M-1)  +
                               pp->dp[i][M*p7G_NSCELLS_FS + p7G_M + p7G_C2]),
                               TSCDELTA(p7P_IM, M-1) * (IMX(i-2,M-1)  +
                               pp->dp[i][M*p7G_NSCELLS_FS + p7G_M + p7G_C2])),
                      ESL_MAX( TSCDELTA(p7P_DM, M-1) * (DMX(i-2,M-1)  +
                               pp->dp[i][M*p7G_NSCELLS_FS + p7G_M + p7G_C2]),
                               TSCDELTA(p7P_BM, M-1) * (XMX(i-2,p7G_B) +
                               pp->dp[i][M*p7G_NSCELLS_FS + p7G_M + p7G_C2])));

    if( i > 2 )
      Max3 = ESL_MAX( ESL_MAX( TSCDELTA(p7P_MM, M-1) * (MMX(i-3,M-1)  +
                               pp->dp[i][M*p7G_NSCELLS_FS + p7G_M + p7G_C3]),
                               TSCDELTA(p7P_IM, M-1) * (IMX(i-3,M-1)  +
                               pp->dp[i][M*p7G_NSCELLS_FS + p7G_M + p7G_C3])),
                      ESL_MAX( TSCDELTA(p7P_DM, M-1) * (DMX(i-3,M-1)  +
                               pp->dp[i][M*p7G_NSCELLS_FS + p7G_M + p7G_C3]),
                               TSCDELTA(p7P_BM, M-1) * (XMX(i-3,p7G_B) +
                               pp->dp[i][M*p7G_NSCELLS_FS + p7G_M + p7G_C3])));

    if( i > 3 )
      Max4 = ESL_MAX( ESL_MAX( TSCDELTA(p7P_MM, M-1) * (MMX(i-4,M-1)  +
                               pp->dp[i][M*p7G_NSCELLS_FS + p7G_M + p7G_C4]),
                               TSCDELTA(p7P_IM, M-1) * (IMX(i-4,M-1)  +
                               pp->dp[i][M*p7G_NSCELLS_FS + p7G_M + p7G_C4])),
                      ESL_MAX( TSCDELTA(p7P_DM, M-1) * (DMX(i-4,M-1)  +
                               pp->dp[i][M*p7G_NSCELLS_FS + p7G_M + p7G_C4]),
                               TSCDELTA(p7P_BM, M-1) * (XMX(i-4,p7G_B) +
                               pp->dp[i][M*p7G_NSCELLS_FS + p7G_M + p7G_C4])));

    MMX(i,M)     = ESL_MAX(ESL_MAX(Max1, Max2),ESL_MAX(Max3, Max4));

    IMX(i,M)   = -eslINFINITY;

    DMX(i,M)     = ESL_MAX( TSCDELTA(p7P_MD, M-1) * MMX(i,M-1),
                            TSCDELTA(p7P_DD, M-1) * DMX(i,M-1));

    XMX(i,p7G_E) = ESL_MAX(XMX(i,p7G_E), ESL_MAX(MMX(i,M), DMX(i, M)));

    /* now the special states; it's important that E is already done, and B is done after N,J */
    t1 = ( (gm->xsc[p7P_J][p7P_LOOP] == -eslINFINITY) ? FLT_MIN : 1.0);
    t2 = ( (gm->xsc[p7P_E][p7P_LOOP] == -eslINFINITY) ? FLT_MIN : 1.0);
    if (i > 2)
      XMX(i, p7G_J) = ESL_MAX( t1 * (XMX(i-3,p7G_J) + pp->xmx[i*p7G_NXCELLS + p7G_J]),
                               t2 * XMX(i,  p7G_E));
    else
      XMX(i, p7G_J) = t2 * XMX(i,  p7G_E);

    t1 = ( (gm->xsc[p7P_C][p7P_LOOP] == -eslINFINITY) ? FLT_MIN : 1.0);
    t2 = ( (gm->xsc[p7P_E][p7P_MOVE] == -eslINFINITY) ? FLT_MIN : 1.0);

    if (i > 2)    
      XMX(i,p7G_C) = ESL_MAX( t1 * (XMX(i-3,p7G_C) + pp->xmx[i*p7G_NXCELLS + p7G_C]),
                                t2 * XMX(i,  p7G_E));
    else
       XMX(i,p7G_C) = t2 * XMX(i,  p7G_E);

    t1 = ( (gm->xsc[p7P_N][p7P_LOOP] == -eslINFINITY) ? FLT_MIN : 1.0);
    
    if (i > 2)
      XMX(i,p7G_N) = t1 *  (XMX(i-3,p7G_N) + pp->xmx[i*p7G_NXCELLS + p7G_N]);
    else
     t1 * pp->xmx[i*p7G_NXCELLS + p7G_N];

    t1 = ( (gm->xsc[p7P_N][p7P_MOVE] == -eslINFINITY) ? FLT_MIN : 1.0);
    t2 = ( (gm->xsc[p7P_J][p7P_MOVE] == -eslINFINITY) ? FLT_MIN : 1.0);

    XMX(i,p7G_B) = ESL_MAX( t1 * XMX(i,  p7G_N),
                            t2 * XMX(i,  p7G_J));
>>>>>>> 41f5832d

      XMX(i,p7G_E) = ESL_MAX( XMX(i,p7G_E), MMX(i,k) * esc);

<<<<<<< HEAD
    }

    Max1 = Max2 = Max3 = Max4 = -eslINFINITY;

    Max1 = ESL_MAX( ESL_MAX( TSCDELTA(p7P_MM, k-1) * (MMX(i-1,k-1)   + pp->dp[i][k*p7G_NSCELLS_FS + p7G_M + p7G_C1]),
                             TSCDELTA(p7P_IM, k-1) * (IMX(i-1,k-1)   + pp->dp[i][k*p7G_NSCELLS_FS + p7G_M + p7G_C1])),
                    ESL_MAX( TSCDELTA(p7P_DM, k-1) * (DMX(i-1,k-1)   + pp->dp[i][k*p7G_NSCELLS_FS + p7G_M + p7G_C1]),
                             TSCDELTA(p7P_BM, k-1) * (XMX(i-1,p7G_B) + pp->dp[i][k*p7G_NSCELLS_FS + p7G_M + p7G_C1])));

    if( i > 1 )
      Max2 = ESL_MAX( ESL_MAX( TSCDELTA(p7P_MM, M-1) * (MMX(i-2,M-1)  + pp->dp[i][M*p7G_NSCELLS_FS + p7G_M + p7G_C2]),
                               TSCDELTA(p7P_IM, M-1) * (IMX(i-2,M-1)  + pp->dp[i][M*p7G_NSCELLS_FS + p7G_M + p7G_C2])),
                      ESL_MAX( TSCDELTA(p7P_DM, M-1) * (DMX(i-2,M-1)  + pp->dp[i][M*p7G_NSCELLS_FS + p7G_M + p7G_C2]),
                               TSCDELTA(p7P_BM, M-1) * (XMX(i-2,p7G_B)+ pp->dp[i][M*p7G_NSCELLS_FS + p7G_M + p7G_C2])));
    if( i > 2 )
      Max3 = ESL_MAX( ESL_MAX( TSCDELTA(p7P_MM, M-1) * (MMX(i-3,M-1)  + pp->dp[i][M*p7G_NSCELLS_FS + p7G_M + p7G_C3]),
                               TSCDELTA(p7P_IM, M-1) * (IMX(i-3,M-1)  + pp->dp[i][M*p7G_NSCELLS_FS + p7G_M + p7G_C3])),
                      ESL_MAX( TSCDELTA(p7P_DM, M-1) * (DMX(i-3,M-1)  + pp->dp[i][M*p7G_NSCELLS_FS + p7G_M + p7G_C3]),
                               TSCDELTA(p7P_BM, M-1) * (XMX(i-3,p7G_B)+ pp->dp[i][M*p7G_NSCELLS_FS + p7G_M + p7G_C3])));
    if( i > 3 )
      Max4 = ESL_MAX( ESL_MAX( TSCDELTA(p7P_MM, M-1) * (MMX(i-4,M-1)  + pp->dp[i][M*p7G_NSCELLS_FS + p7G_M + p7G_C4]),
                               TSCDELTA(p7P_IM, M-1) * (IMX(i-4,M-1)  + pp->dp[i][M*p7G_NSCELLS_FS + p7G_M + p7G_C4])),
                      ESL_MAX( TSCDELTA(p7P_DM, M-1) * (DMX(i-4,M-1)  + pp->dp[i][M*p7G_NSCELLS_FS + p7G_M + p7G_C4]),
                               TSCDELTA(p7P_BM, M-1) * (XMX(i-4,p7G_B)+ pp->dp[i][M*p7G_NSCELLS_FS + p7G_M + p7G_C4])));

    MMX(i,M)     = ESL_MAX( ESL_MAX( Max1, Max2 ),ESL_MAX( Max3, Max4 ));
    
    IMX(i,M)     = -eslINFINITY;

    DMX(i,M)     = ESL_MAX( TSCDELTA(p7P_MD, M-1) * MMX(i,M-1),
                            TSCDELTA(p7P_DD, M-1) * DMX(i,M-1));

    XMX(i,p7G_E) = ESL_MAX( ESL_MAX( XMX(i,p7G_E), MMX(i,M)), DMX(i,M));

    t1 = ( (gm->xsc[p7P_J][p7P_LOOP] == -eslINFINITY) ? FLT_MIN : 1.0);
    t2 = ( (gm->xsc[p7P_E][p7P_LOOP] == -eslINFINITY) ? FLT_MIN : 1.0);

    if( i > 2 )
      XMX(i, p7G_J) = ESL_MAX( t1 * (XMX(i-3,p7G_J) + pp->xmx[i*p7G_NXCELLS + p7G_J]),
                               t2 * XMX(i,  p7G_E));
    else
      XMX(i, p7G_J) = t2 * XMX(i,  p7G_E);

    t1 = ( (gm->xsc[p7P_C][p7P_LOOP] == -eslINFINITY) ? FLT_MIN : 1.0);
    t2 = ( (gm->xsc[p7P_E][p7P_MOVE] == -eslINFINITY) ? FLT_MIN : 1.0);
    
    if( i > 2 )
      XMX(i,p7G_C) = ESL_MAX( t1 * (XMX(i-3,p7G_C) + pp->xmx[i*p7G_NXCELLS + p7G_C]),
                              t2 * XMX(i,  p7G_E));
    else
       XMX(i,p7G_C) = ESL_MAX( pp->xmx[i*p7G_NXCELLS + p7G_C],
                               t2 * XMX(i,  p7G_E));

    t1 = ( (gm->xsc[p7P_N][p7P_LOOP] == -eslINFINITY) ? FLT_MIN : 1.0);

    if( i > 2 ) 
      XMX(i,p7G_N) = t1 *  (XMX(i-3,p7G_N) + pp->xmx[i*p7G_NXCELLS + p7G_N]);
    else
      XMX(i,p7G_N) = pp->xmx[i*p7G_NXCELLS + p7G_N];

    t1 = ( (gm->xsc[p7P_N][p7P_MOVE] == -eslINFINITY) ? FLT_MIN : 1.0);
    t2 = ( (gm->xsc[p7P_J][p7P_MOVE] == -eslINFINITY) ? FLT_MIN : 1.0);

    XMX(i,p7G_B) = ESL_MAX( t1 * XMX(i,  p7G_N),
                            t2 * XMX(i,  p7G_J));
  }
  
  for (i = 5; i <= L; i++)
  {
    MMX(i,0) = IMX(i,0) = DMX(i,0) = XMX(i,p7G_E) = -eslINFINITY;
    
    for (k = 1; k < M; k++)
    {	
      Max1 = ESL_MAX( ESL_MAX( TSCDELTA(p7P_MM, k-1) * (MMX(i-1,k-1)   + pp->dp[i][k*p7G_NSCELLS_FS + p7G_M + p7G_C1]),
                               TSCDELTA(p7P_IM, k-1) * (IMX(i-1,k-1)   + pp->dp[i][k*p7G_NSCELLS_FS + p7G_M + p7G_C1])),
                      ESL_MAX( TSCDELTA(p7P_DM, k-1) * (DMX(i-1,k-1)   + pp->dp[i][k*p7G_NSCELLS_FS + p7G_M + p7G_C1]),
                               TSCDELTA(p7P_BM, k-1) * (XMX(i-1,p7G_B) + pp->dp[i][k*p7G_NSCELLS_FS + p7G_M + p7G_C1])));

      Max2 = ESL_MAX( ESL_MAX( TSCDELTA(p7P_MM, k-1) * (MMX(i-2,k-1)  + pp->dp[i][k*p7G_NSCELLS_FS + p7G_M + p7G_C2]),
                               TSCDELTA(p7P_IM, k-1) * (IMX(i-2,k-1)  + pp->dp[i][k*p7G_NSCELLS_FS + p7G_M + p7G_C2])),
                      ESL_MAX( TSCDELTA(p7P_DM, k-1) * (DMX(i-2,k-1)  + pp->dp[i][k*p7G_NSCELLS_FS + p7G_M + p7G_C2]),
                               TSCDELTA(p7P_BM, k-1) * (XMX(i-2,p7G_B)+ pp->dp[i][k*p7G_NSCELLS_FS + p7G_M + p7G_C2])));
       
      Max3 = ESL_MAX( ESL_MAX( TSCDELTA(p7P_MM, k-1) * (MMX(i-3,k-1)  + pp->dp[i][k*p7G_NSCELLS_FS + p7G_M + p7G_C3]),
                               TSCDELTA(p7P_IM, k-1) * (IMX(i-3,k-1)  + pp->dp[i][k*p7G_NSCELLS_FS + p7G_M + p7G_C3])),
                      ESL_MAX( TSCDELTA(p7P_DM, k-1) * (DMX(i-3,k-1)  + pp->dp[i][k*p7G_NSCELLS_FS + p7G_M + p7G_C3]),
                               TSCDELTA(p7P_BM, k-1) * (XMX(i-3,p7G_B)+ pp->dp[i][k*p7G_NSCELLS_FS + p7G_M + p7G_C3])));
        
      Max4 = ESL_MAX( ESL_MAX( TSCDELTA(p7P_MM, k-1) * (MMX(i-4,k-1)  + pp->dp[i][k*p7G_NSCELLS_FS + p7G_M + p7G_C4]),
                               TSCDELTA(p7P_IM, k-1) * (IMX(i-4,k-1)  + pp->dp[i][k*p7G_NSCELLS_FS + p7G_M + p7G_C4])),
                      ESL_MAX( TSCDELTA(p7P_DM, k-1) * (DMX(i-4,k-1)  + pp->dp[i][k*p7G_NSCELLS_FS + p7G_M + p7G_C4]),
                               TSCDELTA(p7P_BM, k-1) * (XMX(i-4,p7G_B)+ pp->dp[i][k*p7G_NSCELLS_FS + p7G_M + p7G_C4])));  
  
      Max5 = ESL_MAX( ESL_MAX( TSCDELTA(p7P_MM, k-1) * (MMX(i-5,k-1)  + pp->dp[i][k*p7G_NSCELLS_FS + p7G_M + p7G_C5]),
                               TSCDELTA(p7P_IM, k-1) * (IMX(i-5,k-1)  + pp->dp[i][k*p7G_NSCELLS_FS+ p7G_M + p7G_C5])),
                      ESL_MAX( TSCDELTA(p7P_DM, k-1) * (DMX(i-5,k-1)  + pp->dp[i][k*p7G_NSCELLS_FS + p7G_M + p7G_C5]),
                               TSCDELTA(p7P_BM, k-1) * (XMX(i-5,p7G_B)+ pp->dp[i][k*p7G_NSCELLS_FS + p7G_M + p7G_C5]))); 

      MMX(i,k)     = ESL_MAX( ESL_MAX( Max1, Max2 ),ESL_MAX( ESL_MAX( Max3, Max4 ), Max5));
   
      IMX(i,k)     = ESL_MAX( TSCDELTA(p7P_MI, k) * (MMX(i-3,k) + pp->dp[i][k*p7G_NSCELLS_FS + p7G_I]),
                              TSCDELTA(p7P_II, k) * (IMX(i-3,k) + pp->dp[i][k*p7G_NSCELLS_FS + p7G_I]));

      DMX(i,k)     = ESL_MAX( TSCDELTA(p7P_MD, k-1) * MMX(i,k-1),
                              TSCDELTA(p7P_DD, k-1) * DMX(i,k-1));
	
      XMX(i,p7G_E) = ESL_MAX( XMX(i,p7G_E), MMX(i,k) * esc);       
    }
      
    Max1 = ESL_MAX( ESL_MAX( TSCDELTA(p7P_MM, k-1) * (MMX(i-1,k-1)   + pp->dp[i][k*p7G_NSCELLS_FS + p7G_M + p7G_C1]),
                             TSCDELTA(p7P_IM, k-1) * (IMX(i-1,k-1)   + pp->dp[i][k*p7G_NSCELLS_FS + p7G_M + p7G_C1])),
                    ESL_MAX( TSCDELTA(p7P_DM, k-1) * (DMX(i-1,k-1)   + pp->dp[i][k*p7G_NSCELLS_FS + p7G_M + p7G_C1]),
                             TSCDELTA(p7P_BM, k-1) * (XMX(i-1,p7G_B) + pp->dp[i][k*p7G_NSCELLS_FS + p7G_M + p7G_C1])));

    Max2 = ESL_MAX( ESL_MAX( TSCDELTA(p7P_MM, k-1) * (MMX(i-2,k-1)  + pp->dp[i][k*p7G_NSCELLS_FS + p7G_M + p7G_C2]),
                             TSCDELTA(p7P_IM, k-1) * (IMX(i-2,k-1)  + pp->dp[i][k*p7G_NSCELLS_FS + p7G_M + p7G_C2])),
                    ESL_MAX( TSCDELTA(p7P_DM, k-1) * (DMX(i-2,k-1)  + pp->dp[i][k*p7G_NSCELLS_FS + p7G_M + p7G_C2]),
                             TSCDELTA(p7P_BM, k-1) * (XMX(i-2,p7G_B)+ pp->dp[i][k*p7G_NSCELLS_FS + p7G_M + p7G_C2])));

    Max3 = ESL_MAX( ESL_MAX( TSCDELTA(p7P_MM, k-1) * (MMX(i-3,k-1)  + pp->dp[i][k*p7G_NSCELLS_FS + p7G_M + p7G_C3]),
                             TSCDELTA(p7P_IM, k-1) * (IMX(i-3,k-1)  + pp->dp[i][k*p7G_NSCELLS_FS + p7G_M + p7G_C3])),
                    ESL_MAX( TSCDELTA(p7P_DM, k-1) * (DMX(i-3,k-1)  + pp->dp[i][k*p7G_NSCELLS_FS + p7G_M + p7G_C3]),
                             TSCDELTA(p7P_BM, k-1) * (XMX(i-3,p7G_B)+ pp->dp[i][k*p7G_NSCELLS_FS + p7G_M + p7G_C3])));

    Max4 = ESL_MAX( ESL_MAX( TSCDELTA(p7P_MM, k-1) * (MMX(i-4,k-1)  + pp->dp[i][k*p7G_NSCELLS_FS + p7G_M + p7G_C4]),
                             TSCDELTA(p7P_IM, k-1) * (IMX(i-4,k-1)  + pp->dp[i][k*p7G_NSCELLS_FS + p7G_M + p7G_C4])),
                    ESL_MAX( TSCDELTA(p7P_DM, k-1) * (DMX(i-4,k-1)  + pp->dp[i][k*p7G_NSCELLS_FS + p7G_M + p7G_C4]),
                             TSCDELTA(p7P_BM, k-1) * (XMX(i-4,p7G_B)+ pp->dp[i][k*p7G_NSCELLS_FS + p7G_M + p7G_C4])));

    Max5 = ESL_MAX( ESL_MAX( TSCDELTA(p7P_MM, k-1) * (MMX(i-5,k-1)  + pp->dp[i][k*p7G_NSCELLS_FS + p7G_M + p7G_C5]),
                             TSCDELTA(p7P_IM, k-1) * (IMX(i-5,k-1)  + pp->dp[i][k*p7G_NSCELLS_FS+ p7G_M + p7G_C5])),
                    ESL_MAX( TSCDELTA(p7P_DM, k-1) * (DMX(i-5,k-1)  + pp->dp[i][k*p7G_NSCELLS_FS + p7G_M + p7G_C5]),
                             TSCDELTA(p7P_BM, k-1) * (XMX(i-5,p7G_B)+ pp->dp[i][k*p7G_NSCELLS_FS + p7G_M + p7G_C5])));
 
     
    MMX(i,M)     = ESL_MAX( ESL_MAX( Max1, Max2 ), ESL_MAX( ESL_MAX( Max3, Max4 ), Max5));
    
    IMX(i,M)     = -eslINFINITY; 

    DMX(i,M)     = ESL_MAX( TSCDELTA(p7P_MD, M-1) * MMX(i,M-1),
                            TSCDELTA(p7P_DD, M-1) * DMX(i,M-1));
=======
  
  for (i = 5; i <= L; i++)
  {
    MMX(i,0) = IMX(i,0) = DMX(i,0) = XMX(i,p7G_E) = -eslINFINITY;

    for (k = 1; k < M; k++)
    {
    
      Max1 = ESL_MAX( ESL_MAX( TSCDELTA(p7P_MM, k-1) * (MMX(i-1,k-1)  +
                               pp->dp[i][k*p7G_NSCELLS_FS + p7G_M + p7G_C1]),
                               TSCDELTA(p7P_IM, k-1) * (IMX(i-1,k-1)   +
                               pp->dp[i][k*p7G_NSCELLS_FS + p7G_M + p7G_C1])),
                      ESL_MAX( TSCDELTA(p7P_DM, k-1) * (DMX(i-1,k-1)   +
                               pp->dp[i][k*p7G_NSCELLS_FS + p7G_M + p7G_C1]),
                               TSCDELTA(p7P_BM, k-1) * (XMX(i-1,p7G_B) +
                               pp->dp[i][k*p7G_NSCELLS_FS + p7G_M + p7G_C1])));

      Max2 = ESL_MAX( ESL_MAX( TSCDELTA(p7P_MM, k-1) * (MMX(i-2,k-1)  +
                               pp->dp[i][k*p7G_NSCELLS_FS + p7G_M + p7G_C2]),
                               TSCDELTA(p7P_IM, k-1) * (IMX(i-2,k-1)  +
                               pp->dp[i][k*p7G_NSCELLS_FS + p7G_M + p7G_C2])),
                      ESL_MAX( TSCDELTA(p7P_DM, k-1) * (DMX(i-2,k-1)  +
                               pp->dp[i][k*p7G_NSCELLS_FS + p7G_M + p7G_C2]),
                               TSCDELTA(p7P_BM, k-1) * (XMX(i-2,p7G_B) +
                               pp->dp[i][k*p7G_NSCELLS_FS + p7G_M + p7G_C2])));

      Max3 = ESL_MAX( ESL_MAX( TSCDELTA(p7P_MM, k-1) * (MMX(i-3,k-1)  +
                               pp->dp[i][k*p7G_NSCELLS_FS + p7G_M + p7G_C3]),
                               TSCDELTA(p7P_IM, k-1) * (IMX(i-3,k-1)  +
                               pp->dp[i][k*p7G_NSCELLS_FS + p7G_M + p7G_C3])),
                      ESL_MAX( TSCDELTA(p7P_DM, k-1) * (DMX(i-3,k-1)  +
                               pp->dp[i][k*p7G_NSCELLS_FS + p7G_M + p7G_C3]),
                               TSCDELTA(p7P_BM, k-1) * (XMX(i-3,p7G_B) +
                               pp->dp[i][k*p7G_NSCELLS_FS + p7G_M + p7G_C3])));

      Max4 = ESL_MAX( ESL_MAX( TSCDELTA(p7P_MM, k-1) * (MMX(i-4,k-1)  +
                               pp->dp[i][k*p7G_NSCELLS_FS + p7G_M + p7G_C4]),
                               TSCDELTA(p7P_IM, k-1) * (IMX(i-4,k-1)  +
                               pp->dp[i][k*p7G_NSCELLS_FS + p7G_M + p7G_C4])),
                      ESL_MAX( TSCDELTA(p7P_DM, k-1) * (DMX(i-4,k-1)  +
                               pp->dp[i][k*p7G_NSCELLS_FS + p7G_M + p7G_C4]),
                               TSCDELTA(p7P_BM, k-1) * (XMX(i-4,p7G_B) +
                               pp->dp[i][k*p7G_NSCELLS_FS + p7G_M + p7G_C4])));
  	  


 
      Max5 = ESL_MAX( ESL_MAX( TSCDELTA(p7P_MM, k-1) * (MMX(i-5,k-1)  + 
 			       pp->dp[i][k*p7G_NSCELLS_FS + p7G_M + p7G_C5]),
	             	       TSCDELTA(p7P_IM, k-1) * (IMX(i-5,k-1)  + 
			       pp->dp[i][k*p7G_NSCELLS_FS+ p7G_M + p7G_C5])),
		      ESL_MAX( TSCDELTA(p7P_DM, k-1) * (DMX(i-5,k-1)  + 
			       pp->dp[i][k*p7G_NSCELLS_FS + p7G_M + p7G_C5]),
                               TSCDELTA(p7P_BM, k-1) * (XMX(i-5,p7G_B) +
                               pp->dp[i][k*p7G_NSCELLS_FS + p7G_M + p7G_C5])));

      MMX(i,k)     = ESL_MAX(ESL_MAX(Max1, Max2),ESL_MAX(ESL_MAX(Max3, Max4), Max5)); 

      XMX(i,p7G_E) = ESL_MAX(XMX(i,p7G_E), MMX(i,k) * esc);
	     
      IMX(i,k)     = ESL_MAX( TSCDELTA(p7P_MI, k) * (MMX(i-3,k) + 
		  	      pp->dp[i][k*p7G_NSCELLS_FS + p7G_I]),
		              TSCDELTA(p7P_II, k) * (IMX(i-3,k) + 
			      pp->dp[i][k*p7G_NSCELLS_FS + p7G_I]));

      DMX(i,k)     = ESL_MAX(TSCDELTA(p7P_MD, k-1) * MMX(i,k-1),
		             TSCDELTA(p7P_DD, k-1) * DMX(i,k-1));
	
    } 

      /* last node (k=M) is unrolled; it has no I state, and it has a p=1.0 {MD}->E transition even in local mode */
      Max1 = ESL_MAX( ESL_MAX( TSCDELTA(p7P_MM, M-1) * (MMX(i-1,M-1)  +
                               pp->dp[i][M*p7G_NSCELLS_FS + p7G_M + p7G_C1]),
                               TSCDELTA(p7P_IM, M-1) * (IMX(i-1,M-1)   +
                               pp->dp[i][M*p7G_NSCELLS_FS + p7G_M + p7G_C1])),
                      ESL_MAX( TSCDELTA(p7P_DM, M-1) * (DMX(i-1,M-1)   +
                               pp->dp[i][M*p7G_NSCELLS_FS + p7G_M + p7G_C1]),
                               TSCDELTA(p7P_BM, M-1) * (XMX(i-1,p7G_B) +
                               pp->dp[i][M*p7G_NSCELLS_FS + p7G_M + p7G_C1])));

      Max2 = ESL_MAX( ESL_MAX( TSCDELTA(p7P_MM, M-1) * (MMX(i-2,M-1)  +
                               pp->dp[i][M*p7G_NSCELLS_FS + p7G_M + p7G_C2]),
                               TSCDELTA(p7P_IM, M-1) * (IMX(i-2,M-1)  +
                               pp->dp[i][M*p7G_NSCELLS_FS + p7G_M + p7G_C2])),
                      ESL_MAX( TSCDELTA(p7P_DM, M-1) * (DMX(i-2,M-1)  +
                               pp->dp[i][M*p7G_NSCELLS_FS + p7G_M + p7G_C2]),
                               TSCDELTA(p7P_BM, M-1) * (XMX(i-2,p7G_B) +
                               pp->dp[i][M*p7G_NSCELLS_FS + p7G_M + p7G_C2])));

      Max3 = ESL_MAX( ESL_MAX( TSCDELTA(p7P_MM, M-1) * (MMX(i-3,M-1)  +
                               pp->dp[i][M*p7G_NSCELLS_FS + p7G_M + p7G_C3]),
                               TSCDELTA(p7P_IM, M-1) * (IMX(i-3,M-1)  +
                               pp->dp[i][M*p7G_NSCELLS_FS + p7G_M + p7G_C3])),
                      ESL_MAX( TSCDELTA(p7P_DM, M-1) * (DMX(i-3,M-1)  +
                               pp->dp[i][M*p7G_NSCELLS_FS + p7G_M + p7G_C3]),
                               TSCDELTA(p7P_BM, M-1) * (XMX(i-3,p7G_B) +
                               pp->dp[i][M*p7G_NSCELLS_FS + p7G_M + p7G_C3])));

      Max4 = ESL_MAX( ESL_MAX( TSCDELTA(p7P_MM, M-1) * (MMX(i-4,M-1)  +
                               pp->dp[i][M*p7G_NSCELLS_FS + p7G_M + p7G_C4]),
                               TSCDELTA(p7P_IM, M-1) * (IMX(i-4,M-1)  +
                               pp->dp[i][M*p7G_NSCELLS_FS + p7G_M + p7G_C4])),
                      ESL_MAX( TSCDELTA(p7P_DM, M-1) * (DMX(i-4,M-1)  +
                               pp->dp[i][M*p7G_NSCELLS_FS + p7G_M + p7G_C4]),
                               TSCDELTA(p7P_BM, M-1) * (XMX(i-4,p7G_B) +
                               pp->dp[i][M*p7G_NSCELLS_FS + p7G_M + p7G_C4])));
  	  


 
      Max5 = ESL_MAX( ESL_MAX( TSCDELTA(p7P_MM, M-1) * (MMX(i-5,M-1)  + 
 			       pp->dp[i][M*p7G_NSCELLS_FS + p7G_M + p7G_C5]),
	             	       TSCDELTA(p7P_IM, M-1) * (IMX(i-5,M-1)  + 
			       pp->dp[i][M*p7G_NSCELLS_FS+ p7G_M + p7G_C5])),
		      ESL_MAX( TSCDELTA(p7P_DM, M-1) * (DMX(i-5,M-1)  + 
			       pp->dp[i][M*p7G_NSCELLS_FS + p7G_M + p7G_C5]),
                               TSCDELTA(p7P_BM, M-1) * (XMX(i-5,p7G_B) +
                               pp->dp[i][M*p7G_NSCELLS_FS + p7G_M + p7G_C5])));

 
      MMX(i,M)     = ESL_MAX(ESL_MAX(Max1, Max2),ESL_MAX(ESL_MAX(Max3, Max4), Max5));
      
      DMX(i,M)     = ESL_MAX(TSCDELTA(p7P_MD, M-1) * MMX(i,M-1),
		             TSCDELTA(p7P_DD, M-1) * DMX(i,M-1));
>>>>>>> 41f5832d

    XMX(i,p7G_E) = ESL_MAX( ESL_MAX( XMX(i,p7G_E), MMX(i,M) * esc), DMX(i,M) * esc);

    /* now the special states; it's important that E is already done, and B is done after N,J */
    t1 = ( (gm->xsc[p7P_J][p7P_LOOP] == -eslINFINITY) ? FLT_MIN : 1.0);
    t2 = ( (gm->xsc[p7P_E][p7P_LOOP] == -eslINFINITY) ? FLT_MIN : 1.0);
      
<<<<<<< HEAD
    XMX(i, p7G_J) = ESL_MAX( t1 * (XMX(i-3,p7G_J) + pp->xmx[i*p7G_NXCELLS + p7G_J]),
		             t2 * XMX(i,  p7G_E));

    t1 = ( (gm->xsc[p7P_C][p7P_LOOP] == -eslINFINITY) ? FLT_MIN : 1.0);
    t2 = ( (gm->xsc[p7P_E][p7P_MOVE] == -eslINFINITY) ? FLT_MIN : 1.0);
    
    XMX(i,p7G_C) = ESL_MAX( t1 * (XMX(i-3,p7G_C) + pp->xmx[i*p7G_NXCELLS + p7G_C]),
			    t2 * XMX(i,  p7G_E));
=======
      XMX(i, p7G_J) = ESL_MAX( t1 * (XMX(i-3,p7G_J) + pp->xmx[i*p7G_NXCELLS + p7G_J]),
			       t2 * XMX(i,  p7G_E));

      t1 = ( (gm->xsc[p7P_C][p7P_LOOP] == -eslINFINITY) ? FLT_MIN : 1.0);
      t2 = ( (gm->xsc[p7P_E][p7P_MOVE] == -eslINFINITY) ? FLT_MIN : 1.0);
        
      XMX(i,p7G_C) = ESL_MAX( t1 * (XMX(i-3,p7G_C) + pp->xmx[i*p7G_NXCELLS + p7G_C]),
			      t2 * XMX(i,  p7G_E));
>>>>>>> 41f5832d

    t1 = ( (gm->xsc[p7P_N][p7P_LOOP] == -eslINFINITY) ? FLT_MIN : 1.0);

<<<<<<< HEAD
    XMX(i,p7G_N) = t1 *  (XMX(i-3,p7G_N) + pp->xmx[i*p7G_NXCELLS + p7G_N]);
=======
      XMX(i,p7G_N) = t1 *  (XMX(i-3,p7G_N) + pp->xmx[i*p7G_NXCELLS + p7G_N]);
>>>>>>> 41f5832d

    t1 = ( (gm->xsc[p7P_N][p7P_MOVE] == -eslINFINITY) ? FLT_MIN : 1.0);
    t2 = ( (gm->xsc[p7P_J][p7P_MOVE] == -eslINFINITY) ? FLT_MIN : 1.0);
      
<<<<<<< HEAD
    XMX(i,p7G_B) = ESL_MAX( t1 * XMX(i,  p7G_N), 
		            t2 * XMX(i,  p7G_J));
=======
      XMX(i,p7G_B) = ESL_MAX( t1 * XMX(i,  p7G_N), 
			      t2 * XMX(i,  p7G_J));
>>>>>>> 41f5832d
  }
  
  *ret_e = XMX(L,p7G_C);

  return eslOK;
}

/*---------------------- end, oa fill ---------------------------*/

/*****************************************************************
 * 2. Optimal alignment accuracy, traceback
 *****************************************************************/

static inline float get_postprob(const P7_GMX *pp, int scur, int sprv, int k, int i, int codon);
<<<<<<< HEAD

=======
>>>>>>> 41f5832d
static inline int select_m(const P7_PROFILE *gm,  const P7_GMX *pp, const P7_GMX *gx, int *ret_i, int k);
static inline int select_d(const P7_PROFILE *gm,                   const P7_GMX *gx, int i, int k);
static inline int select_i(const P7_PROFILE *gm,                   const P7_GMX *gx, int i, int k);
static inline int select_n(int i);
static inline int select_c(const P7_PROFILE *gm, const P7_GMX *pp, const P7_GMX *gx, int i);
static inline int select_j(const P7_PROFILE *gm, const P7_GMX *pp, const P7_GMX *gx, int i);
static inline int select_e(const P7_PROFILE *gm, const P7_GMX *gx, int i, int *ret_k);
static inline int select_b(const P7_PROFILE *gm,                   const P7_GMX *gx, int i);



/* Function:  p7_GOATrace()
 * Synopsis:  Optimal accuracy decoding: traceback.
 * Incept:    SRE, Fri Feb 29 12:59:11 2008 [Janelia]
 *
 * Purpose:   The traceback stage of the optimal accuracy decoding algorithm
 *            \citep{Kall05}.
 *            
 *            Caller provides the OA DP matrix <gx> that was just
 *            calculated by <p7_GOptimalAccuracy()>, as well as the
 *            posterior decoding matrix <pp>, which was calculated by
 *            Forward/Backward on a target sequence of length <L>
 *            using the query model <gm>.
 *            
 *            Caller provides an empty traceback structure <tr> to
 *            hold the result, allocated to hold optional posterior
 *            probability annotation on residues (with
 *            <p7_trace_CreateWithPP()>, generally).  This will be
 *            internally reallocated as needed for larger traces.
 *
 * Args:      gm    - query profile      
 *            pp    - posterior decoding matrix created by <p7_PosteriorDecoding()>
 *            gx    - OA DP matrix calculated by  <p7_OptimalAccuracyDP()>
 *            tr    - RESULT: OA traceback, allocated with posterior probs
 *
 * Returns:   <eslOK> on success, and <tr> contains the OA traceback.
 *
 * Throws:    <eslEMEM> on allocation error.
 */
int
p7_OATrace_Frameshift(const P7_PROFILE *gm, const P7_GMX *pp, const P7_GMX *gx, P7_TRACE *tr, int start, int length)
{
  int           i   = gx->L;	/* position in seq (1..L)         */
  int           k   = 0;	/* position in model (1..M)       */
  float        postprob;
  int          sprv, scur;
  int          j;
  int	       codon, coprv;
  int          status;
	
#if eslDEBUGLEVEL > 0
  if (tr->N != 0) ESL_EXCEPTION(eslEINVAL, "trace isn't empty: forgot to Reuse()?");
#endif
  if ((status = p7_trace_fs_Append(tr, p7T_T, k, i)) != eslOK) return status;
  if ((status = p7_trace_fs_Append(tr, p7T_C, k, i)) != eslOK) return status;

  sprv = p7T_C;
  while (sprv != p7T_S) 
    { 
     
     switch (sprv) {
      case p7T_M: scur = select_m(gm, pp, gx, &i,  k);  k--;           break;
      case p7T_D: scur = select_d(gm,     gx,  i,  k);  k--;           break;
      case p7T_I: scur = select_i(gm,     gx,  i,  k);        i -= 3;  break;
      case p7T_N: scur = select_n(i);                                  break;
      case p7T_C: scur = select_c(gm, pp, gx,  i);                     break;
      case p7T_J: scur = select_j(gm, pp, gx,  i);                     break;
      case p7T_E: scur = select_e(gm,     gx,  i, &k);                 break;
      case p7T_B: scur = select_b(gm,     gx,  i);                     break;
      default: ESL_EXCEPTION(eslEINVAL, "bogus state in traceback");
      }
     

      if (scur == -1) ESL_EXCEPTION(eslEINVAL, "OA traceback choice failed");
      if ((status = p7_trace_fs_Append(tr, scur, k, i)) != eslOK) return status;
      /* For NCJ, we had to defer i decrement. */
      if ( (scur == p7T_N || scur == p7T_C) && scur == sprv) i--;
      if (  scur == p7T_J                   && scur == sprv) i-=3;

      sprv = scur;
    }
  tr->M = gm->M;
  tr->L = gx->L;
  
  p7_trace_fs_SetPP(tr,pp);
  return p7_trace_Reverse(tr);
}

static inline float
get_postprob(const P7_GMX *pp, int scur, int sprv, int k, int i, int codon)
{
  float **dp  = pp->dp;
  float  *xmx = pp->xmx;
  switch (scur) {
  case p7T_M: if(codon == 1) return MMX_FS(i,k,p7G_C1);
	      if(codon == 2) return MMX_FS(i,k,p7G_C2);
              if(codon == 3) return MMX_FS(i,k,p7G_C3);
              if(codon == 4) return MMX_FS(i,k,p7G_C4);
              if(codon == 5) return MMX_FS(i,k,p7G_C5);
  case p7T_I: return IMX_FS(i,k);
  case p7T_N: if (sprv == scur) return XMX_FS(i,p7G_N);
  case p7T_C: if (sprv == scur) return XMX_FS(i,p7G_C); 
  case p7T_J: if (sprv == scur) return XMX_FS(i,p7G_J); 
  default:    return 0.0;
  }
}

static inline int
select_m(const P7_PROFILE *gm, const P7_GMX *pp, const P7_GMX *gx, int *ret_i, int k)
{
  float      **dp   = gx->dp;	/* so {MDI}MX() macros work       */
  float       *xmx  = gx->xmx;	/* so XMX() macro works           */
  float const *tsc  = gm->tsc;	/* so TSCDELTA() macro works */
  
  float match_codon[5] = {FLT_MIN, FLT_MIN, FLT_MIN, FLT_MIN, FLT_MIN}; 
  int   codon_length[5] = { 1, 2, 3, 4, 5 }; 
  int   c;
  
  float path[4];
  int   state_path[5];
  int   state[4] = { p7T_M, p7T_I, p7T_D, p7T_B };
 
  match_codon[0] = pp->dp[*ret_i][k*p7G_NSCELLS_FS + p7G_M + p7G_C1];
  match_codon[1] = pp->dp[*ret_i][k*p7G_NSCELLS_FS + p7G_M + p7G_C2];
  match_codon[2] = pp->dp[*ret_i][k*p7G_NSCELLS_FS + p7G_M + p7G_C3];
  match_codon[3] = pp->dp[*ret_i][k*p7G_NSCELLS_FS + p7G_M + p7G_C4];
  match_codon[4] = pp->dp[*ret_i][k*p7G_NSCELLS_FS + p7G_M + p7G_C5];

  c = codon_length[esl_vec_FArgMax(match_codon, 5)];
  *ret_i -= c;

  path[0] = TSCDELTA(p7P_MM, k-1) * MMX(*ret_i,k-1);
  path[1] = TSCDELTA(p7P_IM, k-1) * IMX(*ret_i,k-1);
  path[2] = TSCDELTA(p7P_DM, k-1) * DMX(*ret_i,k-1);
  path[3] = TSCDELTA(p7P_BM, k-1) * XMX(*ret_i,p7G_B);
<<<<<<< HEAD
  //printf("i %d, c %d, k %d, m-m %f, m-i %f, m-d %f m-b %f\n", i, c, k, path[0], path[1], path[2], path[3]);
=======
  
>>>>>>> 41f5832d
  return state[esl_vec_FArgMax(path, 4)];
}

static inline int
select_d(const P7_PROFILE *gm, const P7_GMX *gx, int i, int k)
{
  float      **dp   = gx->dp;	/* so {MDI}MX() macros work       */
  float const *tsc  = gm->tsc;	/* so TSCDELTA() macro works */
  float        path[2];

  path[0] = TSCDELTA(p7P_MD, k-1) * MMX(i, k-1);
  path[1] = TSCDELTA(p7P_DD, k-1) * DMX(i, k-1);
  //printf("i %d k %d d-m %f d-d %f\n", i, k , path[0], path[1]);
  return ((path[0] >= path[1]) ? p7T_M : p7T_D);
}
	
static inline int
select_i(const P7_PROFILE *gm, const P7_GMX *gx, int i, int k)
{
  float      **dp   = gx->dp;	/* so {MDI}MX() macros work       */
  float const *tsc  = gm->tsc;	/* so TSCDELTA() macro works */
  float        path[2];

  path[0] = TSCDELTA(p7P_MI, k) * MMX(i-3,k);
  path[1] = TSCDELTA(p7P_II, k) * IMX(i-3,k);

  return ((path[0] >= path[1]) ? p7T_M : p7T_I);
}

static inline int
select_n(int i)
{
  return ((i==0) ? p7T_S : p7T_N);
}

static inline int
select_c(const P7_PROFILE *gm, const P7_GMX *pp, const P7_GMX *gx, int i)
{
  float  t1   =  ( (gm->xsc[p7P_C][p7P_LOOP] == -eslINFINITY) ? FLT_MIN : 1.0);
  float  t2   =  ( (gm->xsc[p7P_E][p7P_MOVE] == -eslINFINITY) ? FLT_MIN : 1.0);
  float *xmx  = gx->xmx;  /* so XMX() macro works           */
  float  path[4];
  int   state[4] = { p7T_C, p7T_C, p7T_C, p7T_E };

  if(i < 3) path[0] = -eslINFINITY;
  else path[0] = t1 * (XMX(i-3, p7G_C) + pp->xmx[i*p7G_NXCELLS + p7G_C]);

  if(i < 2) path[1] = -eslINFINITY;  
  else if(i < gm->L)  path[1] = t1 * (XMX(i-2, p7G_C) + pp->xmx[(i+1)*p7G_NXCELLS + p7G_C]);
  else path[1] = t1 * XMX(i-2, p7G_C); 
  
  if(i < 1) path[2] = FLT_MIN;  
  else if(i < gm->L-1)  path[2] = t1 * (XMX(i-1, p7G_C) + pp->xmx[(i+2)*p7G_NXCELLS + p7G_C]);
  else path[2] = t1 * XMX(i-1, p7G_C); 

  path[3] = t2 *  XMX(i,p7G_E);
  //printf("i = %d, c-3 = %f, c-2 = %f, c-1 = %f, e = %f\n", i, path[0], path[1], path[2], path[3]);
 // printf("state[esl_vec_FArgMax(path, 4)] %d\n", state[esl_vec_FArgMax(path, 4)]);
  return state[esl_vec_FArgMax(path, 4)];
}

static inline int
select_j(const P7_PROFILE *gm, const P7_GMX *pp, const P7_GMX *gx, int i)
{
  float  t1   = ( (gm->xsc[p7P_J][p7P_LOOP] == -eslINFINITY) ? FLT_MIN : 1.0);
  float  t2   = ( (gm->xsc[p7P_E][p7P_LOOP] == -eslINFINITY) ? FLT_MIN : 1.0);
  float *xmx  = gx->xmx;	/* so XMX() macro works           */
  float  path[2];
  int    state[2] = { p7T_J, p7T_E };
 
  if(i <= 5) return p7T_E;

  path[0] = t1 * (XMX(i-3,p7G_J) + pp->xmx[i*p7G_NXCELLS + p7G_J]);
  path[1] = t2 * XMX(i,p7G_E);
  return state[esl_vec_FArgMax(path, 2)];
}

static inline int
select_e(const P7_PROFILE *gm, const P7_GMX *gx, int i, int *ret_k)
{
  float **dp   = gx->dp;  /* so {MDI}MX() macros work       */
  float   max  = -eslINFINITY;
  int     smax = -1;    /* will be returned as "error code" if no max found */
  int     kmax = -1;
  int     k;

  if (! p7_profile_IsLocal(gm)) /* glocal/global is easier */
    {
      *ret_k = gm->M;
      return ((MMX(i,gm->M) >= DMX(i,gm->M)) ? p7T_M : p7T_D);
    }

  for (k = 1; k <= gm->M; k++)
    {
      if (MMX(i,k) >  max) { max = MMX(i,k); smax = p7T_M; kmax = k; }
      if (DMX(i,k) >  max) { max = DMX(i,k); smax = p7T_D; kmax = k; }
    }
   //printf("K %d\n", kmax);  
  *ret_k = kmax;
  return smax;
}

  
static inline int
select_b(const P7_PROFILE *gm, const P7_GMX *gx, int i)
{
  float t1 = ( (gm->xsc[p7P_N][p7P_MOVE] == -eslINFINITY) ? FLT_MIN : 1.0);
  float t2 = ( (gm->xsc[p7P_J][p7P_MOVE] == -eslINFINITY) ? FLT_MIN : 1.0);
  float *xmx  = gx->xmx;	/* so XMX() macro works           */
  float path[2];
  
  path[0] = t1 * XMX(i, p7G_N);
  path[1] = t2 * XMX(i, p7G_J);
  return  ((path[0] > path[1]) ? p7T_N : p7T_J);


}



/*------------------------ end, oa traceback --------------------*/




/*****************************************************************
 * 3. Benchmark driver
 *****************************************************************/
#ifdef p7GENERIC_OPTACC_BENCHMARK
/*
   icc -O3 -static -o generic_optacc_benchmark -I. -L. -I../easel -L../easel -Dp7GENERIC_OPTACC_BENCHMARK generic_optacc.c -lhmmer -leasel -lm
   ./benchmark-generic-optacc <hmmfile>
                   RRM_1 (M=72)       Caudal_act (M=136)      SMC_N (M=1151)
                 -----------------    ------------------     -------------------
   20 Aug 08:    67.96u (21.2 Mc/s)   128.14u (21.2 Mc/s)    1091.90u (21.1 Mc/s)
 */
#include "p7_config.h"

#include "easel.h"
#include "esl_alphabet.h"
#include "esl_getopts.h"
#include "esl_random.h"
#include "esl_randomseq.h"
#include "esl_stopwatch.h"

#include "hmmer.h"

static ESL_OPTIONS options[] = {
  /* name           type      default  env  range toggles reqs incomp  help                                       docgroup*/
  { "-h",        eslARG_NONE,   FALSE, NULL, NULL,  NULL,  NULL, NULL, "show brief help on version and usage",           0 },
  { "-s",        eslARG_INT,     "42", NULL, NULL,  NULL,  NULL, NULL, "set random number seed to <n>",                  0 },
  { "-L",        eslARG_INT,    "400", NULL, "n>0", NULL,  NULL, NULL, "length of random target seqs",                   0 },
  { "-N",        eslARG_INT,   "5000", NULL, "n>0", NULL,  NULL, NULL, "number of random target seqs",                   0 },
  { "--notrace", eslARG_NONE,   FALSE, NULL, NULL,  NULL,  NULL, NULL, "only benchmark the DP fill stage",               0 },
  {  0, 0, 0, 0, 0, 0, 0, 0, 0, 0 },
};
static char usage[]  = "[-options] <hmmfile>";
static char banner[] = "benchmark driver for optimal accuracy alignment, generic version";

int 
main(int argc, char **argv)
{
  ESL_GETOPTS    *go      = p7_CreateDefaultApp(options, 1, argc, argv, banner, usage);
  char           *hmmfile = esl_opt_GetArg(go, 1);
  ESL_STOPWATCH  *w       = esl_stopwatch_Create();
  ESL_RANDOMNESS *r       = esl_randomness_CreateFast(esl_opt_GetInteger(go, "-s"));
  ESL_ALPHABET   *abc     = NULL;
  P7_HMMFILE     *hfp     = NULL;
  P7_HMM         *hmm     = NULL;
  P7_BG          *bg      = NULL;
  P7_PROFILE     *gm      = NULL;
  P7_GMX         *gx1     = NULL;
  P7_GMX         *gx2     = NULL;
  P7_TRACE       *tr      = NULL;
  int             L       = esl_opt_GetInteger(go, "-L");
  int             N       = esl_opt_GetInteger(go, "-N");
  ESL_DSQ        *dsq     = malloc(sizeof(ESL_DSQ) * (L+2));
  int             i;
  float           fsc, bsc, accscore;
  double          Mcs;

  p7_FLogsumInit();

  if (p7_hmmfile_OpenE(hmmfile, NULL, &hfp, NULL) != eslOK) p7_Fail("Failed to open HMM file %s", hmmfile);
  if (p7_hmmfile_Read(hfp, &abc, &hmm)            != eslOK) p7_Fail("Failed to read HMM");

  bg = p7_bg_Create(abc);
  p7_bg_SetLength(bg, L);
  gm = p7_profile_Create(hmm->M, abc);
  p7_ProfileConfig(hmm, bg, gm, L, p7_UNILOCAL);
  gx1 = p7_gmx_Create(gm->M, L);
  gx2 = p7_gmx_Create(gm->M, L);
  tr  = p7_trace_CreateWithPP();

  esl_rsq_xfIID(r, bg->f, abc->K, L, dsq);
  p7_GForward (dsq, L, gm, gx1, &fsc);
  p7_GBackward(dsq, L, gm, gx2, &bsc);
  p7_GDecoding(gm, gx1, gx2, gx2);                   /* <gx2> is now the posterior decoding matrix */

  esl_stopwatch_Start(w);
  for (i = 0; i < N; i++)
    {
      p7_GOptimalAccuracy(gm, gx2, gx1, &accscore);	     /* <gx1> is now the OA matrix */

      if (! esl_opt_GetBoolean(go, "--notrace"))
	{
	  p7_GOATrace(gm, gx2, gx1, tr);
	  p7_trace_Reuse(tr);
	}
    }
  esl_stopwatch_Stop(w);
  Mcs        = (double) N * (double) L * (double) gm->M * 1e-6 / w->user;
  esl_stopwatch_Display(stdout, w, "# CPU time: ");
  printf("# M    = %d\n", gm->M);
  printf("# %.1f Mc/s\n", Mcs);

  free(dsq);
  p7_trace_Destroy(tr);
  p7_gmx_Destroy(gx1);
  p7_gmx_Destroy(gx2);
  p7_profile_Destroy(gm);
  p7_bg_Destroy(bg);
  p7_hmm_Destroy(hmm);
  p7_hmmfile_Close(hfp);
  esl_alphabet_Destroy(abc);
  esl_stopwatch_Destroy(w);
  esl_randomness_Destroy(r);
  esl_getopts_Destroy(go);
  return 0;
}
#endif /*p7GENERIC_OPTACC_BENCHMARK*/
/*---------------- end, benchmark driver ------------------------*/


/*****************************************************************
 * 4. Unit tests
 *****************************************************************/
#ifdef p7GENERIC_OPTACC_TESTDRIVE

#endif /*p7GENERIC_OPTACC_TESTDRIVE*/
/*------------------- end, unit tests ---------------------------*/


/*****************************************************************
 * 5. Test driver
 *****************************************************************/
#ifdef p7GENERIC_OPTACC_TESTDRIVE

#endif /*p7GENERIC_OPTACC_TESTDRIVE*/
/*------------------ end, test driver ---------------------------*/




/*****************************************************************
 * 6. Example
 *****************************************************************/
#ifdef p7GENERIC_OPTACC_EXAMPLE
/* 
   gcc -g -Wall -o generic_optacc_example -Dp7GENERIC_OPTACC_EXAMPLE -I. -I../easel -L. -L../easel generic_optacc.c -lhmmer -leasel -lm
   ./generic_optacc_example <hmmfile> <seqfile>
*/
#include "p7_config.h"

#include "easel.h"
#include "esl_alphabet.h"
#include "esl_getopts.h"
#include "esl_sq.h"
#include "esl_sqio.h"

#include "hmmer.h"

static ESL_OPTIONS options[] = {
  /* name           type      default  env  range toggles reqs incomp  help                                       docgroup*/
  { "-h",        eslARG_NONE,   FALSE, NULL, NULL,  NULL,  NULL, NULL, "show brief help on version and usage",             0 },
  { "-d",        eslARG_NONE,   FALSE, NULL, NULL,  NULL,  NULL, NULL, "dump posterior residue decoding matrix",           0 },
  { "-m",        eslARG_NONE,   FALSE, NULL, NULL,  NULL,  NULL, NULL, "dump OA matrix",                                   0 },
  {  0, 0, 0, 0, 0, 0, 0, 0, 0, 0 },
};
static char usage[]  = "[-options] <hmmfile> <seqfile>";
static char banner[] = "example of optimal accuracy alignment, generic implementation";

int 
main(int argc, char **argv)
{
  ESL_GETOPTS    *go      = p7_CreateDefaultApp(options, 2, argc, argv, banner, usage);
  char           *hmmfile = esl_opt_GetArg(go, 1);
  char           *seqfile = esl_opt_GetArg(go, 2);
  ESL_ALPHABET   *abc     = NULL;
  P7_HMMFILE     *hfp     = NULL;
  P7_HMM         *hmm     = NULL;
  P7_BG          *bg      = NULL;
  P7_PROFILE     *gm      = NULL;
  P7_GMX         *gx1     = NULL;
  P7_GMX         *gx2     = NULL;
  ESL_SQ         *sq      = NULL;
  ESL_SQFILE     *sqfp    = NULL;
  P7_TRACE       *tr      = NULL;
  int             format  = eslSQFILE_UNKNOWN;
  char            errbuf[eslERRBUFSIZE];
  float           fsc, bsc, vsc;
  float           accscore;
  int             status;

  /* Read in one HMM */
  if (p7_hmmfile_OpenE(hmmfile, NULL, &hfp, NULL) != eslOK) p7_Fail("Failed to open HMM file %s", hmmfile);
  if (p7_hmmfile_Read(hfp, &abc, &hmm)            != eslOK) p7_Fail("Failed to read HMM");
  p7_hmmfile_Close(hfp);
 
  /* Read in one sequence */
  sq     = esl_sq_CreateDigital(abc);
  status = esl_sqfile_OpenDigital(abc, seqfile, format, NULL, &sqfp);
  if      (status == eslENOTFOUND) p7_Fail("No such file.");
  else if (status == eslEFORMAT)   p7_Fail("Format unrecognized.");
  else if (status == eslEINVAL)    p7_Fail("Can't autodetect stdin or .gz.");
  else if (status != eslOK)        p7_Fail("Open failed, code %d.", status);
  if  (esl_sqio_Read(sqfp, sq) != eslOK) p7_Fail("Failed to read sequence");
  esl_sqfile_Close(sqfp);
 
  /* Configure a profile from the HMM */
  bg = p7_bg_Create(abc);
  p7_bg_SetLength(bg, sq->n);
  gm = p7_profile_Create(hmm->M, abc);
  p7_ProfileConfig(hmm, bg, gm, sq->n, p7_LOCAL); /* multihit local: H3 default */
  
  /* Allocations */
  gx1 = p7_gmx_Create(gm->M, sq->n);
  gx2 = p7_gmx_Create(gm->M, sq->n);
  tr  = p7_trace_CreateWithPP();
  p7_FLogsumInit();

  /* Run Forward, Backward; do OA fill and trace */
  p7_GForward (sq->dsq, sq->n, gm, gx1, &fsc);
  p7_GBackward(sq->dsq, sq->n, gm, gx2, &bsc);
  p7_GDecoding(gm, gx1, gx2, gx2);                   /* <gx2> is now the posterior decoding matrix */
  p7_GOptimalAccuracy(gm, gx2, gx1, &accscore);	     /* <gx1> is now the OA matrix */
  p7_GOATrace(gm, gx2, gx1, tr);

  if (esl_opt_GetBoolean(go, "-d")) p7_gmx_Dump(stdout, gx2, p7_DEFAULT);
  if (esl_opt_GetBoolean(go, "-m")) p7_gmx_Dump(stdout, gx1, p7_DEFAULT);

  p7_trace_Dump(stdout, tr, gm, sq->dsq);
  if (p7_trace_Validate(tr, abc, sq->dsq, errbuf) != eslOK) p7_Die("trace fails validation:\n%s\n", errbuf);

  printf("fwd = %.4f nats\n", fsc);
  printf("bck = %.4f nats\n", bsc);
  printf("acc = %.4f (%.2f%%)\n", accscore, accscore * 100. / (float) sq->n);

  p7_trace_Reuse(tr);

  p7_GViterbi(sq->dsq, sq->n, gm, gx1, &vsc);
  p7_GTrace  (sq->dsq, sq->n, gm, gx1, tr);
  p7_trace_SetPP(tr, gx2);
  p7_trace_Dump(stdout, tr, gm, sq->dsq);

  printf("vit = %.4f nats\n", vsc);
  printf("acc = %.4f\n", p7_trace_GetExpectedAccuracy(tr));

  /* Cleanup */
  esl_sq_Destroy(sq);
  p7_trace_Destroy(tr);
  p7_gmx_Destroy(gx1);
  p7_gmx_Destroy(gx2);
  p7_profile_Destroy(gm);
  p7_bg_Destroy(bg);
  p7_hmm_Destroy(hmm);
  esl_alphabet_Destroy(abc);
  esl_getopts_Destroy(go);
  return 0;
}
#endif /*p7GENERIC_OPTACC_EXAMPLE*/
/*-------------------- end, example -----------------------------*/





<|MERGE_RESOLUTION|>--- conflicted
+++ resolved
@@ -81,15 +81,10 @@
   float        Max1, Max2, Max3, Max4, Max5;
  
   /* Initialization of the zero row (i=0; no residues to account for.  */
-<<<<<<< HEAD
-  XMX(0,p7G_N) = pp->xmx[0*p7G_NXCELLS + p7G_N];                /* S->N, p=1            */
-  XMX(0,p7G_B) = XMX(0,p7G_N);                                                /* S->N->B, no N-tail   */
-=======
   t1 = ( (gm->xsc[p7P_N][p7P_LOOP] == -eslINFINITY) ? FLT_MIN : 1.0);
   XMX(0,p7G_N) = t1 * pp->xmx[i*p7G_NXCELLS + p7G_N];               /* S->N, p=1            */
   t1 = ( (gm->xsc[p7P_N][p7P_MOVE] == -eslINFINITY) ? FLT_MIN : 1.0);
   XMX(0,p7G_B) = t1 * XMX(i,  p7G_N);                               /* S->N->B, no N-tail   */
->>>>>>> 41f5832d
   XMX(0,p7G_E) = XMX(0,p7G_C) = XMX(0,p7G_J) = -eslINFINITY;        /* need seq to get here */
   
   for (k = 0; k <= M; k++)
@@ -105,40 +100,6 @@
 
       Max1 = Max2 = Max3 = Max4 = -eslINFINITY;
 
-<<<<<<< HEAD
-      Max1 = ESL_MAX( ESL_MAX( TSCDELTA(p7P_MM, k-1) * (MMX(i-1,k-1)   + pp->dp[i][k*p7G_NSCELLS_FS + p7G_M + p7G_C1]),
-                               TSCDELTA(p7P_IM, k-1) * (IMX(i-1,k-1)   + pp->dp[i][k*p7G_NSCELLS_FS + p7G_M + p7G_C1])), 
-                      ESL_MAX( TSCDELTA(p7P_DM, k-1) * (DMX(i-1,k-1)   + pp->dp[i][k*p7G_NSCELLS_FS + p7G_M + p7G_C1]),
-                               TSCDELTA(p7P_BM, k-1) * (XMX(i-1,p7G_B) + pp->dp[i][k*p7G_NSCELLS_FS + p7G_M + p7G_C1])));
-
-      if( i > 1 )
-        Max2 = ESL_MAX( ESL_MAX( TSCDELTA(p7P_MM, k-1) * (MMX(i-2,k-1)  + pp->dp[i][k*p7G_NSCELLS_FS + p7G_M + p7G_C2]),
-                                 TSCDELTA(p7P_IM, k-1) * (IMX(i-2,k-1)  + pp->dp[i][k*p7G_NSCELLS_FS + p7G_M + p7G_C2])),
-                        ESL_MAX( TSCDELTA(p7P_DM, k-1) * (DMX(i-2,k-1)  + pp->dp[i][k*p7G_NSCELLS_FS + p7G_M + p7G_C2]),
-                                 TSCDELTA(p7P_BM, k-1) * (XMX(i-2,p7G_B)+ pp->dp[i][k*p7G_NSCELLS_FS + p7G_M + p7G_C2])));
-      if( i > 2 ) 
-        Max3 = ESL_MAX( ESL_MAX( TSCDELTA(p7P_MM, k-1) * (MMX(i-3,k-1)  + pp->dp[i][k*p7G_NSCELLS_FS + p7G_M + p7G_C3]),
-                                 TSCDELTA(p7P_IM, k-1) * (IMX(i-3,k-1)  + pp->dp[i][k*p7G_NSCELLS_FS + p7G_M + p7G_C3])),
-                        ESL_MAX( TSCDELTA(p7P_DM, k-1) * (DMX(i-3,k-1)  + pp->dp[i][k*p7G_NSCELLS_FS + p7G_M + p7G_C3]),
-                                 TSCDELTA(p7P_BM, k-1) * (XMX(i-3,p7G_B)+ pp->dp[i][k*p7G_NSCELLS_FS + p7G_M + p7G_C3]))); 
-      if( i > 3 )
-        Max4 = ESL_MAX( ESL_MAX( TSCDELTA(p7P_MM, k-1) * (MMX(i-4,k-1)  + pp->dp[i][k*p7G_NSCELLS_FS + p7G_M + p7G_C4]),
-                                 TSCDELTA(p7P_IM, k-1) * (IMX(i-4,k-1)  + pp->dp[i][k*p7G_NSCELLS_FS + p7G_M + p7G_C4])),
-                        ESL_MAX( TSCDELTA(p7P_DM, k-1) * (DMX(i-4,k-1)  + pp->dp[i][k*p7G_NSCELLS_FS + p7G_M + p7G_C4]),
-                                 TSCDELTA(p7P_BM, k-1) * (XMX(i-4,p7G_B)+ pp->dp[i][k*p7G_NSCELLS_FS + p7G_M + p7G_C4])));
-
-      MMX(i,k)     = ESL_MAX( ESL_MAX( Max1, Max2 ),ESL_MAX( Max3, Max4 )); 
-
-      if( i > 2 )
-        IMX(i,k)     = ESL_MAX( TSCDELTA(p7P_MI, k) * (MMX(i-3,k) +  pp->dp[i][k*p7G_NSCELLS_FS + p7G_I]),
-                                TSCDELTA(p7P_II, k) * (IMX(i-3,k)  +  pp->dp[i][k*p7G_NSCELLS_FS + p7G_I]));
-      else
-        IMX(i,k)     = -eslINFINITY; 
- 
-
-      DMX(i,k)     = ESL_MAX( TSCDELTA(p7P_MD, k-1) * MMX(i,k-1),
-                              TSCDELTA(p7P_DD, k-1) * DMX(i,k-1));
-=======
       Max1 = ESL_MAX( ESL_MAX( TSCDELTA(p7P_MM, k-1) * (MMX(i-1,k-1)  +
                                pp->dp[i][k*p7G_NSCELLS_FS + p7G_M + p7G_C1]),
                                TSCDELTA(p7P_IM, k-1) * (IMX(i-1,k-1)   +
@@ -274,153 +235,8 @@
 
     XMX(i,p7G_B) = ESL_MAX( t1 * XMX(i,  p7G_N),
                             t2 * XMX(i,  p7G_J));
->>>>>>> 41f5832d
-
-      XMX(i,p7G_E) = ESL_MAX( XMX(i,p7G_E), MMX(i,k) * esc);
-
-<<<<<<< HEAD
-    }
-
-    Max1 = Max2 = Max3 = Max4 = -eslINFINITY;
-
-    Max1 = ESL_MAX( ESL_MAX( TSCDELTA(p7P_MM, k-1) * (MMX(i-1,k-1)   + pp->dp[i][k*p7G_NSCELLS_FS + p7G_M + p7G_C1]),
-                             TSCDELTA(p7P_IM, k-1) * (IMX(i-1,k-1)   + pp->dp[i][k*p7G_NSCELLS_FS + p7G_M + p7G_C1])),
-                    ESL_MAX( TSCDELTA(p7P_DM, k-1) * (DMX(i-1,k-1)   + pp->dp[i][k*p7G_NSCELLS_FS + p7G_M + p7G_C1]),
-                             TSCDELTA(p7P_BM, k-1) * (XMX(i-1,p7G_B) + pp->dp[i][k*p7G_NSCELLS_FS + p7G_M + p7G_C1])));
-
-    if( i > 1 )
-      Max2 = ESL_MAX( ESL_MAX( TSCDELTA(p7P_MM, M-1) * (MMX(i-2,M-1)  + pp->dp[i][M*p7G_NSCELLS_FS + p7G_M + p7G_C2]),
-                               TSCDELTA(p7P_IM, M-1) * (IMX(i-2,M-1)  + pp->dp[i][M*p7G_NSCELLS_FS + p7G_M + p7G_C2])),
-                      ESL_MAX( TSCDELTA(p7P_DM, M-1) * (DMX(i-2,M-1)  + pp->dp[i][M*p7G_NSCELLS_FS + p7G_M + p7G_C2]),
-                               TSCDELTA(p7P_BM, M-1) * (XMX(i-2,p7G_B)+ pp->dp[i][M*p7G_NSCELLS_FS + p7G_M + p7G_C2])));
-    if( i > 2 )
-      Max3 = ESL_MAX( ESL_MAX( TSCDELTA(p7P_MM, M-1) * (MMX(i-3,M-1)  + pp->dp[i][M*p7G_NSCELLS_FS + p7G_M + p7G_C3]),
-                               TSCDELTA(p7P_IM, M-1) * (IMX(i-3,M-1)  + pp->dp[i][M*p7G_NSCELLS_FS + p7G_M + p7G_C3])),
-                      ESL_MAX( TSCDELTA(p7P_DM, M-1) * (DMX(i-3,M-1)  + pp->dp[i][M*p7G_NSCELLS_FS + p7G_M + p7G_C3]),
-                               TSCDELTA(p7P_BM, M-1) * (XMX(i-3,p7G_B)+ pp->dp[i][M*p7G_NSCELLS_FS + p7G_M + p7G_C3])));
-    if( i > 3 )
-      Max4 = ESL_MAX( ESL_MAX( TSCDELTA(p7P_MM, M-1) * (MMX(i-4,M-1)  + pp->dp[i][M*p7G_NSCELLS_FS + p7G_M + p7G_C4]),
-                               TSCDELTA(p7P_IM, M-1) * (IMX(i-4,M-1)  + pp->dp[i][M*p7G_NSCELLS_FS + p7G_M + p7G_C4])),
-                      ESL_MAX( TSCDELTA(p7P_DM, M-1) * (DMX(i-4,M-1)  + pp->dp[i][M*p7G_NSCELLS_FS + p7G_M + p7G_C4]),
-                               TSCDELTA(p7P_BM, M-1) * (XMX(i-4,p7G_B)+ pp->dp[i][M*p7G_NSCELLS_FS + p7G_M + p7G_C4])));
-
-    MMX(i,M)     = ESL_MAX( ESL_MAX( Max1, Max2 ),ESL_MAX( Max3, Max4 ));
-    
-    IMX(i,M)     = -eslINFINITY;
-
-    DMX(i,M)     = ESL_MAX( TSCDELTA(p7P_MD, M-1) * MMX(i,M-1),
-                            TSCDELTA(p7P_DD, M-1) * DMX(i,M-1));
-
-    XMX(i,p7G_E) = ESL_MAX( ESL_MAX( XMX(i,p7G_E), MMX(i,M)), DMX(i,M));
-
-    t1 = ( (gm->xsc[p7P_J][p7P_LOOP] == -eslINFINITY) ? FLT_MIN : 1.0);
-    t2 = ( (gm->xsc[p7P_E][p7P_LOOP] == -eslINFINITY) ? FLT_MIN : 1.0);
-
-    if( i > 2 )
-      XMX(i, p7G_J) = ESL_MAX( t1 * (XMX(i-3,p7G_J) + pp->xmx[i*p7G_NXCELLS + p7G_J]),
-                               t2 * XMX(i,  p7G_E));
-    else
-      XMX(i, p7G_J) = t2 * XMX(i,  p7G_E);
-
-    t1 = ( (gm->xsc[p7P_C][p7P_LOOP] == -eslINFINITY) ? FLT_MIN : 1.0);
-    t2 = ( (gm->xsc[p7P_E][p7P_MOVE] == -eslINFINITY) ? FLT_MIN : 1.0);
-    
-    if( i > 2 )
-      XMX(i,p7G_C) = ESL_MAX( t1 * (XMX(i-3,p7G_C) + pp->xmx[i*p7G_NXCELLS + p7G_C]),
-                              t2 * XMX(i,  p7G_E));
-    else
-       XMX(i,p7G_C) = ESL_MAX( pp->xmx[i*p7G_NXCELLS + p7G_C],
-                               t2 * XMX(i,  p7G_E));
-
-    t1 = ( (gm->xsc[p7P_N][p7P_LOOP] == -eslINFINITY) ? FLT_MIN : 1.0);
-
-    if( i > 2 ) 
-      XMX(i,p7G_N) = t1 *  (XMX(i-3,p7G_N) + pp->xmx[i*p7G_NXCELLS + p7G_N]);
-    else
-      XMX(i,p7G_N) = pp->xmx[i*p7G_NXCELLS + p7G_N];
-
-    t1 = ( (gm->xsc[p7P_N][p7P_MOVE] == -eslINFINITY) ? FLT_MIN : 1.0);
-    t2 = ( (gm->xsc[p7P_J][p7P_MOVE] == -eslINFINITY) ? FLT_MIN : 1.0);
-
-    XMX(i,p7G_B) = ESL_MAX( t1 * XMX(i,  p7G_N),
-                            t2 * XMX(i,  p7G_J));
+
   }
-  
-  for (i = 5; i <= L; i++)
-  {
-    MMX(i,0) = IMX(i,0) = DMX(i,0) = XMX(i,p7G_E) = -eslINFINITY;
-    
-    for (k = 1; k < M; k++)
-    {	
-      Max1 = ESL_MAX( ESL_MAX( TSCDELTA(p7P_MM, k-1) * (MMX(i-1,k-1)   + pp->dp[i][k*p7G_NSCELLS_FS + p7G_M + p7G_C1]),
-                               TSCDELTA(p7P_IM, k-1) * (IMX(i-1,k-1)   + pp->dp[i][k*p7G_NSCELLS_FS + p7G_M + p7G_C1])),
-                      ESL_MAX( TSCDELTA(p7P_DM, k-1) * (DMX(i-1,k-1)   + pp->dp[i][k*p7G_NSCELLS_FS + p7G_M + p7G_C1]),
-                               TSCDELTA(p7P_BM, k-1) * (XMX(i-1,p7G_B) + pp->dp[i][k*p7G_NSCELLS_FS + p7G_M + p7G_C1])));
-
-      Max2 = ESL_MAX( ESL_MAX( TSCDELTA(p7P_MM, k-1) * (MMX(i-2,k-1)  + pp->dp[i][k*p7G_NSCELLS_FS + p7G_M + p7G_C2]),
-                               TSCDELTA(p7P_IM, k-1) * (IMX(i-2,k-1)  + pp->dp[i][k*p7G_NSCELLS_FS + p7G_M + p7G_C2])),
-                      ESL_MAX( TSCDELTA(p7P_DM, k-1) * (DMX(i-2,k-1)  + pp->dp[i][k*p7G_NSCELLS_FS + p7G_M + p7G_C2]),
-                               TSCDELTA(p7P_BM, k-1) * (XMX(i-2,p7G_B)+ pp->dp[i][k*p7G_NSCELLS_FS + p7G_M + p7G_C2])));
-       
-      Max3 = ESL_MAX( ESL_MAX( TSCDELTA(p7P_MM, k-1) * (MMX(i-3,k-1)  + pp->dp[i][k*p7G_NSCELLS_FS + p7G_M + p7G_C3]),
-                               TSCDELTA(p7P_IM, k-1) * (IMX(i-3,k-1)  + pp->dp[i][k*p7G_NSCELLS_FS + p7G_M + p7G_C3])),
-                      ESL_MAX( TSCDELTA(p7P_DM, k-1) * (DMX(i-3,k-1)  + pp->dp[i][k*p7G_NSCELLS_FS + p7G_M + p7G_C3]),
-                               TSCDELTA(p7P_BM, k-1) * (XMX(i-3,p7G_B)+ pp->dp[i][k*p7G_NSCELLS_FS + p7G_M + p7G_C3])));
-        
-      Max4 = ESL_MAX( ESL_MAX( TSCDELTA(p7P_MM, k-1) * (MMX(i-4,k-1)  + pp->dp[i][k*p7G_NSCELLS_FS + p7G_M + p7G_C4]),
-                               TSCDELTA(p7P_IM, k-1) * (IMX(i-4,k-1)  + pp->dp[i][k*p7G_NSCELLS_FS + p7G_M + p7G_C4])),
-                      ESL_MAX( TSCDELTA(p7P_DM, k-1) * (DMX(i-4,k-1)  + pp->dp[i][k*p7G_NSCELLS_FS + p7G_M + p7G_C4]),
-                               TSCDELTA(p7P_BM, k-1) * (XMX(i-4,p7G_B)+ pp->dp[i][k*p7G_NSCELLS_FS + p7G_M + p7G_C4])));  
-  
-      Max5 = ESL_MAX( ESL_MAX( TSCDELTA(p7P_MM, k-1) * (MMX(i-5,k-1)  + pp->dp[i][k*p7G_NSCELLS_FS + p7G_M + p7G_C5]),
-                               TSCDELTA(p7P_IM, k-1) * (IMX(i-5,k-1)  + pp->dp[i][k*p7G_NSCELLS_FS+ p7G_M + p7G_C5])),
-                      ESL_MAX( TSCDELTA(p7P_DM, k-1) * (DMX(i-5,k-1)  + pp->dp[i][k*p7G_NSCELLS_FS + p7G_M + p7G_C5]),
-                               TSCDELTA(p7P_BM, k-1) * (XMX(i-5,p7G_B)+ pp->dp[i][k*p7G_NSCELLS_FS + p7G_M + p7G_C5]))); 
-
-      MMX(i,k)     = ESL_MAX( ESL_MAX( Max1, Max2 ),ESL_MAX( ESL_MAX( Max3, Max4 ), Max5));
-   
-      IMX(i,k)     = ESL_MAX( TSCDELTA(p7P_MI, k) * (MMX(i-3,k) + pp->dp[i][k*p7G_NSCELLS_FS + p7G_I]),
-                              TSCDELTA(p7P_II, k) * (IMX(i-3,k) + pp->dp[i][k*p7G_NSCELLS_FS + p7G_I]));
-
-      DMX(i,k)     = ESL_MAX( TSCDELTA(p7P_MD, k-1) * MMX(i,k-1),
-                              TSCDELTA(p7P_DD, k-1) * DMX(i,k-1));
-	
-      XMX(i,p7G_E) = ESL_MAX( XMX(i,p7G_E), MMX(i,k) * esc);       
-    }
-      
-    Max1 = ESL_MAX( ESL_MAX( TSCDELTA(p7P_MM, k-1) * (MMX(i-1,k-1)   + pp->dp[i][k*p7G_NSCELLS_FS + p7G_M + p7G_C1]),
-                             TSCDELTA(p7P_IM, k-1) * (IMX(i-1,k-1)   + pp->dp[i][k*p7G_NSCELLS_FS + p7G_M + p7G_C1])),
-                    ESL_MAX( TSCDELTA(p7P_DM, k-1) * (DMX(i-1,k-1)   + pp->dp[i][k*p7G_NSCELLS_FS + p7G_M + p7G_C1]),
-                             TSCDELTA(p7P_BM, k-1) * (XMX(i-1,p7G_B) + pp->dp[i][k*p7G_NSCELLS_FS + p7G_M + p7G_C1])));
-
-    Max2 = ESL_MAX( ESL_MAX( TSCDELTA(p7P_MM, k-1) * (MMX(i-2,k-1)  + pp->dp[i][k*p7G_NSCELLS_FS + p7G_M + p7G_C2]),
-                             TSCDELTA(p7P_IM, k-1) * (IMX(i-2,k-1)  + pp->dp[i][k*p7G_NSCELLS_FS + p7G_M + p7G_C2])),
-                    ESL_MAX( TSCDELTA(p7P_DM, k-1) * (DMX(i-2,k-1)  + pp->dp[i][k*p7G_NSCELLS_FS + p7G_M + p7G_C2]),
-                             TSCDELTA(p7P_BM, k-1) * (XMX(i-2,p7G_B)+ pp->dp[i][k*p7G_NSCELLS_FS + p7G_M + p7G_C2])));
-
-    Max3 = ESL_MAX( ESL_MAX( TSCDELTA(p7P_MM, k-1) * (MMX(i-3,k-1)  + pp->dp[i][k*p7G_NSCELLS_FS + p7G_M + p7G_C3]),
-                             TSCDELTA(p7P_IM, k-1) * (IMX(i-3,k-1)  + pp->dp[i][k*p7G_NSCELLS_FS + p7G_M + p7G_C3])),
-                    ESL_MAX( TSCDELTA(p7P_DM, k-1) * (DMX(i-3,k-1)  + pp->dp[i][k*p7G_NSCELLS_FS + p7G_M + p7G_C3]),
-                             TSCDELTA(p7P_BM, k-1) * (XMX(i-3,p7G_B)+ pp->dp[i][k*p7G_NSCELLS_FS + p7G_M + p7G_C3])));
-
-    Max4 = ESL_MAX( ESL_MAX( TSCDELTA(p7P_MM, k-1) * (MMX(i-4,k-1)  + pp->dp[i][k*p7G_NSCELLS_FS + p7G_M + p7G_C4]),
-                             TSCDELTA(p7P_IM, k-1) * (IMX(i-4,k-1)  + pp->dp[i][k*p7G_NSCELLS_FS + p7G_M + p7G_C4])),
-                    ESL_MAX( TSCDELTA(p7P_DM, k-1) * (DMX(i-4,k-1)  + pp->dp[i][k*p7G_NSCELLS_FS + p7G_M + p7G_C4]),
-                             TSCDELTA(p7P_BM, k-1) * (XMX(i-4,p7G_B)+ pp->dp[i][k*p7G_NSCELLS_FS + p7G_M + p7G_C4])));
-
-    Max5 = ESL_MAX( ESL_MAX( TSCDELTA(p7P_MM, k-1) * (MMX(i-5,k-1)  + pp->dp[i][k*p7G_NSCELLS_FS + p7G_M + p7G_C5]),
-                             TSCDELTA(p7P_IM, k-1) * (IMX(i-5,k-1)  + pp->dp[i][k*p7G_NSCELLS_FS+ p7G_M + p7G_C5])),
-                    ESL_MAX( TSCDELTA(p7P_DM, k-1) * (DMX(i-5,k-1)  + pp->dp[i][k*p7G_NSCELLS_FS + p7G_M + p7G_C5]),
-                             TSCDELTA(p7P_BM, k-1) * (XMX(i-5,p7G_B)+ pp->dp[i][k*p7G_NSCELLS_FS + p7G_M + p7G_C5])));
- 
-     
-    MMX(i,M)     = ESL_MAX( ESL_MAX( Max1, Max2 ), ESL_MAX( ESL_MAX( Max3, Max4 ), Max5));
-    
-    IMX(i,M)     = -eslINFINITY; 
-
-    DMX(i,M)     = ESL_MAX( TSCDELTA(p7P_MD, M-1) * MMX(i,M-1),
-                            TSCDELTA(p7P_DD, M-1) * DMX(i,M-1));
-=======
   
   for (i = 5; i <= L; i++)
   {
@@ -466,8 +282,6 @@
                                pp->dp[i][k*p7G_NSCELLS_FS + p7G_M + p7G_C4])));
   	  
 
-
- 
       Max5 = ESL_MAX( ESL_MAX( TSCDELTA(p7P_MM, k-1) * (MMX(i-5,k-1)  + 
  			       pp->dp[i][k*p7G_NSCELLS_FS + p7G_M + p7G_C5]),
 	             	       TSCDELTA(p7P_IM, k-1) * (IMX(i-5,k-1)  + 
@@ -527,8 +341,6 @@
                                pp->dp[i][M*p7G_NSCELLS_FS + p7G_M + p7G_C4]),
                                TSCDELTA(p7P_BM, M-1) * (XMX(i-4,p7G_B) +
                                pp->dp[i][M*p7G_NSCELLS_FS + p7G_M + p7G_C4])));
-  	  
-
 
  
       Max5 = ESL_MAX( ESL_MAX( TSCDELTA(p7P_MM, M-1) * (MMX(i-5,M-1)  + 
@@ -545,7 +357,6 @@
       
       DMX(i,M)     = ESL_MAX(TSCDELTA(p7P_MD, M-1) * MMX(i,M-1),
 		             TSCDELTA(p7P_DD, M-1) * DMX(i,M-1));
->>>>>>> 41f5832d
 
     XMX(i,p7G_E) = ESL_MAX( ESL_MAX( XMX(i,p7G_E), MMX(i,M) * esc), DMX(i,M) * esc);
 
@@ -553,7 +364,6 @@
     t1 = ( (gm->xsc[p7P_J][p7P_LOOP] == -eslINFINITY) ? FLT_MIN : 1.0);
     t2 = ( (gm->xsc[p7P_E][p7P_LOOP] == -eslINFINITY) ? FLT_MIN : 1.0);
       
-<<<<<<< HEAD
     XMX(i, p7G_J) = ESL_MAX( t1 * (XMX(i-3,p7G_J) + pp->xmx[i*p7G_NXCELLS + p7G_J]),
 		             t2 * XMX(i,  p7G_E));
 
@@ -562,37 +372,18 @@
     
     XMX(i,p7G_C) = ESL_MAX( t1 * (XMX(i-3,p7G_C) + pp->xmx[i*p7G_NXCELLS + p7G_C]),
 			    t2 * XMX(i,  p7G_E));
-=======
-      XMX(i, p7G_J) = ESL_MAX( t1 * (XMX(i-3,p7G_J) + pp->xmx[i*p7G_NXCELLS + p7G_J]),
-			       t2 * XMX(i,  p7G_E));
-
-      t1 = ( (gm->xsc[p7P_C][p7P_LOOP] == -eslINFINITY) ? FLT_MIN : 1.0);
-      t2 = ( (gm->xsc[p7P_E][p7P_MOVE] == -eslINFINITY) ? FLT_MIN : 1.0);
-        
-      XMX(i,p7G_C) = ESL_MAX( t1 * (XMX(i-3,p7G_C) + pp->xmx[i*p7G_NXCELLS + p7G_C]),
-			      t2 * XMX(i,  p7G_E));
->>>>>>> 41f5832d
 
     t1 = ( (gm->xsc[p7P_N][p7P_LOOP] == -eslINFINITY) ? FLT_MIN : 1.0);
 
-<<<<<<< HEAD
     XMX(i,p7G_N) = t1 *  (XMX(i-3,p7G_N) + pp->xmx[i*p7G_NXCELLS + p7G_N]);
-=======
-      XMX(i,p7G_N) = t1 *  (XMX(i-3,p7G_N) + pp->xmx[i*p7G_NXCELLS + p7G_N]);
->>>>>>> 41f5832d
 
     t1 = ( (gm->xsc[p7P_N][p7P_MOVE] == -eslINFINITY) ? FLT_MIN : 1.0);
     t2 = ( (gm->xsc[p7P_J][p7P_MOVE] == -eslINFINITY) ? FLT_MIN : 1.0);
       
-<<<<<<< HEAD
     XMX(i,p7G_B) = ESL_MAX( t1 * XMX(i,  p7G_N), 
 		            t2 * XMX(i,  p7G_J));
-=======
-      XMX(i,p7G_B) = ESL_MAX( t1 * XMX(i,  p7G_N), 
-			      t2 * XMX(i,  p7G_J));
->>>>>>> 41f5832d
   }
-  
+
   *ret_e = XMX(L,p7G_C);
 
   return eslOK;
@@ -605,10 +396,6 @@
  *****************************************************************/
 
 static inline float get_postprob(const P7_GMX *pp, int scur, int sprv, int k, int i, int codon);
-<<<<<<< HEAD
-
-=======
->>>>>>> 41f5832d
 static inline int select_m(const P7_PROFILE *gm,  const P7_GMX *pp, const P7_GMX *gx, int *ret_i, int k);
 static inline int select_d(const P7_PROFILE *gm,                   const P7_GMX *gx, int i, int k);
 static inline int select_i(const P7_PROFILE *gm,                   const P7_GMX *gx, int i, int k);
@@ -744,11 +531,7 @@
   path[1] = TSCDELTA(p7P_IM, k-1) * IMX(*ret_i,k-1);
   path[2] = TSCDELTA(p7P_DM, k-1) * DMX(*ret_i,k-1);
   path[3] = TSCDELTA(p7P_BM, k-1) * XMX(*ret_i,p7G_B);
-<<<<<<< HEAD
   //printf("i %d, c %d, k %d, m-m %f, m-i %f, m-d %f m-b %f\n", i, c, k, path[0], path[1], path[2], path[3]);
-=======
-  
->>>>>>> 41f5832d
   return state[esl_vec_FArgMax(path, 4)];
 }
 

/* Formatting, transmitting, and printing single alignments to a
 * profile.
 * 
 * Contents:
 *   1. The P7_ALIDISPLAY object.
 *   2. The P7_ALIDISPLAY API.
 *   3. Debugging/dev code.
 *   4. Benchmark driver.
 *   5. Unit tests.
 *   6. Test driver.
 *   7. Example.
 */
#include "p7_config.h"

#include <stdlib.h>
#include <stdio.h>
#include <string.h>
#include <ctype.h>

#include "easel.h"
#include "hmmer.h"


/*****************************************************************
 * 1. The P7_ALIDISPLAY object
 *****************************************************************/


/* Function:  p7_alidisplay_Create()
 * Synopsis:  Create an alignment display, from trace and oprofile.
 *
 * Purpose:   Creates and returns an alignment display for domain number
 *            <which> in traceback <tr>, where the traceback
 *            corresponds to an alignment of optimized profile <om> to digital sequence
 *            <dsq>, and the unique name of that target
 *            sequence <dsq> is <sqname>. The <which> index starts at 0.
 *            
 *            It will be a little faster if the trace is indexed with
 *            <p7_trace_Index()> first. The number of domains is then
 *            in <tr->ndom>. If the caller wants to create alidisplays
 *            for all of these, it would loop <which> from
 *            <0..tr->ndom-1>.
 *           
 *            However, even without an index, the routine will work fine.
 *
 * Args:      tr       - traceback
 *            which    - domain number, 0..tr->ndom-1
 *            om       - optimized profile (query)
 *            sq       - digital sequence (target)
 *            ntsq     - text sequence (original nucleotide target in the case of translated search)
 *            ddef_app - optional posterior prob alignment line; only nhmmer sends a not-NULL value
 *
 * Returns:   <eslOK> on success.
 *
 * Throws:    <NULL> on allocation failure, or if something's internally corrupt 
 *            in the data.
 */
P7_ALIDISPLAY *
p7_alidisplay_Create(const P7_TRACE *tr, int which, const P7_OPROFILE *om, const ESL_SQ *sq, const ESL_SQ *ntsq)
{
  P7_ALIDISPLAY *ad       = NULL;
  char          *Alphabet = om->abc->sym;
  int            n, pos, z;
  int            z1,z2;
  int            k,x,i,s;
  int            hmm_namelen, hmm_acclen, hmm_desclen;
  int            sq_namelen,  sq_acclen,  sq_desclen;
  int            orf_namelen; /* used for translated search only */
  int            status;
  char           n1,n2,n3;
  int            j;

  ESL_SQ         *ntorfseqtxt = NULL;
  
  /* First figure out which piece of the trace (from first match to last match) 
   * we're going to represent, and how big it is.
   */
  if (tr->ndom > 0) {		/* if we have an index, this is a little faster: */
    for (z1 = tr->tfrom[which]; z1 < tr->N; z1++) if (tr->st[z1] == p7T_M) break;  /* find next M state      */
    if (z1 == tr->N) return NULL;                                                  /* no M? corrupt trace    */
    for (z2 = tr->tto[which];   z2 >= 0 ;   z2--) if (tr->st[z2] == p7T_M) break;  /* find prev M state      */
    if (z2 == -1) return NULL;                                                     /* no M? corrupt trace    */
  } else {			/* without an index, we can still do it fine:    */
    for (z1 = 0; which >= 0 && z1 < tr->N; z1++) if (tr->st[z1] == p7T_B) which--; /* find the right B state */
    if (z1 == tr->N) return NULL;                                                  /* no such domain <which> */
    for (; z1 < tr->N; z1++) if (tr->st[z1] == p7T_M) break;                       /* find next M state      */
    if (z1 == tr->N) return NULL;                                                  /* no M? corrupt trace    */
    for (z2 = z1; z2 < tr->N; z2++) if (tr->st[z2] == p7T_E) break;                /* find the next E state  */
    for (; z2 >= 0;    z2--) if (tr->st[z2] == p7T_M) break;                       /* find prev M state      */
    if (z2 == -1) return NULL;                                                     /* no M? corrupt trace    */
  }
  /* Now we know that z1..z2 in the trace will be represented in the
   * alidisplay; that's z2-z1+1 positions. We need a \0 trailer on all
   * our display lines, so allocate z2-z1+2. We know each position is
   * M, D, or I, so there's a 1:1 correspondence of trace positions
   * with alignment display positions.  We also know the display
   * starts and ends with M states.
   * 
   * So now let's allocate. The alidisplay is packed into a single
   * memory space, so this appears to be intricate, but it's just
   * bookkeeping.  
   */
  n = (z2-z1+2) * 3;                     /* model, mline, aseq mandatory         */
  if (ntsq != NULL)       n += 3*(z2-z1+1)+1; /* nucleotide sequence                  */
  if (om->rf[0]  != 0)    n += z2-z1+2;  /* optional reference line              */
  if (om->mm[0]  != 0)    n += z2-z1+2;  /* optional reference line              */
  if (om->cs[0]  != 0)    n += z2-z1+2;  /* optional structure line              */
  if (tr->pp     != NULL) n += z2-z1+2;  /* optional posterior prob line         */
  hmm_namelen = strlen(om->name);                           n += hmm_namelen + 1;
  hmm_acclen  = (om->acc  != NULL ? strlen(om->acc)  : 0);  n += hmm_acclen  + 1;
  hmm_desclen = (om->desc != NULL ? strlen(om->desc) : 0);  n += hmm_desclen + 1;

  sq_namelen  = strlen(sq->name);                           n += sq_namelen  + 1;	  
  sq_acclen   = strlen(sq->acc);                            n += sq_acclen   + 1; /* sq->acc is "\0" when unset */
  sq_desclen  = strlen(sq->desc);                           n += sq_desclen  + 1; /* same for desc              */
 
  if (ntsq != NULL)    {  /* translated search only */
      orf_namelen = strlen(sq->orfid);                      n += orf_namelen  + 1; /* same for orfname          */
  }

  ESL_ALLOC(ad, sizeof(P7_ALIDISPLAY));
  ad->mem = NULL;

  pos = 0; 
  ad->memsize = sizeof(char) * n;
  ESL_ALLOC(ad->mem, ad->memsize);
  if (om->rf[0]  != 0) { ad->rfline = ad->mem + pos; pos += z2-z1+2; } else { ad->rfline = NULL; }
  //if (om->mm[0]  != 0) { ad->mmline = ad->mem + pos; pos += z2-z1+2; } else { ad->mmline = NULL; }
  ad->mmline = NULL;
  if (om->cs[0]  != 0) { ad->csline = ad->mem + pos; pos += z2-z1+2; } else { ad->csline = NULL; }
  ad->model   = ad->mem + pos;  pos += z2-z1+2;
  ad->mline   = ad->mem + pos;  pos += z2-z1+2;
  ad->aseq    = ad->mem + pos;  pos += z2-z1+2;
  if (ntsq != NULL)    { ad->ntseq  = ad->mem + pos;  pos += 3*(z2-z1+1)+1;} else { ad->ntseq = NULL; } /* for the nucleotide sequence there will be 3 times as many bytes */
  if (tr->pp != NULL)  { ad->ppline = ad->mem + pos;  pos += z2-z1+2;} else { ad->ppline = NULL; }
  ad->hmmname = ad->mem + pos;  pos += hmm_namelen +1;
  ad->hmmacc  = ad->mem + pos;  pos += hmm_acclen +1;
  ad->hmmdesc = ad->mem + pos;  pos += hmm_desclen +1;
  ad->sqname  = ad->mem + pos;  pos += sq_namelen +1;
  ad->sqacc   = ad->mem + pos;  pos += sq_acclen +1;
  ad->sqdesc  = ad->mem + pos;  pos += sq_desclen +1;
  if (ntsq != NULL)    {  /* translated search only */
      ad->orfname = ad->mem + pos;  pos += orf_namelen +1;
  }

  strcpy(ad->hmmname, om->name);
  if (om->acc  != NULL) strcpy(ad->hmmacc,  om->acc);  else ad->hmmacc[0]  = 0;
  if (om->desc != NULL) strcpy(ad->hmmdesc, om->desc); else ad->hmmdesc[0] = 0;

  strcpy(ad->sqname,  sq->name);
  strcpy(ad->sqacc,   sq->acc);
  strcpy(ad->sqdesc,  sq->desc);
  if (ntsq != NULL)    { /* translated search only */
      strcpy(ad->orfname,  sq->orfid);
  }

  /* Determine hit coords */
  ad->hmmfrom = tr->k[z1];
  ad->hmmto   = tr->k[z2];
  ad->M       = om->M;
  
  ad->sqfrom  = tr->i[z1];
  ad->sqto    = tr->i[z2];		 
  ad->L       = sq->n;
  /* optional rf line */
  if (ad->rfline != NULL) {
    for (z = z1; z <= z2; z++) ad->rfline[z-z1] = ((tr->st[z] == p7T_I) ? '.' : om->rf[tr->k[z]]);
    ad->rfline[z-z1] = '\0';
  }

  /* optional mm line */
  if (ad->mmline != NULL) {
    for (z = z1; z <= z2; z++) ad->mmline[z-z1] = ((tr->st[z] == p7T_I) ? '.' : om->mm[tr->k[z]]);
    ad->mmline[z-z1] = '\0';
  }

  /* optional cs line */
  if (ad->csline != NULL) {
    for (z = z1; z <= z2; z++) ad->csline[z-z1] = ((tr->st[z] == p7T_I) ? '.' : om->cs[tr->k[z]]);
    ad->csline[z-z1] = '\0';
  }

  /* optional pp line */
  if (ad->ppline != NULL) {
    for (z = z1; z <= z2; z++) ad->ppline[z-z1] = ( (tr->st[z] == p7T_D) ? '.' : p7_alidisplay_EncodePostProb(tr->pp[z]));
    ad->ppline[z-z1] = '\0';
  }

  /*
     If this is a hmmscant scan; i.e. scan using a DNA
	 query, put the ORF in a buffer so that if
	 the hit is in a reverse compliment of the query, i.e.
	 the other DNA strand, we can take the reverse complement
	 of the nucleotide DNA to print on the alignment display
   */  
  if (ntsq != NULL)    { 
     ntorfseqtxt = esl_sq_Create();
     if (sq->start < sq->end) {				
        for(j= sq->start; j <= sq->end; j++) {
           esl_sq_CAddResidue(ntorfseqtxt, ntsq->seq[j-1]);
        }
     }
     else {
        for(j= sq->end; j <= sq->start; j++) {
           esl_sq_CAddResidue(ntorfseqtxt, ntsq->seq[j-1]);
        }		 
        esl_sq_ReverseComplement(ntorfseqtxt);  
     }
     esl_sq_CAddResidue(ntorfseqtxt, 0);
  }

  /* mandatory three alignment display lines: model, mline, aseq */
  for (z = z1; z <= z2; z++) 
    {
      k = tr->k[z];
      i = tr->i[z];
      x = sq->dsq[i];
      s = tr->st[z];
      if (ntsq != NULL)    { 
         /*
          * if there is a nucleotide sequence then we want to record the location 
          * of the hit in that sequence and not the location of the hit in the ORF 
          * provided by esl_gencode_ProcessOrf (esl_gencode.c) used in p7_alidisplay_Create
          * in p7_alidisplay.c.
          * The ORF has already been saved in ntorfseqtxt and converted into
          * a reverse complement if the hit was found in the reverse complement of the
          * query sequence.		  
          * sq->start is the start location of the ORF in the nucleotide sequence and 
          * ad->sqfrom is the start of the hit in the ORF in amino acid locations
          *           
          *     tr->i[z1]=sqfrom=3   tr->i[z2]=sqto=8
                       |------hit-----|  	       
                 E  Y  H  A  G  f  G  H  F  H  W  H 
                GAGTACCACGCGGGCTTTGGCCACTTTCACTGGCAT
	            |------------ORF----------|	 
           sq->start=4 		            sq->end=30 
          *
          *
          *
          * digitized sequence [1..n], or NULL if text 
          * char seq index [0..n-1] so nucleotide text seq index 
          * is 3*(i-1)		 
          */
         n1 = n2 = n3 = 78; /* use a capital 'N' for a don't know character instead of a sentinel byte used in ad->aseq */
         if(i > 0)
		 {
            n1 = ntorfseqtxt->seq[ 3*(i-1)];
            n2 = ntorfseqtxt->seq[ 3*(i-1)+1];
            n3 = ntorfseqtxt->seq[ 3*(i-1)+2];
         }
        }

      switch (s) {
      case p7T_M:
        ad->model[z-z1] = om->consensus[k];
        if      (x == esl_abc_DigitizeSymbol(om->abc, om->consensus[k])) ad->mline[z-z1] = ad->model[z-z1];
        else if (p7_oprofile_FGetEmission(om, k, x) > 1.0)               ad->mline[z-z1] = '+'; /* >1 not >0; om has odds ratios, not scores */
        else                                                             ad->mline[z-z1] = ' ';
        ad->aseq  [z-z1] = toupper(Alphabet[x]);
        if (ntsq != NULL)    { 
           ad->ntseq [3*(z-z1)] = toupper(n1);
           ad->ntseq [3*(z-z1)+1] = toupper(n2);
           ad->ntseq [3*(z-z1)+2] = toupper(n3);
		}
        break;
	
      case p7T_I:
        ad->model [z-z1] = '.';
        ad->mline [z-z1] = ' ';
        ad->aseq  [z-z1] = tolower(Alphabet[x]);
        if (ntsq != NULL)    { 
           ad->ntseq [3*(z-z1)] = toupper(n1);
           ad->ntseq [3*(z-z1)+1] = toupper(n2);
           ad->ntseq [3*(z-z1)+2] = toupper(n3);
		}
        break;
	
      case p7T_D:
        ad->model [z-z1] = om->consensus[k];
        ad->mline [z-z1] = ' ';
        ad->aseq  [z-z1] = '-';
        if (ntsq != NULL)    { 
           ad->ntseq [3*(z-z1)] = '-';
           ad->ntseq [3*(z-z1)+1] = '-';
           ad->ntseq [3*(z-z1)+2] = '-';
		}
        break;

      default: ESL_XEXCEPTION(eslEINVAL, "invalid state in trace: not M,D,I");
      }
    }
  ad->model [z2-z1+1] = '\0';
  ad->mline [z2-z1+1] = '\0';
  ad->aseq  [z2-z1+1] = '\0';
  if (ntsq != NULL)
     ad->ntseq  [3*(z2-z1+1)] = '\0';
  ad->N = z2-z1+1;

  esl_sq_Destroy(ntorfseqtxt);  
	  return ad;

 ERROR:
  p7_alidisplay_Destroy(ad);
  return NULL;
}

/* Function:  p7_alidisplay_fs_Create()
 * Synopsis:  Create an alignment display, from trace and oprofile.
 *
 * Purpose:   Creates and returns an alignment display for domain number
 *            <which> in traceback <tr>, where the traceback
 *            corresponds to an alignment of optimized profile <om> to digital sequence
 *            <dsq>, and the unique name of that target
 *            sequence <dsq> is <sqname>. The <which> index starts at 0.
 *            
 *            It will be a little faster if the trace is indexed with
 *            <p7_trace_Index()> first. The number of domains is then
 *            in <tr->ndom>. If the caller wants to create alidisplays
 *            for all of these, it would loop <which> from
 *            <0..tr->ndom-1>.
 *           
 *            However, even without an index, the routine will work fine.
 *
 * Args:      tr       - traceback
 *            which    - domain number, 0..tr->ndom-1
 *            om       - optimized profile (query)
 *            sq       - digital sequence (target)
 *            ntsq     - text sequence (original nucleotide target in the case of translated search)
 *            ddef_app - optional posterior prob alignment line; only nhmmer sends a not-NULL value
 *
 * Returns:   <eslOK> on success.
 *
 * Throws:    <NULL> on allocation failure, or if something's internally corrupt 
 *            in the data.
 */
P7_ALIDISPLAY *
p7_alidisplay_fs_Create(const P7_TRACE *tr, int which, const P7_PROFILE *gm, const ESL_SQ *sq, const ESL_SQ *ntsq, ESL_GENCODE *gcode, float **emit_sc)
{
  P7_ALIDISPLAY *ad       = NULL;
  char          *alphaAmino = gm->abc->sym;
  char          *alphaDNA = ntsq->abc->sym;
  int            n, pos, z, y;
  int            z1, z2;
  int		 srt, end;
  int            k,x,i,s,l,a;
  int            hmm_namelen, hmm_acclen, hmm_desclen;
  int            sq_namelen,  sq_acclen,  sq_desclen;
  int            status;
  char           n1,n2,n3,n4,n5;
  int            j,h;
  float		 max_emit, cur_emit;
  float	        *rsc; 
  ESL_SQ        *codon;
 /* First figure out which piece of the trace (from first match to last match) 
   * we're going to represent, and how big it is.
   */
  if (tr->ndom > 0) {		/* if we have an index, this is a little faster: */
    for (z1 = tr->tfrom[which]; z1 < tr->N; z1++) if (tr->st[z1] == p7T_M) break;  /* find next M state      */
    if (z1 == tr->N) return NULL;                                                  /* no M? corrupt trace    */
    for (z2 = tr->tto[which];   z2 >= 0 ;   z2--) if (tr->st[z2] == p7T_M) break;  /* find prev M state      */
    if (z2 == -1) return NULL;                                                     /* no M? corrupt trace    */
  } else {			/* without an index, we can still do it fine:    */
    
    for (z1 = 0; which >= 0 && z1 < tr->N; z1++) 
      if (tr->st[z1] == p7T_B) which--; 					   /* find the right B state */
    if (z1 == tr->N) return NULL;                                                  /* no such domain <which> */
    for (; z1 < tr->N; z1++) if (tr->st[z1] == p7T_M) break;            /* find next M state      */
    if (z1 == tr->N) return NULL;                                                 /* no M? corrupt trace    */
    for (z2 = z1; z2 < tr->N; z2++) if (tr->st[z2] == p7T_E) break;           /* find the next E state  */
    for (; z2 >= 0;    z2--) if (tr->st[z2] == p7T_M) break;                    /* find prev M state      */
    if (z2 == -1) return NULL;                                                     /* no M? corrupt trace    */
  }


  /* Now we know that z1..z2 in the trace will be represented in the
   * alidisplay; that's z2-z1+1 positions. We need a \0 trailer on all
   * our display lines, so allocate z2-z1+2. We know each position is
   * M, D, or I, so there's a 1:1 correspondence of trace positions
   * with alignment display positions.  We also know the display
   * starts and ends with M states.
   * 
   * So now let's allocate. The alidisplay is packed into a single
   * memory space, so this appears to be intricate, but it's just
   * bookkeeping.  
   */
  n = (z2-z1+2) * 3;                          /* model, mline, aseq mandatory         */
  n += 5*(z2-z1+1)+1;                     /* nucleotide sequence                  */
  n += (z2-z1+2);			   /* codon lengths       */
  if (gm->rf[0]  != 0)    n += (z2-z1+2);   /* optional reference line              */
  if (gm->mm[0]  != 0)    n += (z2-z1+2);   /* optional reference line              */
  if (gm->cs[0]  != 0)    n += (z2-z1+2);   /* optional structure line              */
  if (tr->pp     != NULL) n += (z2-z1+2);   /* optional posterior prob line         */
  hmm_namelen = strlen(gm->name);                           n += hmm_namelen + 1;
  hmm_acclen  = (gm->acc  != NULL ? strlen(gm->acc)  : 0);  n += hmm_acclen  + 1;
  hmm_desclen = (gm->desc != NULL ? strlen(gm->desc) : 0);  n += hmm_desclen + 1;
  sq_namelen  = strlen(ntsq->name);                           n += sq_namelen  + 1;	  
  sq_acclen   = strlen(ntsq->acc);                            n += sq_acclen   + 1; /* sq->acc is "\0" when unset */
  sq_desclen  = strlen(ntsq->desc);                           n += sq_desclen  + 1; /* same for desc              */
  ESL_ALLOC(ad, sizeof(P7_ALIDISPLAY));
  ad->mem = NULL;
  
  pos = 0; 
  ad->memsize = sizeof(char) * n;
  ESL_ALLOC(ad->mem, ad->memsize);
  if (gm->rf[0]  != 0) { ad->rfline = ad->mem + pos; pos += z2-z1+2; } else { ad->rfline = NULL; }
  ad->mmline = NULL;
  if (gm->cs[0]  != 0) { ad->csline = ad->mem + pos; pos += z2-z1+2; } else { ad->csline = NULL; }
  ad->model   = ad->mem + pos;  pos += z2-z1+2;
  ad->mline   = ad->mem + pos;  pos += z2-z1+2;
  ad->aseq    = ad->mem + pos;  pos += z2-z1+2;
  ad->codon   = ad->mem + pos;  pos += z2-z1+2;
  ad->ntseq  = ad->mem + pos;  pos += 5*(z2-z1+1)+1; /* for the nucleotide sequence there will be 5 times as many bytes */
  if (tr->pp != NULL)  { ad->ppline = ad->mem + pos;  pos += z2-z1+2;} else { ad->ppline = NULL; }
  ad->hmmname = ad->mem + pos;  pos += hmm_namelen +1;
  ad->hmmacc  = ad->mem + pos;  pos += hmm_acclen +1;
  ad->hmmdesc = ad->mem + pos;  pos += hmm_desclen +1;
  ad->sqname  = ad->mem + pos;  pos += sq_namelen +1;
  ad->sqacc   = ad->mem + pos;  pos += sq_acclen +1;
  ad->sqdesc  = ad->mem + pos;  pos += sq_desclen +1;
  
  strcpy(ad->hmmname, gm->name);
  if (gm->acc  != NULL) strcpy(ad->hmmacc,  gm->acc);  else ad->hmmacc[0]  = 0;
  if (gm->desc != NULL) strcpy(ad->hmmdesc, gm->desc); else ad->hmmdesc[0] = 0;

  strcpy(ad->sqname,  ntsq->name);
  strcpy(ad->sqacc,   ntsq->acc);
  strcpy(ad->sqdesc,  ntsq->desc);
  /* Determine hit coords */
  ad->hmmfrom = tr->k[z1];
  ad->hmmto   = tr->k[z2];
  ad->M       = gm->M;
  ad->sqfrom  = tr->i[z1-1] + 1;
  ad->sqto    = tr->i[z2];		 
  ad->L       = sq->n;
  /* optional rf line */
  if (ad->rfline != NULL) {
    for (z = z1; z <= z2; z++) ad->rfline[z-z1] = ((tr->st[z] == p7T_I) ? '.' : gm->rf[tr->k[z]]);
    ad->rfline[z-z1] = '\0';
  }
  /* optional mm line */
  if (ad->mmline != NULL) {
    for (z = z1; z <= z2; z++) ad->mmline[z-z1] = ((tr->st[z] == p7T_I) ? '.' : gm->mm[tr->k[z]]);
    ad->mmline[z-z1] = '\0';
  }

  /* optional cs line */
  if (ad->csline != NULL) {
    for (z = z1; z <= z2; z++) ad->csline[z-z1] = ((tr->st[z] == p7T_I) ? '.' : gm->cs[tr->k[z]]);
    ad->csline[z-z1] = '\0';
  }
  
  /* optional pp line */
  if (ad->ppline != NULL) {
    for (z = z1; z <= z2; z++) 
	    ad->ppline[z-z1] = ( (tr->st[z] == p7T_D) ? '.' : p7_alidisplay_EncodePostProb(tr->pp[z]));
    
	    ad->ppline[z-z1] = '\0';
  }
  
  /*
     If this is a nhmmscant scan; i.e. scan using a DNA
	 query, put the ORF in a buffer so that if
	 the hit is in a reverse compliment of the query, i.e.
	 the other DNA strand, we can take the reverse complement
	 of the nucleotide DNA to print on the alignment display
   */
  
   //ntorfseqtxt = esl_sq_Create();
#if 0   
   if (ntsq->start < ntsq->end) {				
        for(j= ntsq->start; j <= ntsq->end; j++) {
           esl_sq_CAddResidue(ntorfseqtxt, ntsq->seq[j-1]);
        }
     }
     else {
     for(j= ntsq->end; j <= ntsq->start; j++) {
           esl_sq_CAddResidue(ntorfseqtxt, ntsq->seq[j-1]);
        }		 
        esl_sq_ReverseComplement(ntorfseqtxt);  
     }
     esl_sq_CAddResidue(ntorfseqtxt, 0);
#endif
  
    codon = esl_sq_CreateDigitalFrom(sq->abc, NULL, sq->dsq, 3, NULL, NULL, NULL);  
/* mandatory three alignment display lines: model, mline, aseq */
  y = 0;
  for (z = z1; z <= z2; z++) 
    {
      k = tr->k[z];
      i = tr->i[z];
      s = tr->st[z];
      
      switch (s) {
      case p7T_M:
        ad->model[z-z1] = gm->consensus[k];
        l = i - tr->i[z-1];
	ad->codon[y] = l;
      	cur_emit = -eslINFINITY; 	    
        max_emit = -eslINFINITY;
	if(l == 1) {
	  
	  codon->dsq[1] = sq->dsq[i];
	  for(j = 0; j < 4; j++) {
	     codon->dsq[2] = j;
             for(h = 0; h < 4; h++) {
		codon->dsq[3] = h;
                a = esl_gencode_GetTranslation(gcode, &codon->dsq[1]);
	        rsc = gm->rsc[a]; 
                cur_emit = MSC(k);
                max_emit = ESL_MAX(max_emit, cur_emit);
                if(max_emit == cur_emit) { 
	           x = a;	       
	           n1 = ' ';
	           n2 = alphaDNA[sq->dsq[i]];
	           n3 = '-'; 
	           n4 = '-';
	           n5 = ' ';
	         }
	     }
	  }

	  codon->dsq[2] = sq->dsq[i];
	  for(j = 0; j < 4; j++) {
	     codon->dsq[1] = j;
	     for(h = 0; h < 4; h++) {
	        codon->dsq[3] = h;
                a = esl_gencode_GetTranslation(gcode, &codon->dsq[1]);
	        rsc = gm->rsc[a]; 
                cur_emit = MSC(k);
                max_emit = ESL_MAX(max_emit, cur_emit);
                if(max_emit == cur_emit) { 
	           x = a;	       
	           n1 = ' ';
	           n2 = '-';
	           n3 = alphaDNA[sq->dsq[i]];
	           n4 = '-';
	           n5 = ' ';
	        }
	     }
          }

	  codon->dsq[3] = sq->dsq[i];
	  for(j = 0; j < 4; j++) {
	     codon->dsq[1] = j;
	     for(h = 0; h < 4; h++) {
                codon->dsq[3] = h;
		a = esl_gencode_GetTranslation(gcode, &codon->dsq[1]);
	        rsc = gm->rsc[a]; 
                cur_emit = MSC(k);
                max_emit = ESL_MAX(max_emit, cur_emit);
                if(max_emit == cur_emit) { 
	           x = a;	       
	           n1 = ' ';
	           n2 = '-';
	           n3 = '-';
	           n4 = alphaDNA[sq->dsq[i]];
	           n5 = ' ';
	        }
	    }
        }
      }

	if(l == 2) {
	  codon->dsq[1] = sq->dsq[i-1];	
	  codon->dsq[2] = sq->dsq[i];
	  for(j = 0; j < 4; j++) {
	     codon->dsq[3] = j;
             a = esl_gencode_GetTranslation(gcode, &codon->dsq[1]);
	     rsc = gm->rsc[a]; 
             cur_emit = MSC(k);
             max_emit = ESL_MAX(max_emit, cur_emit);
             if(max_emit == cur_emit) { 
	       x = a;	       
	       n1 = ' ';
	       n2 = alphaDNA[sq->dsq[i-1]];
	       n3 = alphaDNA[sq->dsq[i]]; 
	       n4 = '-';
	       n5 = ' ';
	     }
	  }
	
	  codon->dsq[2] = sq->dsq[i-1];	
	  codon->dsq[3] = sq->dsq[i];
	  for(j = 0; j < 4; j++) {
	     codon->dsq[1] = j;
             a = esl_gencode_GetTranslation(gcode, &codon->dsq[1]);
	     rsc = gm->rsc[a]; 
             cur_emit = MSC(k);
             max_emit = ESL_MAX(max_emit, cur_emit);
             if(max_emit == cur_emit) { 
	       x = a;	       
	       n1 = ' ';
	       n2 = '-';
	       n3 = alphaDNA[sq->dsq[i-1]];
	       n4 = alphaDNA[sq->dsq[i]];
	       n5 = ' ';
	     }
	  }

	  codon->dsq[1] = sq->dsq[i-1];	
	  codon->dsq[3] = sq->dsq[i];
	  for(j = 0; j < 4; j++) {
	     codon->dsq[2] = j;
             a = esl_gencode_GetTranslation(gcode, &codon->dsq[1]);
	     rsc = gm->rsc[a]; 
             cur_emit = MSC(k);
             max_emit = ESL_MAX(max_emit, cur_emit);
             if(max_emit == cur_emit) { 
	       x = a;	       
	       n1 = ' ';
	       n2 = alphaDNA[sq->dsq[i-1]];
	       n3 = '-';
	       n4 = alphaDNA[sq->dsq[i]];
	       n5 = ' ';
	     }
	  }

        }	
	
	if(l == 3) {
	    x = esl_gencode_GetTranslation(gcode, &sq->dsq[i-l+1]);
	    n1 = ' ';
	    n2 = alphaDNA[sq->dsq[i-2]];
	    n3 = alphaDNA[sq->dsq[i-1]];
	    n4 = alphaDNA[sq->dsq[i]];
	    n5 = ' ';
        }
	
	if(l == 4) {
	  codon->dsq[1] = sq->dsq[i-3];	
	  codon->dsq[2] = sq->dsq[i-2];
	  for(j = 0; j <= 1; j++) {
	     codon->dsq[3] = sq->dsq[i-j];
             a = esl_gencode_GetTranslation(gcode, &codon->dsq[1]);
	     rsc = gm->rsc[a]; 
             cur_emit = MSC(k);
             max_emit = ESL_MAX(max_emit, cur_emit);
             if(max_emit == cur_emit) { 
	        x = a;
	        n1 = ' ';
	        n2 = alphaDNA[sq->dsq[i-3]];
	        n3 = alphaDNA[sq->dsq[i-2]]; 
	        n4 =  alphaDNA[sq->dsq[i-1]];
	        n5 = alphaDNA[sq->dsq[i]];
	     }
          }	     
	
	  codon->dsq[2] = sq->dsq[i-1];	
	  codon->dsq[3] = sq->dsq[i];
	  for(j = 2; j <= 3; j++) {
	     codon->dsq[1] = sq->dsq[i-j];
             a = esl_gencode_GetTranslation(gcode, &codon->dsq[1]);
	     rsc = gm->rsc[a]; 
             cur_emit = MSC(k);
             max_emit = ESL_MAX(max_emit, cur_emit);
             if(max_emit == cur_emit) { 
	        x = a;
	        n1 = alphaDNA[sq->dsq[i-3]];
	        n2 = alphaDNA[sq->dsq[i-2]]; 
	        n3 = alphaDNA[sq->dsq[i-1]];
	        n4 = alphaDNA[sq->dsq[i]];
	        n5 = ' ';
	     }
          }	
        }

        if(l == 5) {
	  
	  codon->dsq[1] = sq->dsq[i-4];	
	  codon->dsq[2] = sq->dsq[i-3];
	  for(j = 0; j <= 2; j++) {
	     codon->dsq[3] = sq->dsq[i-j];
             a = esl_gencode_GetTranslation(gcode, &codon->dsq[1]);
	     rsc = gm->rsc[a]; 
             cur_emit = MSC(k);
             max_emit = ESL_MAX(max_emit, cur_emit);
             if(max_emit == cur_emit)  x = a;
          }	     
	
	  codon->dsq[1] = sq->dsq[i-4];	
	  codon->dsq[2] = sq->dsq[i-2];
	  for(j = 0; j <= 1; j++) {
	     codon->dsq[3] = sq->dsq[i-j];
             a = esl_gencode_GetTranslation(gcode, &codon->dsq[1]);
	     rsc = gm->rsc[a]; 
             cur_emit = MSC(k);
             max_emit = ESL_MAX(max_emit, cur_emit);
             if(max_emit == cur_emit)  x = a;
          }	

          codon->dsq[1] = sq->dsq[i-3];	
	  codon->dsq[2] = sq->dsq[i-2];
	  for(j = 0; j <= 1; j++) {
	     codon->dsq[3] = sq->dsq[i-j];
             a = esl_gencode_GetTranslation(gcode, &codon->dsq[1]);
	     rsc = gm->rsc[a]; 
             cur_emit = MSC(k);
             max_emit = ESL_MAX(max_emit, cur_emit);
             if(max_emit == cur_emit)  x = a;
          }	

	  codon->dsq[2] = sq->dsq[i-1];	
	  codon->dsq[3] = sq->dsq[i];
	  for(j = 2; j <= 4; j++) {
	     codon->dsq[1] = sq->dsq[i-j];
             a = esl_gencode_GetTranslation(gcode, &codon->dsq[1]);
	     rsc = gm->rsc[a]; 
             cur_emit = MSC(k);
             max_emit = ESL_MAX(max_emit, cur_emit);
             if(max_emit == cur_emit)  x = a;
          }

          n1 = alphaDNA[ntsq->dsq[i-4]];
	  n2 = alphaDNA[ntsq->dsq[i-3]];
	  n3 = alphaDNA[ntsq->dsq[i-2]]; 
	  n4 = alphaDNA[ntsq->dsq[i-1]];
	  n5 = alphaDNA[ntsq->dsq[i]];
        }		
	
	
	if      (x == esl_abc_DigitizeSymbol(gm->abc, gm->consensus[k])) ad->mline[z-z1] = ad->model[z-z1];
        else if (expf(p7P_MSC(gm, k, x)) > 1.0)               ad->mline[z-z1] = '+'; /* >1 not >0; om has odds ratios, not scores */
        else                                                  ad->mline[z-z1] = ' ';

        ad->aseq  [z-z1] = toupper(alphaAmino[x]);
        ad->ntseq [5*(z-z1)] = toupper(n1);
        ad->ntseq [5*(z-z1)+1] = toupper(n2);
        ad->ntseq [5*(z-z1)+2] = toupper(n3);
	ad->ntseq [5*(z-z1)+3] = toupper(n4);
        ad->ntseq [5*(z-z1)+4] = toupper(n5);
        break;
	
      case p7T_I:
        ad->codon[y] = 3;
      	ad->model [z-z1] = '.';
        ad->mline [z-z1] = ' ';
        ad->aseq  [z-z1] = tolower(alphaAmino[x]);
        n1 = ' ';
        n2 = alphaDNA[sq->dsq[i-2]];	
	n3 = alphaDNA[sq->dsq[i-1]];	
        n4 = alphaDNA[sq->dsq[i]];	
        n5 = ' ';
        x = esl_gencode_GetTranslation(gcode, &sq->dsq[i-2]);
	ad->aseq  [z-z1] = tolower(alphaAmino[x]);
        ad->ntseq [5*(z-z1)] = ' ';
        ad->ntseq [5*(z-z1)+1] = toupper(n2);
        ad->ntseq [5*(z-z1)+2] = toupper(n3);
        ad->ntseq [5*(z-z1)+3] = toupper(n4);
        ad->ntseq [5*(z-z1)+4] = ' ';
        break;
	
      case p7T_D:
        ad->codon[y] = 0;
	ad->model [z-z1] = gm->consensus[k];
        ad->mline [z-z1] = ' ';
        ad->aseq  [z-z1] = '-';
        ad->ntseq [5*(z-z1)] = '-';
        ad->ntseq [5*(z-z1)+1] = '-';
        ad->ntseq [5*(z-z1)+2] = '-';
        ad->ntseq [5*(z-z1)+3] = '-';
        ad->ntseq [5*(z-z1)+4] = '-';
        break;

      default: ESL_XEXCEPTION(eslEINVAL, "invalid state in trace: not M,D,I");
      }
      y++;
    }
  
  ad->model [z2-z1+1] = '\0';
  ad->mline [z2-z1+1] = '\0';
  ad->aseq  [z2-z1+1] = '\0';
  ad->ntseq  [5*(z2-z1+1)] = '\0';
  ad->N = z2-z1+1;

  esl_sq_Destroy(codon); 
  
  return ad;

 ERROR:
  p7_alidisplay_Destroy(ad);
  return NULL;
}

/* Function:  p7_alidisplay_Clone()
 * Synopsis:  Make a duplicate of an ALIDISPLAY.
 *
 * Purpose:   Create a duplicate of alignment display <ad>.
 *            Return a pointer to the duplicate. Caller
 *            is responsible for freeing the new object.
 *
 * Returns:   pointer to new <P7_ALIDISPLAY>
 *
 * Throws:    <NULL> on allocation failure.
 */
P7_ALIDISPLAY *
p7_alidisplay_Clone(const P7_ALIDISPLAY *ad)
{
  P7_ALIDISPLAY *ad2 = NULL;
  int status;

  ESL_ALLOC(ad2, sizeof(P7_ALIDISPLAY));
  ad2->rfline  = ad2->mmline = ad2->csline = ad2->model   = ad2->mline  = ad2->aseq = ad2->ntseq = ad2->ppline = NULL;
  ad2->hmmname = ad2->hmmacc = ad2->hmmdesc = NULL;
  ad2->sqname  = ad2->sqacc  = ad2->sqdesc  = NULL;
  ad2->mem     = NULL;
  ad2->memsize = 0;

  if (ad->memsize) 		/* serialized */
    {
      ESL_ALLOC(ad2->mem, sizeof(char) * ad->memsize);
      ad2->memsize = ad->memsize;
      memcpy(ad2->mem, ad->mem, ad->memsize);

      ad2->rfline = (ad->rfline ? ad2->mem + (ad->rfline - ad->mem) : NULL );
      ad2->mmline = (ad->mmline ? ad2->mem + (ad->mmline - ad->mem) : NULL );
      ad2->csline = (ad->csline ? ad2->mem + (ad->csline - ad->mem) : NULL );
      ad2->model  = ad2->mem + (ad->model  - ad->mem);
      ad2->mline  = ad2->mem + (ad->mline  - ad->mem);
      ad2->aseq   = ad2->mem + (ad->aseq   - ad->mem);
      ad2->ntseq  = (ad->ntseq  ? ad2->mem + (ad->ntseq  - ad->mem) : NULL );
      ad2->ppline = (ad->ppline ? ad2->mem + (ad->ppline - ad->mem) : NULL );
      ad2->N      = ad->N;

      ad2->hmmname = ad2->mem + (ad->hmmname - ad->mem);
      ad2->hmmacc  = ad2->mem + (ad->hmmacc  - ad->mem);
      ad2->hmmdesc = ad2->mem + (ad->hmmdesc - ad->mem);
      ad2->hmmfrom = ad->hmmfrom;
      ad2->hmmto   = ad->hmmto;
      ad2->M       = ad->M;

      ad2->sqname  = ad2->mem + (ad->sqname - ad->mem);
      ad2->sqacc   = ad2->mem + (ad->sqacc  - ad->mem);
      ad2->sqdesc  = ad2->mem + (ad->sqdesc - ad->mem);
      ad2->sqfrom  = ad->sqfrom;
      ad2->sqto    = ad->sqto;
      ad2->L       = ad->L;
    }
  else				/* deserialized */
    {
      if ( esl_strdup(ad->rfline, -1, &(ad2->rfline)) != eslOK) goto ERROR;
      if ( esl_strdup(ad->mmline, -1, &(ad2->mmline)) != eslOK) goto ERROR;
      if ( esl_strdup(ad->csline, -1, &(ad2->csline)) != eslOK) goto ERROR;
      if ( esl_strdup(ad->model,  -1, &(ad2->model))  != eslOK) goto ERROR;
      if ( esl_strdup(ad->mline,  -1, &(ad2->mline))  != eslOK) goto ERROR;
      if ( esl_strdup(ad->aseq,   -1, &(ad2->aseq))   != eslOK) goto ERROR;
      if ( esl_strdup(ad->ntseq,  -1, &(ad2->ntseq))  != eslOK) goto ERROR;
      if ( esl_strdup(ad->ppline, -1, &(ad2->ppline)) != eslOK) goto ERROR;
      ad2->N = ad->N;

      if ( esl_strdup(ad->hmmname, -1, &(ad2->hmmname)) != eslOK) goto ERROR;
      if ( esl_strdup(ad->hmmacc,  -1, &(ad2->hmmacc))  != eslOK) goto ERROR;
      if ( esl_strdup(ad->hmmdesc, -1, &(ad2->hmmdesc)) != eslOK) goto ERROR;
      ad2->hmmfrom = ad->hmmfrom;
      ad2->hmmto   = ad->hmmto;
      ad2->M       = ad->M;

      if ( esl_strdup(ad->sqname,  -1, &(ad2->sqname)) != eslOK) goto ERROR;
      if ( esl_strdup(ad->sqacc,   -1, &(ad2->sqacc))  != eslOK) goto ERROR;
      if ( esl_strdup(ad->sqdesc,  -1, &(ad2->sqdesc)) != eslOK) goto ERROR;
      ad2->sqfrom  = ad->sqfrom;
      ad2->sqto    = ad->sqto;
      ad2->L       = ad->L;      
    }

  return ad2;

 ERROR:
  if (ad2) p7_alidisplay_Destroy(ad2);
  return NULL;
}


/* Function:  p7_alidisplay_Sizeof()
 * Synopsis:  Returns the total size of a P7_ALIDISPLAY, in bytes.
 *
 * Purpose:   Return the total size of <P7_ALIDISPLAY> <ad>, in bytes.
 *
 *            Note that <ad->memsize = p7_alidisplay_Sizeof(ad) - sizeof(P7_ALIDISPLAY)>,
 *            for a serialized object, because <ad->memsize> only refers to the sum
 *            of the variable-length allocated fields.
 *
 * Args:      ad - P7_ALIDISPLAY to get the size of
 *
 * Returns:   size of <ad> in bytes
 */
size_t
p7_alidisplay_Sizeof(const P7_ALIDISPLAY *ad)
{
  size_t n = sizeof(P7_ALIDISPLAY);

  if (ad->rfline) n += ad->N+1; /* +1 for \0 */
  if (ad->mmline) n += ad->N+1;
  if (ad->csline) n += ad->N+1; 
  if (ad->ppline) n += ad->N+1; 
  n += 3 * (ad->N+1);	          /* model, mline, aseq */
  if (ad->ntseq)  n += (3 * ad->N) + 1;	          /* ntseq */
  n += 1 + strlen(ad->hmmname);	  
  n += 1 + strlen(ad->hmmacc);	  /* optional acc, desc fields: when not present, just "" ("\0") */
  n += 1 + strlen(ad->hmmdesc);
  n += 1 + strlen(ad->sqname);
  n += 1 + strlen(ad->sqacc);  
  n += 1 + strlen(ad->sqdesc); 
 
  return n;
}

/* Function:  p7_alidisplay_Serialize()
 * Synopsis:  Serialize a P7_ALIDISPLAY, using internal memory.
 *
 * Purpose:   Serialize the <P7_ALIDISPLAY> <ad>, internally converting
 *            all its variable-length allocations to a single
 *            contiguous memory allocation. Serialization aids
 *            interprocess communication.
 *            
 *            If <ad> is already serialized, do nothing.
 *
 * Args:      ad  - alidisplay to serialize
 *
 * Returns:   <eslOK> on success.
 *
 * Throws:    <eslEMEM> on allocation failure, and <ad> is restored to
 *            its original (deserialized) state.
 */
int
p7_alidisplay_Serialize(P7_ALIDISPLAY *ad)
{
  int pos;
  int n;
  int status;

  if (ad->mem) return eslOK;	/* already serialized, so no-op */
  ad->memsize = p7_alidisplay_Sizeof(ad) - sizeof(P7_ALIDISPLAY);
  ESL_ALLOC(ad->mem, ad->memsize);

  /* allow no exceptions past this point, because API guarantees restore of original state upon error */

  pos = 0;
  if (ad->rfline) { memcpy(ad->mem+pos, ad->rfline, ad->N+1); free(ad->rfline); ad->rfline = ad->mem+pos;  pos += ad->N+1; }
  if (ad->mmline) { memcpy(ad->mem+pos, ad->mmline, ad->N+1); free(ad->mmline); ad->mmline = ad->mem+pos;  pos += ad->N+1; }
  if (ad->csline) { memcpy(ad->mem+pos, ad->csline, ad->N+1); free(ad->csline); ad->csline = ad->mem+pos;  pos += ad->N+1; }
  memcpy(ad->mem+pos, ad->model,  ad->N+1); free(ad->model); ad->model = ad->mem+pos; pos += ad->N+1; 
  memcpy(ad->mem+pos, ad->mline,  ad->N+1); free(ad->mline); ad->mline = ad->mem+pos; pos += ad->N+1; 
  memcpy(ad->mem+pos, ad->aseq,   ad->N+1); free(ad->aseq);  ad->aseq  = ad->mem+pos; pos += ad->N+1; 
  if (ad->ntseq)  { memcpy(ad->mem+pos, ad->ntseq, (3*ad->N)+1); free(ad->ntseq);  ad->ntseq  = ad->mem+pos; pos += (3*ad->N)+1; } 
  if (ad->ppline) { memcpy(ad->mem+pos, ad->ppline, ad->N+1); free(ad->ppline); ad->ppline = ad->mem+pos;  pos += ad->N+1; }
  n = 1 + strlen(ad->hmmname);  memcpy(ad->mem + pos, ad->hmmname, n); free(ad->hmmname); ad->hmmname = ad->mem+pos; pos += n;
  n = 1 + strlen(ad->hmmacc);   memcpy(ad->mem + pos, ad->hmmacc,  n); free(ad->hmmacc);  ad->hmmacc  = ad->mem+pos; pos += n;
  n = 1 + strlen(ad->hmmdesc);  memcpy(ad->mem + pos, ad->hmmdesc, n); free(ad->hmmdesc); ad->hmmdesc = ad->mem+pos; pos += n;
  n = 1 + strlen(ad->sqname);   memcpy(ad->mem + pos, ad->sqname,  n); free(ad->sqname);  ad->sqname  = ad->mem+pos; pos += n;
  n = 1 + strlen(ad->sqacc);    memcpy(ad->mem + pos, ad->sqacc,   n); free(ad->sqacc);   ad->sqacc   = ad->mem+pos; pos += n;
  n = 1 + strlen(ad->sqdesc);   memcpy(ad->mem + pos, ad->sqdesc,  n); free(ad->sqdesc);  ad->sqdesc  = ad->mem+pos; pos += n;
  
  return eslOK;

 ERROR:
  if (ad->mem) { free(ad->mem); ad->mem = NULL; }
  return status;
}

/* Function:  p7_alidisplay_Deserialize()
 * Synopsis:  Deserialize a P7_ALIDISPLAY, using internal memory.
 *
 * Purpose:   Deserialize the <P7_ALIDISPLAY> <ad>, converting its internal
 *            allocations from a single contiguous memory chunk to individual
 *            variable-length allocations. Deserialization facilitates 
 *            reallocation/editing of individual elements of the display.
 *            
 *            If <ad> is already deserialized, do nothing.
 *
 * Args:      ad - alidisplay to serialize
 *
 * Returns:   <eslOK> on success
 *
 * Throws:    <eslEMEM> on allocation failure, and <ad> is restored to
 *            its original (serialized) state.
 */
int
p7_alidisplay_Deserialize(P7_ALIDISPLAY *ad)
{
  int pos;
  int n;
  int status;

  if (ad->mem == NULL) return eslOK; /* already deserialized, so no-op */

  pos = 0;
  if (ad->rfline) { ESL_ALLOC(ad->rfline, sizeof(char) * ad->N+1); memcpy(ad->rfline, ad->mem+pos, ad->N+1); pos += ad->N+1; }
  if (ad->mmline) { ESL_ALLOC(ad->mmline, sizeof(char) * ad->N+1); memcpy(ad->mmline, ad->mem+pos, ad->N+1); pos += ad->N+1; }
  if (ad->csline) { ESL_ALLOC(ad->csline, sizeof(char) * ad->N+1); memcpy(ad->csline, ad->mem+pos, ad->N+1); pos += ad->N+1; }
  ESL_ALLOC(ad->model, sizeof(char) * ad->N+1); memcpy(ad->model, ad->mem+pos, ad->N+1); pos += ad->N+1; 
  ESL_ALLOC(ad->mline, sizeof(char) * ad->N+1); memcpy(ad->mline, ad->mem+pos, ad->N+1); pos += ad->N+1; 
  ESL_ALLOC(ad->aseq,  sizeof(char) * ad->N+1); memcpy(ad->aseq,  ad->mem+pos, ad->N+1); pos += ad->N+1; 
  if (ad->ntseq)  { ESL_ALLOC(ad->ntseq,  sizeof(char) * (3*ad->N)+1); memcpy(ad->ntseq,  ad->mem+pos, (3*ad->N)+1); pos += (3*ad->N)+1; }
  if (ad->ppline) { ESL_ALLOC(ad->ppline, sizeof(char) * ad->N+1); memcpy(ad->ppline, ad->mem+pos, ad->N+1); pos += ad->N+1; }
  n = 1 + strlen(ad->mem+pos);  ESL_ALLOC(ad->hmmname,  sizeof(char) * n); memcpy(ad->hmmname,  ad->mem+pos, n); pos += n;
  n = 1 + strlen(ad->mem+pos);  ESL_ALLOC(ad->hmmacc,   sizeof(char) * n); memcpy(ad->hmmacc,   ad->mem+pos, n); pos += n;
  n = 1 + strlen(ad->mem+pos);  ESL_ALLOC(ad->hmmdesc,  sizeof(char) * n); memcpy(ad->hmmdesc,  ad->mem+pos, n); pos += n;
  n = 1 + strlen(ad->mem+pos);  ESL_ALLOC(ad->sqname,   sizeof(char) * n); memcpy(ad->sqname,   ad->mem+pos, n); pos += n;
  n = 1 + strlen(ad->mem+pos);  ESL_ALLOC(ad->sqacc,    sizeof(char) * n); memcpy(ad->sqacc,    ad->mem+pos, n); pos += n;
  n = 1 + strlen(ad->mem+pos);  ESL_ALLOC(ad->sqdesc,   sizeof(char) * n); memcpy(ad->sqdesc,   ad->mem+pos, n); pos += n;

  free(ad->mem);
  ad->mem     = NULL;
  ad->memsize = 0;
  return eslOK;
  
 ERROR:
  /* restore serialized state, if an alloc fails. tedious, if not nontrivial. */
  /* the pointers are non-NULL whether we just allocated them or if they're pointing into mem, so we have to check against mem+pos */
  pos = 0;
  if (ad->rfline) { if (ad->rfline != ad->mem+pos) { free(ad->rfline); ad->rfline = ad->mem+pos; }  pos += ad->N+1; }
  if (ad->mmline) { if (ad->mmline != ad->mem+pos) { free(ad->mmline); ad->mmline = ad->mem+pos; }  pos += ad->N+1; }
  if (ad->csline) { if (ad->csline != ad->mem+pos) { free(ad->csline); ad->csline = ad->mem+pos; }  pos += ad->N+1; }
  if (ad->model != ad->mem+pos) { free(ad->model); ad->model = ad->mem+pos; }  pos += ad->N+1; 
  if (ad->mline != ad->mem+pos) { free(ad->mline); ad->mline = ad->mem+pos; }  pos += ad->N+1; 
  if (ad->aseq  != ad->mem+pos) { free(ad->aseq);  ad->aseq  = ad->mem+pos; }  pos += ad->N+1; 
  if (ad->ntseq)  { if (ad->ntseq  != ad->mem+pos) { free(ad->ntseq);  ad->ntseq  = ad->mem+pos; }  pos += (3*ad->N)+1; }
  if (ad->ppline) { if (ad->ppline != ad->mem+pos) { free(ad->ppline); ad->ppline = ad->mem+pos; }  pos += ad->N+1; }

  n = 1 + strlen(ad->hmmname);  if (ad->hmmname != ad->mem+pos) { free(ad->hmmname); ad->hmmname = ad->mem+pos; }  pos += n;
  n = 1 + strlen(ad->hmmacc);   if (ad->hmmacc  != ad->mem+pos) { free(ad->hmmacc);  ad->hmmacc  = ad->mem+pos; }  pos += n;
  n = 1 + strlen(ad->hmmname);  if (ad->hmmdesc != ad->mem+pos) { free(ad->hmmdesc); ad->hmmdesc = ad->mem+pos; }  pos += n;
  n = 1 + strlen(ad->sqname);   if (ad->sqname  != ad->mem+pos) { free(ad->sqname);  ad->sqname = ad->mem+pos;  }  pos += n;
  n = 1 + strlen(ad->sqacc);    if (ad->sqacc   != ad->mem+pos) { free(ad->sqacc);   ad->sqacc  = ad->mem+pos;  }  pos += n;
  n = 1 + strlen(ad->sqname);   if (ad->sqdesc  != ad->mem+pos) { free(ad->sqdesc);  ad->sqdesc = ad->mem+pos;  }  pos += n;
  return status;
}


/* Function:  p7_alidisplay_Destroy()
 * Synopsis:  Frees a <P7_ALIDISPLAY>
 */
void
p7_alidisplay_Destroy(P7_ALIDISPLAY *ad)
{
  if (ad == NULL) return;
  if (ad->mem)
    {	/* serialized form */
      free(ad->mem);
    }
  else
    {	/* deserialized form */
      if (ad->rfline)  free(ad->rfline);
      if (ad->mmline)  free(ad->mmline);
      if (ad->csline)  free(ad->csline);
      if (ad->model)   free(ad->model);
      if (ad->mline)   free(ad->mline);
      if (ad->aseq)    free(ad->aseq);
      if (ad->ntseq)   free(ad->ntseq);
      if (ad->ppline)  free(ad->ppline);
      if (ad->hmmname) free(ad->hmmname);
      if (ad->hmmacc)  free(ad->hmmacc);
      if (ad->hmmdesc) free(ad->hmmdesc);
      if (ad->sqname)  free(ad->sqname);
      if (ad->sqacc)   free(ad->sqacc);
      if (ad->sqdesc)  free(ad->sqdesc);
    }
  free(ad);
}
/*---------------- end, alidisplay object -----------------------*/



/*****************************************************************
 * 2. The P7_ALIDISPLAY API
 *****************************************************************/

static int
integer_textwidth(long n)
{
  int w = (n < 0)? 1 : 0;
  while (n != 0) { n /= 10; w++; }
  return w;
}


/* Function:  p7_alidisplay_EncodePostProb()
 * Synopsis:  Convert a posterior probability to a char code.
 *
 * Purpose:   Convert the posterior probability <p> to
 *            a character code suitable for Stockholm format
 *            <#=GC PP_cons> and <#=GR seqname PP> annotation
 *            lines. HMMER uses the same codes in alignment
 *            output.
 *            
 *            Characters <0-9*> are used; $0.0 \leq p < 0.05$
 *            is coded as 0, $0.05 \leq p < 0.15$ is coded as
 *            1, ... and so on ..., $0.85 \leq p < 0.95$ is
 *            coded as 9, and $0.95 \leq p \leq 1.0$ is coded
 *            as '*'.
 *
 * Returns:   the encoded character.
 */
char
p7_alidisplay_EncodePostProb(float p)
{
  return (p + 0.05 >= 1.0) ? '*' :  (char) ((p + 0.05) * 10.0) + '0';
}

/* Function:  p7_alidisplay_DecodePostProb()
 * Synopsis:  Convert a char code post prob to an approx float.
 *
 * Purpose:   Convert posterior probability code <pc>, which
 *            is [0-9*], to an approximate floating point probability.
 *            
 *            The result is crude, because <pc> has already discretized
 *            with loss of precision. We require that 
 *            <p7_alidisplay_EncodePostProb(p7_alidisplay_DecodePostProb(pc)) == pc>,
 *            and that <pc=='0'> decodes to a nonzero probability just to
 *            avoid any possible absorbing-zero artifacts.
 *
 * Returns:   the decoded real-valued approximate probability.
 */
float
p7_alidisplay_DecodePostProb(char pc)
{
  if      (pc == '0') return 0.01;
  else if (pc == '*') return 1.0;
  else if (pc == '.') return 0.0;
  else                return ((float) (pc - '0') / 10.);
}


/* Function:  p7_alidisplay_Print()
 * Synopsis:  Human readable output of <P7_ALIDISPLAY>
 *
 * Purpose:   Prints alignment <ad> to stream <fp>.
 *            
 *            Put at least <min_aliwidth> alignment characters per
 *            line; try to make lines no longer than <linewidth>
 *            characters, including name, coords, and spacing.  The
 *            width of lines may exceed <linewidth>, if that's what it
 *            takes to put a name, coords, and <min_aliwidth>
 *            characters of alignment on a line.
 *            
 *            As a special case, if <linewidth> is negative or 0, then
 *            alignments are formatted in a single block of unlimited
 *            line length.
 *
 * Returns:   <eslOK> on success.
 *
 * Throws:    <eslEWRITE> on write error, such as filling the disk.
 */
int
p7_alidisplay_Print(FILE *fp, P7_ALIDISPLAY *ad, int min_aliwidth, int linewidth, P7_PIPELINE *pli)
{
   int status;
	/* if there is a target sequence then we must be calling from hmmscant to print the target sequence in the domain alignment display */
	if( ad->ntseq == NULL)
   {	   
      if ((status = p7_alidisplay_nontranslated_Print(fp, ad, min_aliwidth, linewidth, pli->show_accessions)) != eslOK) return status;
   }
   else if(pli->frameshift)
   {
<<<<<<< HEAD
      if((status = p7_frameshift_alidisplay_Print(fp, ad, min_aliwidth, linewidth, pli)) != eslOK) return status;
   } 
   else
   {   
      if ((status = p7_translated_alidisplay_Print(fp, ad, min_aliwidth, linewidth, pli)) != eslOK) return status;
=======
      if ((status = p7_alidisplay_translated_Print(fp, ad, min_aliwidth, linewidth, pli)) != eslOK) return status;
>>>>>>> c9cc2205
   }

	return status;
}

<<<<<<< HEAD
/* Function:  p7_frameshift_alidisplay_Print()
 * Synopsis:  Human readable output of <P7_ALIDISPLAY> for nhmmscant
 *
 * Purpose:   Prints alignment <ad> to stream <fp>.
 *            
 *            Put at least <min_aliwidth> alignment characters per
 *            line; try to make lines no longer than <linewidth>
 *            characters, including name, coords, and spacing.  The
 *            width of lines may exceed <linewidth>, if that's what it
 *            takes to put a name, coords, and <min_aliwidth>
 *            characters of alignment on a line.
 *            
 *            As a special case, if <linewidth> is negative or 0, then
 *            alignments are formatted in a single block of unlimited
 *            line length.
 *
 * Returns:   <eslOK> on success.
 *
 * Throws:    <eslEWRITE> on write error, such as filling the disk.
 */
int
p7_frameshift_alidisplay_Print(FILE *fp, P7_ALIDISPLAY *ad, int min_aliwidth, int linewidth, P7_PIPELINE *pli)
{
  char *buf          = NULL;
  char *show_hmmname = NULL;
  char *show_seqname = NULL;
  int   namewidth, coordwidth, aliwidth;
  int   pos;
  int   status;
  int   ni, nk;
  int   z;
  long  i1,i2;
  int   a1,a2;
  int   k1,k2;
  int   k;

  int   npos;
  int   i,j,y;
  int   show_accessions;
  int   show_translated_sequence;
  int   show_vertical_codon;
 
  show_accessions = pli->show_accessions;
  show_translated_sequence = pli->show_translated_sequence;
  show_vertical_codon = pli->show_vertical_codon;
 
   /* implement the --acc option for preferring accessions over names in output  */
  show_hmmname = (show_accessions && ad->hmmacc[0] != '\0') ? ad->hmmacc : ad->hmmname;
  show_seqname = (show_accessions && ad->sqacc[0]  != '\0') ? ad->sqacc  : ad->sqname;
      
  /* dynamically size the output lines */
  namewidth  = ESL_MAX(strlen(show_hmmname), strlen(show_seqname));
  coordwidth = ESL_MAX(
                      ESL_MAX(integer_textwidth(ad->hmmfrom), integer_textwidth(ad->hmmto)),
                      ESL_MAX(integer_textwidth(ad->sqfrom), integer_textwidth(ad->sqto)));
					  
  aliwidth   = (linewidth > 0) ? linewidth - namewidth - 2*coordwidth - 5 : ad->N;
  
  
  if (aliwidth < ad->N && aliwidth < min_aliwidth) aliwidth = min_aliwidth; /* at least, regardless of some silly linewidth setting */

  else if(!show_vertical_codon) aliwidth /= 5; /* divide by 5 if printing codons horizontally */
  
  ESL_ALLOC(buf, sizeof(char) * (aliwidth+1));
  buf[aliwidth] = 0;

  /* Break the alignment into multiple blocks of width aliwidth for printing */
  i1 = ad->sqfrom;
  if(ad->sqfrom < ad->sqto) i2 = i1 - 1;
  else                      i2 = i1 + 1;
  
   if(ad->sqfrom < ad->sqto) { a1 = (i1+2)/3;    a2 = a1-1; }
   else                      { a1 = (i1+2)/3-1;  a2 = a1 + 1; }
  k1 = ad->hmmfrom;
  
  for (pos = 0; pos < ad->N; pos += aliwidth)
    {
	   
      if (pos > 0) { if (fprintf(fp, "\n") < 0) ESL_XEXCEPTION_SYS(eslEWRITE, "alignment display write failed"); } /* blank line betweeen blocks */
      ni = nk = 0; 
      for (z = pos; z < pos + aliwidth && z < ad->N; z++) {
        if (ad->model[z] != '.') nk++; /* k advances except on insert states */
        if (ad->aseq[z]  != '-') ni++; /* i advances except on delete states */
      }
      k2 = k1+nk-1;

	  if (ad->csline != NULL) 
	  {
  	     if (fprintf(fp, "  %*s ", namewidth+coordwidth+1, " ") < 0) ESL_XEXCEPTION_SYS(eslEWRITE, "alignment display write failed"); 
	     for (i = 0; i < aliwidth; i++)
	        {
		       if (ad->csline[pos+i] == 0) break; 
		       if (fprintf(fp, 
			     (show_vertical_codon) ? "%c" : "  %c  ", 
				 ad->csline[pos+i]) < 0) ESL_XEXCEPTION_SYS(eslEWRITE, "alignment display write failed"); 
	        }
		
        if (fprintf(fp, "CS\n") < 0) ESL_XEXCEPTION_SYS(eslEWRITE, "alignment display write failed"); 
	  }
	  if (ad->rfline != NULL) 
	  {
         if (fprintf(fp, "  %*s ", namewidth+coordwidth+1, " ") < 0) ESL_XEXCEPTION_SYS(eslEWRITE, "alignment display write failed"); 
         
	 for (i = 0; i < aliwidth; i++)
	        {
		       if (ad->rfline[pos+i] == 0) break; 
		       if (fprintf(fp,
			      (show_vertical_codon) ? "%c" : "  %c  ", 
			      ad->rfline[pos+i]) < 0) ESL_XEXCEPTION_SYS(eslEWRITE, "alignment display write failed"); 
	        }
        if (fprintf(fp, "RF\n") < 0) ESL_XEXCEPTION_SYS(eslEWRITE, "alignment display write failed"); 
	  }

	  if (ad->mmline != NULL) 
	  {
         if (fprintf(fp, "  %*s ", namewidth+coordwidth+1, " ") < 0) ESL_XEXCEPTION_SYS(eslEWRITE, "alignment display write failed"); 
        
	 for (i = 0; i < aliwidth; i++)
	        {
		       if (ad->mmline[pos+i] == 0) break; 
		       if (fprintf(fp, 
			      (show_vertical_codon) ? "%c" : "  %c  ", 
			      ad->mmline[pos+i]) < 0) ESL_XEXCEPTION_SYS(eslEWRITE, "alignment display write failed"); 
	        }
        if (fprintf(fp, "MM\n") < 0) ESL_XEXCEPTION_SYS(eslEWRITE, "alignment display write failed"); 
	  }

      if (fprintf(fp, "  %*s %*d ", namewidth,  show_hmmname, coordwidth, k1) < 0) ESL_XEXCEPTION_SYS(eslEWRITE, "alignment display write failed"); 
      
      for (i = 0; i < aliwidth; i++)
	     {
		    if (ad->model[pos+i] == 0) break; 
		    if (fprintf(fp,
			   (show_vertical_codon) ? "%c" : "  %c  ", 
			    ad->model[pos+i]) < 0) ESL_XEXCEPTION_SYS(eslEWRITE, "alignment display write failed");
	     }
      if (fprintf(fp, " %-*d\n", coordwidth, k2) < 0) ESL_XEXCEPTION_SYS(eslEWRITE, "alignment display write failed"); 
      if (fprintf(fp, "  %*s ", namewidth+coordwidth+1, " ") < 0) ESL_XEXCEPTION_SYS(eslEWRITE, "alignment display write failed");
 
      for (i = 0; i < aliwidth; i++)
	     {
		   if (ad->mline[pos+i] == 0) break; 
		    if (fprintf(fp,
			   (show_vertical_codon) ? "%c" : "  %c  ", 
               ad->mline[pos+i]) < 0) ESL_XEXCEPTION_SYS(eslEWRITE, "alignment display write failed"); 
	     }
      if (fprintf(fp, "\n") < 0) ESL_XEXCEPTION_SYS(eslEWRITE, "alignment display write failed"); 

      if (show_translated_sequence)
	    {
		   if (fprintf(fp, "  %*s", namewidth, show_seqname)  < 0) ESL_XEXCEPTION_SYS(eslEWRITE, "alignment display write failed");
	
		   if (ni > 0) 
		   {    
			 if (fprintf(fp, " %*d ", coordwidth, a1)  < 0) ESL_XEXCEPTION_SYS(eslEWRITE, "alignment display write failed");
		   }
		   else
		   {		  
			 if (fprintf(fp, " %*s ", coordwidth, "-") < 0) ESL_XEXCEPTION_SYS(eslEWRITE, "alignment display write failed");
		   }
		   
                   for (i = 0, y = 0; i < aliwidth; i++, y++)
	  	   {
			    if (ad->aseq[pos+i] == 0) break; 
			    if (fprintf(fp,
			      (show_vertical_codon) ? "%c" : "  %c  ", 
				   ad->aseq[pos+i]) < 0) ESL_XEXCEPTION_SYS(eslEWRITE, "alignment display write failed"); 
  				if(ad->codon[pos+y] != 0){ 			    
			   	  if(ad->sqfrom < ad->sqto) a2++;	 
		                  else                      a2--;	 
				} 
	
		   }
   		   if (ni > 0)
		   {		
			 if (fprintf(fp, " %-*d\n", coordwidth, a2)  < 0) ESL_XEXCEPTION_SYS(eslEWRITE, "alignment display write failed");
		   }
		   else
		   {		  
			 if (fprintf(fp, " %*s\n", coordwidth, "-") < 0) ESL_XEXCEPTION_SYS(eslEWRITE, "alignment display write failed");
		   }
		}
	  
      if (fprintf(fp, "  %*s", namewidth, show_seqname)  < 0) ESL_XEXCEPTION_SYS(eslEWRITE, "alignment display write failed");
      if (ni > 0) 
	   {   
 	      if (fprintf(fp, " %*ld ", coordwidth, i1)  < 0) ESL_XEXCEPTION_SYS(eslEWRITE, "alignment display write failed");
	   }
	   else
	   {		  
		 if (fprintf(fp, " %*s ", coordwidth, "-") < 0) ESL_XEXCEPTION_SYS(eslEWRITE, "alignment display write failed");
       }

	  npos = pos * 5;
      if(show_vertical_codon)
	  {
         /*
          * Display the DNA codon vertically instead of horizontally
          */	   
         for(k = 0; k < 5; k++)
	     {	
		   if(k != 0)   
		   { 
             if (fprintf(fp, "  %*s", namewidth, " ") < 0) ESL_XEXCEPTION_SYS(eslEWRITE, "alignment display write failed");
 	         if (fprintf(fp, " %*s ", coordwidth, " ")  < 0) ESL_XEXCEPTION_SYS(eslEWRITE, "alignment display write failed");			
		   }
		
	       for (i = 0, j = 0; j < aliwidth; i+=5, j++)
	       {
			  if (ad->ntseq[npos+i] == 0) break; 
              if (fprintf(fp, "%c", ad->ntseq[npos+i+k])  < 0) ESL_XEXCEPTION_SYS(eslEWRITE, "alignment display write failed");
	       }
		   if(k < 2)  
 	        if (fprintf(fp, "\n")  < 0) ESL_XEXCEPTION_SYS(eslEWRITE, "alignment display write failed");
	     }
	  }
	  else
      {
	
         /*
          * Display the DNA codon horizontally
          */
	     for (i = 0, j = 0, y = 0; j < aliwidth; i+=5, j++, y++)
	     {
		    if (ad->ntseq[npos+i] == 0) break; 
		    if (fprintf(fp, "%c%c%c%c%c", ad->ntseq[npos+i],ad->ntseq[npos+i+1],ad->ntseq[npos+i+2],ad->ntseq[npos+i+3],ad->ntseq[npos+i+4]) < 0) ESL_XEXCEPTION_SYS(eslEWRITE, "alignment display write failed");
                    //printf("i2 %ld, codon %d", i2, ad->codon[pos+y]);

		    if(ad->sqfrom < ad->sqto) i2 += ad->codon[pos+y];	 
		    else                      i2 -= ad->codon[pos+y];
	            //printf(" i2 %ld\n", i2);
              }

	  }		
		
      if (ni > 0)
        {	 
 	        if (fprintf(fp, " %-*ld\n", coordwidth, i2)  < 0) ESL_XEXCEPTION_SYS(eslEWRITE, "alignment display write failed");
        }
      else
        {		  
            if (fprintf(fp, " %*s\n", coordwidth, "-") < 0) ESL_XEXCEPTION_SYS(eslEWRITE, "alignment display write failed");
        }
	
      if (fprintf(fp, "  %*s ", namewidth+coordwidth+1, "")  < 0) ESL_XEXCEPTION_SYS(eslEWRITE, "alignment display write failed");

	  for (i = 0; i < aliwidth; i++)
	     {
		   if (ad->ppline[pos+i] == 0) break; 
           if (fprintf(fp, 
			   (show_vertical_codon) ? "%c" : "  %c  ", 
		       ad->ppline[pos+i])  < 0) ESL_XEXCEPTION_SYS(eslEWRITE, "alignment display write failed");
		 }

	 if (fprintf(fp, " PP\n")  < 0) ESL_XEXCEPTION_SYS(eslEWRITE, "alignment display write failed");	  
	  
     /* print DNA sequence */

      k1 += nk;
      if   (ad->sqfrom < ad->sqto) { i1 = i2 + 1;  a1 = a2 + 1; }
      else                         { i1 = i2 - 1;  a1 = a2 - 1; }// revcomp hit for DNA
    }
  fflush(fp);
  free(buf);
  return eslOK;

 ERROR:
  if (buf) free(buf);
  return status;
}

/* Function:  p7_translated_alidisplay_Print()
 * Synopsis:  Human readable output of <P7_ALIDISPLAY> for nhmmscant
=======
/* Function:  p7_alidisplay_translated_Print()
 * Synopsis:  Human readable output of <P7_ALIDISPLAY> for hmmscant
>>>>>>> c9cc2205
 *
 * Purpose:   Prints alignment <ad> to stream <fp>.
 *            
 *            Put at least <min_aliwidth> alignment characters per
 *            line; try to make lines no longer than <linewidth>
 *            characters, including name, coords, and spacing.  The
 *            width of lines may exceed <linewidth>, if that's what it
 *            takes to put a name, coords, and <min_aliwidth>
 *            characters of alignment on a line.
 *            
 *            As a special case, if <linewidth> is negative or 0, then
 *            alignments are formatted in a single block of unlimited
 *            line length.
 *
 * Returns:   <eslOK> on success.
 *
 * Throws:    <eslEWRITE> on write error, such as filling the disk.
 */
int
p7_alidisplay_translated_Print(FILE *fp, P7_ALIDISPLAY *ad, int min_aliwidth, int linewidth, P7_PIPELINE *pli)
{
  char *buf          = NULL;
  char *show_hmmname = NULL;
  char *show_seqname = NULL;
  int   namewidth, coordwidth, aliwidth;
  int   pos;
  int   status;
  int   ni, nk;
  int   z;
  long  i1,i2;
  int   k1,k2;
  int   o1,o2; /* start/end positions in alidisplay within an orf */
  int   k;

  int   npos;
  int   i,j;
  int   show_accessions;
  int   show_translated_sequence;
  int   show_vertical_codon;
  
  show_accessions = pli->show_accessions;
  show_translated_sequence = pli->show_translated_sequence;
  show_vertical_codon = pli->show_vertical_codon;
 
   /* implement the --acc option for preferring accessions over names in output  */
  show_hmmname = (show_accessions && ad->hmmacc[0] != '\0') ? ad->hmmacc : ad->hmmname;
  show_seqname = (show_accessions && ad->sqacc[0]  != '\0') ? ad->sqacc  : ad->sqname;

  /* dynamically size the output lines */
  namewidth  = ESL_MAX(strlen(show_hmmname), strlen(show_seqname));
  if (show_translated_sequence) {
      namewidth  = ESL_MAX(namewidth, strlen(ad->orfname));
  }


  coordwidth = ESL_MAX(
                      ESL_MAX(integer_textwidth(ad->hmmfrom), integer_textwidth(ad->hmmto)),
                      ESL_MAX(integer_textwidth(ad->sqfrom), integer_textwidth(ad->sqto)));
					  
  aliwidth   = (linewidth > 0) ? linewidth - namewidth - 2*coordwidth - 5 : ad->N;
  
  if (aliwidth < ad->N && aliwidth < min_aliwidth) aliwidth = min_aliwidth; /* at least, regardless of some silly linewidth setting */

  if (!show_vertical_codon) aliwidth /= 3;

  ESL_ALLOC(buf, sizeof(char) * (aliwidth+1));
  buf[aliwidth] = 0;

  /* Break the alignment into multiple blocks of width aliwidth for printing */
  printf("FROM %d\n", ad->sqfrom);
  i1 = ad->sqfrom;
  k1 = ad->hmmfrom;
  o1 = ad->orffrom;

  for (pos = 0; pos < ad->N; pos += aliwidth)
    {
	   
      if (pos > 0) { if (fprintf(fp, "\n") < 0) ESL_XEXCEPTION_SYS(eslEWRITE, "alignment display write failed"); } /* blank line betweeen blocks */

      ni = nk = 0; 
      for (z = pos; z < pos + aliwidth && z < ad->N; z++) {
        if (ad->model[z] != '.') nk++; /* k advances except on insert states */
        if (ad->aseq[z]  != '-') ni++; /* i advances except on delete states */
      }
      k2 = k1+nk-1;
            if (ad->sqfrom < ad->sqto) i2 = i1+(ni-1)*3+2;
      else                       i2 = i1-(ni*3)+1; // revcomp hit for DNA
      o2 = o1+(ni-1);

	  if (ad->csline != NULL) 
	  {
  	     if (fprintf(fp, "  %*s ", namewidth+coordwidth+1, " ") < 0) ESL_XEXCEPTION_SYS(eslEWRITE, "alignment display write failed"); 
         
	     for (i = 0; i < aliwidth; i++)
	        {
		       if (ad->csline[pos+i] == 0) break; 
		       if (fprintf(fp, 
			     (show_vertical_codon) ? "%c" : " %c ", 
				 ad->csline[pos+i]) < 0) ESL_XEXCEPTION_SYS(eslEWRITE, "alignment display write failed"); 
	        }
        if (fprintf(fp, " CS\n") < 0) ESL_XEXCEPTION_SYS(eslEWRITE, "alignment display write failed");
	  }

	  if (ad->rfline != NULL) 
	  {
         if (fprintf(fp, "  %*s ", namewidth+coordwidth+1, " ") < 0) ESL_XEXCEPTION_SYS(eslEWRITE, "alignment display write failed"); 
         
	 for (i = 0; i < aliwidth; i++)
	        {
		       if (ad->rfline[pos+i] == 0) break; 
		       if (fprintf(fp,
			      (show_vertical_codon) ? "%c" : " %c ", 
			      ad->rfline[pos+i]) < 0) ESL_XEXCEPTION_SYS(eslEWRITE, "alignment display write failed"); 
	        }
        if (fprintf(fp, " RF\n") < 0) ESL_XEXCEPTION_SYS(eslEWRITE, "alignment display write failed");
	  }

	  if (ad->mmline != NULL) 
	  {
         if (fprintf(fp, "  %*s ", namewidth+coordwidth+1, " ") < 0) ESL_XEXCEPTION_SYS(eslEWRITE, "alignment display write failed"); 
        
	 for (i = 0; i < aliwidth; i++)
	        {
		       if (ad->mmline[pos+i] == 0) break; 
		       if (fprintf(fp, 
			      (show_vertical_codon) ? "%c" : " %c ", 
			      ad->mmline[pos+i]) < 0) ESL_XEXCEPTION_SYS(eslEWRITE, "alignment display write failed"); 
	        }
        if (fprintf(fp, " MM\n") < 0) ESL_XEXCEPTION_SYS(eslEWRITE, "alignment display write failed");
	  }
	 
      if (fprintf(fp, "  %*s %*d ", namewidth,  show_hmmname, coordwidth, k1) < 0) ESL_XEXCEPTION_SYS(eslEWRITE, "alignment display write failed"); 
      
      for (i = 0; i < aliwidth; i++)
	     {
		    if (ad->model[pos+i] == 0) break; 
		    if (fprintf(fp,
			   (show_vertical_codon) ? "%c" : " %c ", 
			    ad->model[pos+i]) < 0) ESL_XEXCEPTION_SYS(eslEWRITE, "alignment display write failed");
	     }
      if (fprintf(fp, " %-*d\n", coordwidth, k2) < 0) ESL_XEXCEPTION_SYS(eslEWRITE, "alignment display write failed"); 

      if (fprintf(fp, "  %*s ", namewidth+coordwidth+1, " ") < 0) ESL_XEXCEPTION_SYS(eslEWRITE, "alignment display write failed"); 
      for (i = 0; i < aliwidth; i++)
	     {
		   if (ad->mline[pos+i] == 0) break; 
		    if (fprintf(fp,
			   (show_vertical_codon) ? "%c" : " %c ", 
               ad->mline[pos+i]) < 0) ESL_XEXCEPTION_SYS(eslEWRITE, "alignment display write failed"); 
	     }
      if (fprintf(fp, "\n") < 0) ESL_XEXCEPTION_SYS(eslEWRITE, "alignment display write failed"); 

      if (show_translated_sequence)
	    {
<<<<<<< HEAD
		   if (fprintf(fp, "  %*s", namewidth, show_seqname)  < 0) ESL_XEXCEPTION_SYS(eslEWRITE, "alignment display write failed");
	
=======
		   if (fprintf(fp, "  %*s", namewidth, ad->orfname)  < 0) ESL_XEXCEPTION_SYS(eslEWRITE, "alignment display write failed");
>>>>>>> c9cc2205
		   if (ni > 0) 
		   {
			 if (fprintf(fp, " %*d ", coordwidth, o1)  < 0) ESL_XEXCEPTION_SYS(eslEWRITE, "alignment display write failed");
		   }
		   else
		   {		  
			 if (fprintf(fp, " %*s ", coordwidth, "-") < 0) ESL_XEXCEPTION_SYS(eslEWRITE, "alignment display write failed");
		   }
		  
		   for (i = 0; i < aliwidth; i++)
			  {
			    if (ad->aseq[pos+i] == 0) break; 
			    if (fprintf(fp,
			      (show_vertical_codon) ? "%c" : " %c ", 
				   ad->aseq[pos+i]) < 0) ESL_XEXCEPTION_SYS(eslEWRITE, "alignment display write failed"); 
			  } 		  
		   if (ni > 0)
		   {		  
			 if (fprintf(fp, " %-*d\n", coordwidth, o2)  < 0) ESL_XEXCEPTION_SYS(eslEWRITE, "alignment display write failed");
		   }
		   else
		   {		  
			 if (fprintf(fp, " %*s\n", coordwidth, "-") < 0) ESL_XEXCEPTION_SYS(eslEWRITE, "alignment display write failed");
		   }
		}
	  
      if (fprintf(fp, "  %*s", namewidth, show_seqname)  < 0) ESL_XEXCEPTION_SYS(eslEWRITE, "alignment display write failed");
      if (ni > 0) 
	   {
 	      if (fprintf(fp, " %*ld ", coordwidth, i1)  < 0) ESL_XEXCEPTION_SYS(eslEWRITE, "alignment display write failed");
	   }
	   else
	   {		  
		 if (fprintf(fp, " %*s ", coordwidth, "-") < 0) ESL_XEXCEPTION_SYS(eslEWRITE, "alignment display write failed");
       }

	  npos = pos * 3;
      if(show_vertical_codon)
	  {
         /*
          * Display the DNA codon vertically instead of horizontally
          */	   
         for(k = 0; k < 3; k++)
	     {	
		   if(k != 0)   
		   { 
             if (fprintf(fp, "  %*s", namewidth, " ") < 0) ESL_XEXCEPTION_SYS(eslEWRITE, "alignment display write failed");
 	         if (fprintf(fp, " %*s ", coordwidth, " ")  < 0) ESL_XEXCEPTION_SYS(eslEWRITE, "alignment display write failed");			
		   }
		
	       for (i = 0, j = 0; j < aliwidth; i+=3, j++)
	       {
			  if (ad->ntseq[npos+i] == 0) break; 
              if (fprintf(fp, "%c", ad->ntseq[npos+i+k])  < 0) ESL_XEXCEPTION_SYS(eslEWRITE, "alignment display write failed");
	       }
		   if(k < 2)  
 	        if (fprintf(fp, "\n")  < 0) ESL_XEXCEPTION_SYS(eslEWRITE, "alignment display write failed");
	     }
	  }
	  else
      {
	
         /*
          * Display the DNA codon horizontally
          */	   
	     for (i = 0, j = 0; j < aliwidth; i+=3, j++)
	     {
		    if (ad->ntseq[npos+i] == 0) break; 
            if (fprintf(fp, "%c%c%c", ad->ntseq[npos+i],ad->ntseq[npos+i+1],ad->ntseq[npos+i+2])  < 0) ESL_XEXCEPTION_SYS(eslEWRITE, "alignment display write failed");
	     }

	  }		
		
      if (ni > 0)
        {		  
 	        if (fprintf(fp, " %-*ld\n", coordwidth, i2)  < 0) ESL_XEXCEPTION_SYS(eslEWRITE, "alignment display write failed");
        }
      else
        {		  
            if (fprintf(fp, " %*s\n", coordwidth, "-") < 0) ESL_XEXCEPTION_SYS(eslEWRITE, "alignment display write failed");
        }
	
      if (fprintf(fp, "  %*s ", namewidth+coordwidth+1, "")  < 0) ESL_XEXCEPTION_SYS(eslEWRITE, "alignment display write failed");

	  for (i = 0; i < aliwidth; i++)
	     {
		   if (ad->ppline[pos+i] == 0) break; 
           if (fprintf(fp, 
			   (show_vertical_codon) ? "%c" : " %c ", 
		       ad->ppline[pos+i])  < 0) ESL_XEXCEPTION_SYS(eslEWRITE, "alignment display write failed");
		 }

	 if (fprintf(fp, " PP\n")  < 0) ESL_XEXCEPTION_SYS(eslEWRITE, "alignment display write failed");	  
	  
     /* print DNA sequence */

      k1 += nk;
      if   (ad->sqfrom < ad->sqto)  i1 += ni*3;
      else                          i1 -= ni*3;  // revcomp hit for DNA
      o1 += ni;
    }
  fflush(fp);
  free(buf);
  return eslOK;

 ERROR:
  if (buf) free(buf);
  return status;
}  

/* Function:  p7_alidisplay_Print()
 * Synopsis:  Human readable output of <P7_ALIDISPLAY>
 *
 * Purpose:   Prints alignment <ad> to stream <fp>.
 *            
 *            Put at least <min_aliwidth> alignment characters per
 *            line; try to make lines no longer than <linewidth>
 *            characters, including name, coords, and spacing.  The
 *            width of lines may exceed <linewidth>, if that's what it
 *            takes to put a name, coords, and <min_aliwidth>
 *            characters of alignment on a line.
 *            
 *            As a special case, if <linewidth> is negative or 0, then
 *            alignments are formatted in a single block of unlimited
 *            line length.
 *
 * Returns:   <eslOK> on success.
 *
 * Throws:    <eslEWRITE> on write error, such as filling the disk.
 */
int
p7_alidisplay_nontranslated_Print(FILE *fp, P7_ALIDISPLAY *ad, int min_aliwidth, int linewidth, int show_accessions)
{
  char *buf          = NULL;
  char *show_hmmname = NULL;
  char *show_seqname = NULL;
  int   namewidth, coordwidth, aliwidth;
  int   pos;
  int   status;
  int   ni, nk;
  int   z;
  long  i1,i2;
  int   k1,k2;

  /* implement the --acc option for preferring accessions over names in output  */
  show_hmmname = (show_accessions && ad->hmmacc[0] != '\0') ? ad->hmmacc : ad->hmmname;
  show_seqname = (show_accessions && ad->sqacc[0]  != '\0') ? ad->sqacc  : ad->sqname;
      
  /* dynamically size the output lines */
  namewidth  = ESL_MAX(strlen(show_hmmname), strlen(show_seqname));
  coordwidth = ESL_MAX(ESL_MAX(integer_textwidth(ad->hmmfrom),
                              integer_textwidth(ad->hmmto)),
                      ESL_MAX(integer_textwidth(ad->sqfrom),
                              integer_textwidth(ad->sqto)));

  aliwidth   = (linewidth > 0) ? linewidth - namewidth - 2*coordwidth - 5 : ad->N;
  if (aliwidth < ad->N && aliwidth < min_aliwidth) aliwidth = min_aliwidth; /* at least, regardless of some silly linewidth setting */
  ESL_ALLOC(buf, sizeof(char) * (aliwidth+1));
  buf[aliwidth] = 0;

  /* Break the alignment into multiple blocks of width aliwidth for printing */
  i1 = ad->sqfrom;
  k1 = ad->hmmfrom;
  for (pos = 0; pos < ad->N; pos += aliwidth)
    {
      if (pos > 0) { if (fprintf(fp, "\n") < 0) ESL_XEXCEPTION_SYS(eslEWRITE, "alignment display write failed"); } /* blank line betweeen blocks */

      ni = nk = 0; 
      for (z = pos; z < pos + aliwidth && z < ad->N; z++) {
        if (ad->model[z] != '.') nk++; /* k advances except on insert states */
        if (ad->aseq[z]  != '-') ni++; /* i advances except on delete states */
      }

      k2 = k1+nk-1;
      if (ad->sqfrom < ad->sqto) i2 = i1+ni-1;
      else                       i2 = i1-ni+1; // revcomp hit for DNA

      if (ad->csline != NULL) { strncpy(buf, ad->csline+pos, aliwidth); if (fprintf(fp, "  %*s %s CS\n", namewidth+coordwidth+1, "", buf) < 0) ESL_XEXCEPTION_SYS(eslEWRITE, "alignment display write failed"); } 
      if (ad->rfline != NULL) { strncpy(buf, ad->rfline+pos, aliwidth); if (fprintf(fp, "  %*s %s RF\n", namewidth+coordwidth+1, "", buf) < 0) ESL_XEXCEPTION_SYS(eslEWRITE, "alignment display write failed"); } 
      if (ad->mmline != NULL) { strncpy(buf, ad->mmline+pos, aliwidth); if (fprintf(fp, "  %*s %s MM\n", namewidth+coordwidth+1, "", buf) < 0) ESL_XEXCEPTION_SYS(eslEWRITE, "alignment display write failed"); }

      strncpy(buf, ad->model+pos, aliwidth); if (fprintf(fp, "  %*s %*d %s %-*d\n", namewidth,  show_hmmname, coordwidth, k1, buf, coordwidth, k2) < 0) ESL_XEXCEPTION_SYS(eslEWRITE, "alignment display write failed"); 
      strncpy(buf, ad->mline+pos, aliwidth); if (fprintf(fp, "  %*s %s\n", namewidth+coordwidth+1, " ", buf)                                       < 0) ESL_XEXCEPTION_SYS(eslEWRITE, "alignment display write failed"); 

      if (ni > 0) { strncpy(buf, ad->aseq+pos, aliwidth); if (fprintf(fp, "  %*s %*ld %s %-*ld\n", namewidth, show_seqname, coordwidth, i1,  buf, coordwidth, i2)  < 0) ESL_XEXCEPTION_SYS(eslEWRITE, "alignment display write failed");  }
      else        { strncpy(buf, ad->aseq+pos, aliwidth); if (fprintf(fp, "  %*s %*s %s %*s\n",    namewidth, show_seqname, coordwidth, "-", buf, coordwidth, "-") < 0) ESL_XEXCEPTION_SYS(eslEWRITE, "alignment display write failed");  }

      if (ad->ppline != NULL)  { strncpy(buf, ad->ppline+pos, aliwidth);  if (fprintf(fp, "  %*s %s PP\n", namewidth+coordwidth+1, "", buf)  < 0) ESL_XEXCEPTION_SYS(eslEWRITE, "alignment display write failed");  }

      k1 += nk;
      if   (ad->sqfrom < ad->sqto)  i1 += ni;
      else                          i1 -= ni;  // revcomp hit for DNA
    }
  fflush(fp);
  free(buf);
  return eslOK;

 ERROR:
  if (buf) free(buf);
  return status;
}  

/* Function:  p7_alidisplay_Backconvert()
 * Synopsis:  Convert an alidisplay to a faux trace and subsequence.
 *
 * Purpose:   Convert alignment display object <ad> to a faux subsequence
 *            and faux subsequence trace, returning them in <ret_sq> and
 *            <ret_tr>. 
 *            
 *            The subsequence <*ret_sq> is digital; ascii residues in
 *            <ad> are digitized using digital alphabet <abc>.
 *            
 *            The subsequence and trace are suitable for passing as
 *            array elements to <p7_tracealign_Seqs>. This is the
 *            main purpose of backconversion. Results of a profile
 *            search are stored in a hit list as a processed
 *            <P7_ALIDISPLAY>, not as a <P7_TRACE> and <ESL_SQ>, to
 *            reduce space and to reduce communication overhead in
 *            parallelized search implementations. After reduction
 *            to a final hit list, a master may want to construct a
 *            multiple alignment of all the significant hits. 
 *
 * Returns:   <eslOK> on success.
 *
 * Throws:    <eslEMEM> on allocation failures. <eslECORRUPT> on unexpected internal
 *            data corruption. On any exception, <*ret_sq> and <*ret_tr> are
 *            <NULL>.
 *
 * Xref:      SRE:J4/29.
 */
int
p7_alidisplay_Backconvert(const P7_ALIDISPLAY *ad, const ESL_ALPHABET *abc, ESL_SQ **ret_sq, P7_TRACE **ret_tr)
{
  ESL_SQ   *sq   = NULL;	/* RETURN: faux subsequence          */
  P7_TRACE *tr   = NULL;	/* RETURN: faux trace                */
  int       subL = 0;		/* subsequence length in the <ad>    */
  int       a, i, k;        	/* coords for <ad>, <sq->dsq>, model */
  char      s;   	        /* current state type: MDI           */
  int       status;
  
  /* Make a first pass over <ad> just to calculate subseq length */
  for (a = 0; a < ad->N; a++)
    if (! esl_abc_CIsGap(abc, ad->aseq[a])) subL++;

  /* Allocations */
  if ((sq = esl_sq_CreateDigital(abc)) == NULL)   { status = eslEMEM; goto ERROR; }
  if ((status = esl_sq_GrowTo(sq, subL)) != eslOK) goto ERROR;

  if ((tr = (ad->ppline == NULL) ?  p7_trace_Create() : p7_trace_CreateWithPP()) == NULL) { status = eslEMEM; goto ERROR; }
  if ((status = p7_trace_GrowTo(tr, subL+6)) != eslOK) goto ERROR;   /* +6 is for SNB/ECT */
  
  /* Construction of dsq, trace */
  sq->dsq[0] = eslDSQ_SENTINEL;
  if ((status = ((ad->ppline == NULL) ? p7_trace_Append(tr, p7T_S, 0, 0) : p7_trace_AppendWithPP(tr, p7T_S, 0, 0, 0.0))) != eslOK) goto ERROR;
  if ((status = ((ad->ppline == NULL) ? p7_trace_Append(tr, p7T_N, 0, 0) : p7_trace_AppendWithPP(tr, p7T_N, 0, 0, 0.0))) != eslOK) goto ERROR;
  if ((status = ((ad->ppline == NULL) ? p7_trace_Append(tr, p7T_B, 0, 0) : p7_trace_AppendWithPP(tr, p7T_B, 0, 0, 0.0))) != eslOK) goto ERROR;
  k = ad->hmmfrom - 1;   // -1 so the first M causes k to advance to <hmmfrom>.
  i = 1;                 //    ... which assumes <ad> always starts with M; currently true, all alis are local alis.
  for (a = 0; a < ad->N; a++)
    {
      /* here, anything that could appear in the original input
       * sequence, as opposed to an alignment gap, needs to be
       * reconstructed.  So, do not test for IsResidue(), because that
       * will fail to reconstruct * chars. use ! IsGap() instead.
       * [xref iss#135]
       */
      if   (! esl_abc_CIsGap(abc, ad->model[a])) { k++; s = (! esl_abc_CIsGap(abc, ad->aseq[a]) ? p7T_M : p7T_D); }
      else s = p7T_I; 

      if ((status = ((ad->ppline == NULL) ? p7_trace_Append(tr, s, k, i) : p7_trace_AppendWithPP(tr, s, k, i, p7_alidisplay_DecodePostProb(ad->ppline[a])))) != eslOK) goto ERROR;

      switch (s) {
      case p7T_M: sq->dsq[i] = esl_abc_DigitizeSymbol(abc, ad->aseq[a]); i++; break;
      case p7T_I: sq->dsq[i] = esl_abc_DigitizeSymbol(abc, ad->aseq[a]); i++; break;
      case p7T_D:                                                             break;
      }
    }
  if ((status = ((ad->ppline == NULL) ? p7_trace_Append(tr, p7T_E, 0, 0) : p7_trace_AppendWithPP(tr, p7T_E, 0, 0, 0.0))) != eslOK) goto ERROR;
  if ((status = ((ad->ppline == NULL) ? p7_trace_Append(tr, p7T_C, 0, 0) : p7_trace_AppendWithPP(tr, p7T_C, 0, 0, 0.0))) != eslOK) goto ERROR;
  if ((status = ((ad->ppline == NULL) ? p7_trace_Append(tr, p7T_T, 0, 0) : p7_trace_AppendWithPP(tr, p7T_T, 0, 0, 0.0))) != eslOK) goto ERROR;
  sq->dsq[i] = eslDSQ_SENTINEL;

  /* some sanity checks */
  if (tr->N != ad->N + 6)  ESL_XEXCEPTION(eslECORRUPT, "backconverted trace ended up with unexpected size (%s/%s)",         ad->sqname, ad->hmmname);
  if (k     != ad->hmmto)  ESL_XEXCEPTION(eslECORRUPT, "backconverted trace didn't end at expected place on model (%s/%s)", ad->sqname, ad->hmmname);
  if (i     != subL+1)     ESL_XEXCEPTION(eslECORRUPT, "backconverted subseq didn't end at expected length (%s/%s)",        ad->sqname, ad->hmmname);

  /* Set up <sq> annotation as a subseq of a source sequence */
  if ((status = esl_sq_FormatName(sq, "%s/%" PRId64 "-%" PRId64 "", ad->sqname, ad->sqfrom, ad->sqto))                      != eslOK) goto ERROR;
  if ((status = esl_sq_FormatDesc(sq, "[subseq from] %s", ad->sqdesc[0] != '\0' ? ad->sqdesc : ad->sqname)) != eslOK) goto ERROR;
  if ((status = esl_sq_SetSource (sq, ad->sqname))                                                          != eslOK) goto ERROR;
  if (ad->sqacc[0]  != '\0') { if ((status = esl_sq_SetAccession  (sq, ad->sqacc)) != eslOK) goto ERROR; }
  sq->n     = subL;
  sq->start = ad->sqfrom;
  sq->end   = ad->sqto;
  sq->C     = 0;
  sq->W     = subL;
  sq->L     = ad->L;
  
  tr->M     = ad->M;
  tr->L     = ad->L;

  *ret_sq = sq;
  *ret_tr = tr;
  return eslOK;

 ERROR:
  if (sq != NULL) esl_sq_Destroy(sq);
  if (tr != NULL) p7_trace_Destroy(tr);
  *ret_sq = NULL;
  *ret_tr = NULL;
  return status;
}
/*------------------- end, alidisplay API -----------------------*/


/*****************************************************************
 * 3. Debugging/dev code
 *****************************************************************/


/* Function:  p7_alidisplay_Sample()
 * Synopsis:  Sample a random, ugly <P7_ALIDISPLAY> for test purposes
 * Incept:    SRE, Wed Feb 28 14:22:12 2018 [Caravan Palace, Dragons]
 *
 * Purpose:   Sample a random, dirty <P7_ALIDISPLAY> of length <N> for 
 *            testing purposes, using random number generator <rng>.
 *            Return it through <ret_ad>. Caller frees.
 *            
 *            P7_ALIDISPLAY is assumed to be a _local_ alignment.
 *            Must start with M, and end with M|D.
 *            
 * Args:      rng    - random number generator
 *            N      - length of alignment
 *            ret_ad - RETURN: random sampled <P7_ALIDISPLAY>
 *
 * Returns:   <eslOK> on success, and <ret_ad> points to the new
 *            <P7_ALIDISPLAY>
 *
 * Throws:    <eslEMEM> on allocation error, and <ret_ad> is NULL.
 */
int
p7_alidisplay_Sample(ESL_RANDOMNESS *rng, int N, P7_ALIDISPLAY **ret_ad)
{
  P7_ALIDISPLAY *ad            = NULL;
  char          *guidestring   = NULL;	/* string [0..N-1] composed of MDI */
  int            nM            = 0;
  int            nD            = 0;
  int            nI            = 0;
  enum p7t_statetype_e last_st;
  int            pos;
  int            status;

  ESL_ALLOC(guidestring, sizeof(char) * (N+1));

  guidestring[0] = 'M'; nM++; last_st = p7T_M; /* local alignments must start with M */
  for (pos = 1; pos < N-1; pos++)
    {
      switch (last_st) 
	{
	case p7T_M:
	  switch (esl_rnd_Roll(rng, 3)) 
	    {
	    case 0: guidestring[pos] = 'M'; nM++; last_st = p7T_M; break;
	    case 1: guidestring[pos] = 'D'; nD++; last_st = p7T_D; break;
	    case 2: guidestring[pos] = 'I'; nI++; last_st = p7T_I; break;
	    }
	  break;

	case p7T_I: 
	  switch (esl_rnd_Roll(rng, 2))
	    {
	    case 0: guidestring[pos] = 'M'; nM++; last_st = p7T_M; break;
	    case 1: guidestring[pos] = 'I'; nI++; last_st = p7T_I; break;
	    }
	  break;

	case p7T_D: 
	  switch (esl_rnd_Roll(rng, 2)) 
	    {
	    case 0: guidestring[pos] = 'M'; nM++; last_st = p7T_M; break;
	    case 1: guidestring[pos] = 'D'; nD++; last_st = p7T_D; break;
	    }
	  break;
	  
	default:
	  break;
	}
    }
  /* local alignments can end on M or D. (optimal local alignments can only end on M) */
  switch (last_st) {
  case p7T_I:
    guidestring[N-1] = 'M';  nM++;  break;
  default:   
    switch (esl_rnd_Roll(rng, 2)) {
    case 0: guidestring[N-1] = 'M'; nM++; break;
    case 1: guidestring[N-1] = 'D'; nD++; break;
    }
    break;
  }
  guidestring[N] = '\0';

  ESL_ALLOC(ad, sizeof(P7_ALIDISPLAY));
  ad->rfline  = ad->mmline = ad->csline = ad->model   = ad->mline  = ad->aseq = ad->ntseq = ad->ppline = NULL;
  ad->hmmname = ad->hmmacc = ad->hmmdesc = NULL;
  ad->sqname  = ad->sqacc  = ad->sqdesc  = NULL;
  ad->mem     = NULL;
  ad->memsize = 0;

  /* Optional lines are added w/ 50% chance */
  if (esl_rnd_Roll(rng, 2) == 0)  ESL_ALLOC(ad->rfline, sizeof(char) * (N+1));
  if (esl_rnd_Roll(rng, 2) == 0)  ESL_ALLOC(ad->mmline, sizeof(char) * (N+1));
  if (esl_rnd_Roll(rng, 2) == 0)  ESL_ALLOC(ad->csline, sizeof(char) * (N+1));
  if (esl_rnd_Roll(rng, 2) == 0)  ESL_ALLOC(ad->ppline, sizeof(char) * (N+1));
  ESL_ALLOC(ad->model, sizeof(char) * (N+1));
  ESL_ALLOC(ad->mline, sizeof(char) * (N+1));
  ESL_ALLOC(ad->aseq,  sizeof(char) * (N+1));
  ad->N = N;

  esl_strdup("my_hmm", -1, &(ad->hmmname));
  if (esl_rnd_Roll(rng, 2) == 0) esl_strdup("PF000007",          -1, &(ad->hmmacc));  else esl_strdup("", -1, &(ad->hmmacc));
  if (esl_rnd_Roll(rng, 2) == 0) esl_strdup("(hmm description)", -1, &(ad->hmmdesc)); else esl_strdup("", -1, &(ad->hmmdesc));

  esl_strdup("my_seq", -1, &(ad->sqname));
  if (esl_rnd_Roll(rng, 2) == 0) esl_strdup("ABC000001.42",           -1, &(ad->sqacc));  else esl_strdup("", -1, &(ad->sqacc));
  if (esl_rnd_Roll(rng, 2) == 0) esl_strdup("(sequence description)", -1, &(ad->sqdesc)); else esl_strdup("", -1, &(ad->sqdesc));

  /* model, seq coords must look valid. */
  ad->hmmfrom = 100;
  ad->hmmto   = ad->hmmfrom + nM + nD - 1;
  ad->M       = ad->hmmto + esl_rnd_Roll(rng, 2);

  ad->sqfrom  = 1000;
  ad->sqto    = ad->sqfrom + nM + nI - 1;
  ad->L       = ad->sqto + esl_rnd_Roll(rng, 2);

  /* rfline is free-char "reference annotation" on consensus; H3 puts '.' for inserts. */
  if (ad->rfline) {
    for (pos = 0; pos < N; pos++)
      ad->rfline[pos] = (guidestring[pos] == 'I' ? '.' : 'x');
    ad->rfline[pos] = '\0';
  }

  /* mmline indicates which columns should be masked (assigned background distribution), '.' indicates no mask; H3 puts '.' for inserts. */
  if (ad->mmline) {
    for (pos = 0; pos < N; pos++)
      ad->mmline[pos] = (guidestring[pos] == 'I' ? '.' : '.');
    ad->mmline[pos] = '\0';
  }

  /* csline is optional. It has free-char "consensus structure annotation" on consensus positions. H3 puts '.' on inserts. */
  if (ad->csline) {
    for (pos = 0; pos < N; pos++)
      ad->csline[pos] = (guidestring[pos] == 'I' ? '.' : 'X');
    ad->csline[pos] = '\0';
  }
  
  /* the mandatory three-line alignment display:
   *
   *   guidestring:    MMMDI
   *   model:          XXXX.
   *   mline:          A+   
   *   aseq:           AAA-a
   */
  for (pos = 0; pos < N; pos++)
    {
      switch (guidestring[pos]) {
      case 'M':
	ad->model[pos] = 'X';
	switch (esl_rnd_Roll(rng, 3)) {
	case 0: ad->mline[pos] = 'A';    
	case 1: ad->mline[pos] = '+';
	case 2: ad->mline[pos] = ' ';
	}
	if (ad->mline[pos] == ' ' && esl_rnd_Roll(rng, 50) == 0) ad->aseq[pos] = '*';  // dirty aligned sequence up with nasty * stop codons, about 1/(3*50) of the time.
	else                                                     ad->aseq[pos] = 'A';  // ... they would only be aligned to ' ' on an mline.
	break;                                                                         // ... they might appear aligned to a match or insert state (see iss#135)

      case 'D':
	ad->model[pos] = 'X';
	ad->mline[pos] = ' ';
	ad->aseq[pos]  = '-';
	break;

      case 'I':
	ad->model[pos] = '.';
	ad->mline[pos] = ' ';
	ad->aseq[pos]  = 'a';
	break;
      }
    }
  ad->model[pos] = '\0';
  ad->mline[pos] = '\0';
  ad->aseq[pos]  = '\0';

  /* ppline is optional */
  if (ad->ppline) {
    for (pos = 0; pos < N; pos++)
      ad->ppline[pos] = (guidestring[pos] == 'D' ? '.' : p7_alidisplay_EncodePostProb(esl_random(rng)));
    ad->ppline[pos] = '\0';
  }

  free(guidestring);
  *ret_ad = ad; 
  return eslOK;

 ERROR:
  if (guidestring) free(guidestring);
  if (ad)          p7_alidisplay_Destroy(ad);
  *ret_ad = NULL;
  return status;
}



/* Function:  p7_alidisplay_Dump()
 * Synopsis:  Print contents of P7_ALIDISPLAY for inspection.
 *
 * Purpose:   Print contents of the <P7_ALIDISPLAY> <ad> to
 *            stream <fp> for inspection. Includes all elements
 *            of the structure, whether the object is allocated
 *            in serialized or deserialized form, and the total
 *            size of the object in bytes.
 *
 * Returns:   <eslOK>
 */
int
p7_alidisplay_Dump(FILE *fp, const P7_ALIDISPLAY *ad)
{
  fprintf(fp, "P7_ALIDISPLAY dump\n");
  fprintf(fp, "------------------\n");

  fprintf(fp, "rfline  = %s\n", ad->rfline ? ad->rfline : "[none]");
  fprintf(fp, "mmline  = %s\n", ad->mmline ? ad->mmline : "[none]");
  fprintf(fp, "csline  = %s\n", ad->csline ? ad->csline : "[none]");
  fprintf(fp, "model   = %s\n", ad->model);
  fprintf(fp, "mline   = %s\n", ad->mline);
  fprintf(fp, "aseq    = %s\n", ad->aseq);
  fprintf(fp, "N       = %d\n", ad->N);
  fprintf(fp, "\n");

  fprintf(fp, "hmmname = %s\n", ad->hmmname);
  fprintf(fp, "hmmacc  = %s\n", ad->hmmacc[0]  == '\0' ? "[none]" : ad->hmmacc);
  fprintf(fp, "hmmdesc = %s\n", ad->hmmdesc[0] == '\0' ? "[none]" : ad->hmmdesc);
  fprintf(fp, "hmmfrom = %d\n", ad->hmmfrom);
  fprintf(fp, "hmmto   = %d\n", ad->hmmto);
  fprintf(fp, "M       = %d\n", ad->M);
  fprintf(fp, "\n");

  fprintf(fp, "sqname  = %s\n",  ad->sqname);
  fprintf(fp, "sqacc   = %s\n",  ad->sqacc[0]  == '\0' ? "[none]" : ad->sqacc);
  fprintf(fp, "sqdesc  = %s\n",  ad->sqdesc[0] == '\0' ? "[none]" : ad->sqdesc);
  fprintf(fp, "sqfrom  = %" PRId64 "\n", ad->sqfrom);
  fprintf(fp, "sqto    = %" PRId64 "\n", ad->sqto);
  fprintf(fp, "L       = %" PRId64 "\n", ad->L);
  fprintf(fp, "\n");

  fprintf(fp, "size    = %d bytes\n",  (int) p7_alidisplay_Sizeof(ad));
  fprintf(fp, "%s\n", ad->mem ? "serialized" : "not serialized");
  return eslOK;
}

/* Function:  p7_alidisplay_Compare()
 * Synopsis:  Compare two <P7_ALIDISPLAY> objects for equality
 *
 * Purpose:   Compare alignment displays <ad1> and <ad2> for 
 *            equality. Return <eslOK> if they have identical 
 *            contents; <eslFAIL> if not.
 *            
 *            Only contents matter, not serialization status;
 *            a serialized and deserialized version of the same
 *            alidisplay will compare identical.
 */
int
p7_alidisplay_Compare(const P7_ALIDISPLAY *ad1, const P7_ALIDISPLAY *ad2)
{
  if (ad1->mem && ad2->mem)	/* both objects serialized */
    {
      if (ad1->memsize != ad2->memsize)                  return eslFAIL;
      if (memcmp(ad1->mem, ad2->mem, ad1->memsize) != 0) return eslFAIL;
    }
  
  if (esl_strcmp(ad1->rfline,  ad2->rfline)  != eslOK) return eslFAIL;
  if (esl_strcmp(ad1->mmline,  ad2->mmline)  != eslOK) return eslFAIL;
  if (esl_strcmp(ad1->csline,  ad2->csline)  != eslOK) return eslFAIL;
  if (esl_strcmp(ad1->model,   ad2->model)   != eslOK) return eslFAIL;
  if (esl_strcmp(ad1->mline,   ad2->mline)   != eslOK) return eslFAIL;
  if (esl_strcmp(ad1->aseq,    ad2->aseq)    != eslOK) return eslFAIL;
  if (esl_strcmp(ad1->ntseq,   ad2->ntseq)   != eslOK) return eslFAIL;
  if (esl_strcmp(ad1->ppline,  ad2->ppline)  != eslOK) return eslFAIL;
  if (ad1->N != ad2->N)                                return eslFAIL;

  if (esl_strcmp(ad1->hmmname, ad2->hmmname) != eslOK) return eslFAIL;
  if (esl_strcmp(ad1->hmmacc,  ad2->hmmacc)  != eslOK) return eslFAIL;
  if (esl_strcmp(ad1->hmmdesc, ad2->hmmdesc) != eslOK) return eslFAIL;
  if (ad1->hmmfrom != ad2->hmmfrom)                    return eslFAIL;
  if (ad1->hmmto   != ad2->hmmto)                      return eslFAIL;
  if (ad1->M       != ad2->M)                          return eslFAIL;

  if (esl_strcmp(ad1->sqname,  ad2->sqname)  != eslOK) return eslFAIL;
  if (esl_strcmp(ad1->sqacc,   ad2->sqacc)   != eslOK) return eslFAIL;
  if (esl_strcmp(ad1->sqdesc,  ad2->sqdesc)  != eslOK) return eslFAIL;
  if (ad1->sqfrom != ad2->sqfrom)                      return eslFAIL;
  if (ad1->sqto   != ad2->sqto)                        return eslFAIL;
  if (ad1->M      != ad2->M)                           return eslFAIL;
  
  return eslOK;
}


/*-------------- end, debugging/dev code ------------------------*/



/*****************************************************************
 * 4. Benchmark driver.
 *****************************************************************/
#ifdef p7ALIDISPLAY_BENCHMARK
/*
   gcc -o benchmark-alidisplay -std=gnu99 -g -Wall -O2 -I. -L. -I../easel -L../easel -Dp7ALIDISPLAY_BENCHMARK p7_alidisplay.c -lhmmer -leasel -lm 

   ./benchmark-alidisplay <hmmfile>     runs benchmark
   ./benchmark-alidisplay -b <hmmfile>  gets baseline time to subtract: just random trace generation
 */
#include "p7_config.h"

#include "easel.h"
#include "esl_alphabet.h"
#include "esl_getopts.h"
#include "esl_random.h"
#include "esl_stopwatch.h"

#include "hmmer.h"

static ESL_OPTIONS options[] = {
  /* name           type      default  env  range toggles reqs incomp  help                                       docgroup*/
  { "-h",        eslARG_NONE,   FALSE, NULL, NULL,  NULL,  NULL, NULL, "show brief help on version and usage",             0 },
  { "-b",        eslARG_NONE,   FALSE, NULL, NULL,  NULL,  NULL, NULL, "baseline timing",                                  0 },
  { "-p",        eslARG_NONE,   FALSE, NULL, NULL,  NULL,  NULL, NULL, "include fake PP line, just to see how it looks",   0 },
  { "-s",        eslARG_INT,     "42", NULL, NULL,  NULL,  NULL, NULL, "set random number seed to <n>",                    0 },
  { "-N",        eslARG_INT,  "50000", NULL, "n>0", NULL,  NULL, NULL, "number of traces to generate",                     0 },
   {  0, 0, 0, 0, 0, 0, 0, 0, 0, 0 },
};
static char usage[]  = "[-options] <hmmfile>";
static char banner[] = "benchmark driver for P7_ALIDISPLAY";

int 
main(int argc, char **argv)
{
  ESL_GETOPTS    *go      = p7_CreateDefaultApp(options, 1, argc, argv, banner, usage);
  char           *hmmfile = esl_opt_GetArg(go, 1);
  int             N       = esl_opt_GetInteger(go, "-N");
  ESL_STOPWATCH  *w       = esl_stopwatch_Create();
  ESL_RANDOMNESS *r       = esl_randomness_CreateFast(esl_opt_GetInteger(go, "-s"));
  ESL_ALPHABET   *abc     = NULL;
  P7_HMMFILE     *hfp     = NULL;
  P7_HMM         *hmm     = NULL;
  P7_BG          *bg      = NULL;
  P7_PROFILE     *gm      = NULL;
  P7_OPROFILE    *om      = NULL;
  P7_TRACE       *tr      = NULL;
  ESL_SQ         *sq      = NULL;
  P7_ALIDISPLAY  *ad      = NULL;
  int             i,z;

  if (p7_hmmfile_OpenE(hmmfile, NULL, &hfp, NULL) != eslOK) p7_Fail("Failed to open HMM file %s", hmmfile);
  if (p7_hmmfile_Read(hfp, &abc, &hmm)            != eslOK) p7_Fail("Failed to read HMM");
  p7_hmmfile_Close(hfp);
  

  bg = p7_bg_Create(abc);
  p7_bg_SetLength(bg, 0);
  gm = p7_profile_Create(hmm->M, abc);
  p7_ProfileConfig(hmm, bg, gm, 0, p7_UNIGLOCAL); /* that sets N,C,J to generate nothing */
  om = p7_oprofile_Create(gm->M, abc);
  p7_oprofile_Convert(gm, om);

  if (esl_opt_GetBoolean(go, "-p")) tr = p7_trace_CreateWithPP();
  else                              tr = p7_trace_Create();

  sq = esl_sq_CreateDigital(abc);

  esl_stopwatch_Start(w);
  for (i = 0; i < N; i++)
    {
      p7_ProfileEmit(r, hmm, gm, bg, sq, tr);
      esl_sq_SetName(sq, "random");

      if (! esl_opt_GetBoolean(go, "-b")) 
	{
	  if (esl_opt_GetBoolean(go, "-p")) 
	    for (z = 0; z < tr->N; z++)
	      if (tr->i[z] > 0) tr->pp[z] = esl_random(r);

	  ad = p7_alidisplay_Create(tr, 0, om, sq, NULL);
	  p7_alidisplay_Print(stdout, ad, 40, 80, FALSE);
	  p7_alidisplay_Destroy(ad);
	}
      p7_trace_Reuse(tr);
      esl_sq_Reuse(sq);
    }
  esl_stopwatch_Stop(w);
  esl_stopwatch_Display(stdout, w, "# CPU time: ");

  esl_sq_Destroy(sq);
  p7_trace_Destroy(tr);
  p7_oprofile_Destroy(om);
  p7_profile_Destroy(gm);
  p7_bg_Destroy(bg);
  p7_hmm_Destroy(hmm);
  esl_alphabet_Destroy(abc);
  esl_randomness_Destroy(r);
  esl_stopwatch_Destroy(w);
  esl_getopts_Destroy(go);
  return 0;
}
#endif /*p7ALIDISPLAY_BENCHMARK*/
/*--------------------- end, benchmark driver -------------------*/

/****************************************************************
 * 5. Unit tests.
 ****************************************************************/
#ifdef p7ALIDISPLAY_TESTDRIVE
static void
utest_Serialize(ESL_RANDOMNESS *rng, int ntrials, int N)
{
  char          msg[] = "utest_Serialize failed";
  P7_ALIDISPLAY *ad   = NULL;
  P7_ALIDISPLAY *ad2  = NULL;
  int trial;

  for (trial = 0; trial < ntrials; trial++)
    {
      if ( p7_alidisplay_Sample(rng, N, &ad) != eslOK) esl_fatal(msg);
      if ( (ad2 = p7_alidisplay_Clone(ad))   == NULL)  esl_fatal(msg);
      if ( p7_alidisplay_Compare(ad, ad2)    != eslOK) esl_fatal(msg);

      if ( p7_alidisplay_Serialize(ad)       != eslOK) esl_fatal(msg);
      if ( p7_alidisplay_Compare(ad, ad2)    != eslOK) esl_fatal(msg);

      if ( p7_alidisplay_Deserialize(ad)     != eslOK) esl_fatal(msg);
      if ( p7_alidisplay_Compare(ad, ad2)    != eslOK) esl_fatal(msg);

      p7_alidisplay_Destroy(ad);
      p7_alidisplay_Destroy(ad2);
    }
  return;
}

static void
utest_Backconvert(int be_verbose, ESL_RANDOMNESS *rng, ESL_ALPHABET *abc, int ntrials, int N)
{
  char          msg[] = "utest_Backconvert failed";
  P7_ALIDISPLAY *ad   = NULL;
  ESL_SQ        *sq   = NULL;
  P7_TRACE      *tr   = NULL;
  int            trial;

  for (trial = 0; trial < ntrials; trial++)
    {
      if ( p7_alidisplay_Sample(rng, N, &ad)                     != eslOK) esl_fatal(msg);
      if ( p7_alidisplay_Serialize(ad)                           != eslOK) esl_fatal(msg);
      if (be_verbose && p7_alidisplay_Dump(stdout, ad)           != eslOK) esl_fatal(msg);
      if ( p7_alidisplay_Backconvert(ad, abc, &sq, &tr)          != eslOK) esl_fatal(msg);
      if (be_verbose && p7_trace_Dump(stdout, tr, NULL, sq->dsq) != eslOK) esl_fatal(msg);
      if ( p7_trace_Validate(tr, abc, sq->dsq, NULL)             != eslOK) esl_fatal(msg);

      p7_alidisplay_Destroy(ad);
      esl_sq_Destroy(sq);
      p7_trace_Destroy(tr);
    }
  return;
}
#endif /*p7ALIDISPLAY_TESTDRIVE*/
/*------------------- end, unit tests ---------------------------*/

/*****************************************************************
 * 6. Test driver.
 *****************************************************************/
#ifdef p7ALIDISPLAY_TESTDRIVE

#include <stdlib.h>
#include <string.h>

#include "easel.h"
#include "esl_getopts.h"
#include "esl_random.h"

#include "hmmer.h"

static ESL_OPTIONS options[] = {
   /* name  type         default  env   range togs  reqs  incomp  help                docgrp */
  {"-h",  eslARG_NONE,    FALSE, NULL, NULL, NULL, NULL, NULL, "show help and usage",                            0},
  {"-N",  eslARG_INT,      "10", NULL, NULL, NULL, NULL, NULL, "number of random-sampled alidisplays to test",   0},
  {"-L",  eslARG_INT,      "20", NULL, NULL, NULL, NULL, NULL, "length of random-sampled alidisplays to test",   0},
  {"-s",  eslARG_INT,       "0", NULL, NULL, NULL, NULL, NULL, "set random number seed to <n>",                  0},
  {"-v",  eslARG_NONE,    FALSE, NULL, NULL, NULL, NULL, NULL, "show verbose commentary/output",                 0},
  { 0,0,0,0,0,0,0,0,0,0},
};
static char usage[]  = "[-options]";
static char banner[] = "test driver for p7_alidisplay.c";

int
main(int argc, char **argv)
{
  ESL_GETOPTS    *go         = esl_getopts_CreateDefaultApp(options, 0, argc, argv, banner, usage);
  ESL_RANDOMNESS *rng        = esl_randomness_CreateFast(esl_opt_GetInteger(go, "-s"));
  ESL_ALPHABET   *abc        = esl_alphabet_Create(eslAMINO);
  int             N          = esl_opt_GetInteger(go, "-N");
  int             L          = esl_opt_GetInteger(go, "-L");
  int             be_verbose = esl_opt_GetBoolean(go, "-v");

  utest_Serialize  (            rng,      N, L);
  utest_Backconvert(be_verbose, rng, abc, N, L);

  esl_alphabet_Destroy(abc);
  esl_randomness_Destroy(rng);
  esl_getopts_Destroy(go);
  return 0;
}
#endif /*p7ALIDISPLAY_TESTDRIVE*/
/*------------------- end, test driver --------------------------*/


/*****************************************************************
 * 7. Example.
 *****************************************************************/
/* 
   gcc -o p7_alidisplay_example -std=gnu99 -g -Wall -I. -L. -I../easel -L../easel -Dp7ALIDISPLAY_EXAMPLE p7_alidisplay.c -lhmmer -leasel -lm 
*/
#ifdef p7ALIDISPLAY_EXAMPLE
#include "p7_config.h"

#include "easel.h"
#include "esl_alphabet.h"
#include "esl_getopts.h"
#include "esl_sq.h"
#include "esl_sqio.h"

#include "hmmer.h"

static ESL_OPTIONS options[] = {
  /* name           type         default   env  range   toggles   reqs   incomp                             help                                                  docgroup*/
  { "-h",           eslARG_NONE,   FALSE, NULL, NULL,      NULL,  NULL,  NULL,                          "show brief help on version and usage",                         0 },
 {  0, 0, 0, 0, 0, 0, 0, 0, 0, 0 },
};
static char usage[]  = "[-options] <hmmfile> <seqfile>";
static char banner[] = "example driver for P7_ALIDISPLAY";

int 
main(int argc, char **argv)
{
  ESL_GETOPTS    *go      = p7_CreateDefaultApp(options, 2, argc, argv, banner, usage);
  char           *hmmfile = esl_opt_GetArg(go, 1);
  char           *seqfile = esl_opt_GetArg(go, 2);
  ESL_ALPHABET   *abc     = NULL;
  P7_HMMFILE     *hfp     = NULL;
  P7_HMM         *hmm     = NULL;
  P7_BG          *bg      = NULL;
  P7_PROFILE     *gm      = NULL;
  P7_OPROFILE    *om      = NULL;
  P7_TRACE       *tr1     = NULL;
  P7_TRACE       *tr2     = NULL;
  ESL_SQFILE     *sqfp    = NULL;
  ESL_SQ         *sq      = NULL;
  ESL_SQ         *sq2     = NULL;
  P7_ALIDISPLAY  *ad      = NULL;
  P7_PIPELINE    *pli     = NULL;
  P7_TOPHITS     *hitlist = NULL;

  p7_FLogsumInit();

  /* Read a single HMM from a file */
  if (p7_hmmfile_OpenE(hmmfile, NULL, &hfp, NULL) != eslOK) p7_Fail("Failed to open HMM file %s", hmmfile);
  if (p7_hmmfile_Read(hfp, &abc, &hmm)            != eslOK) p7_Fail("Failed to read HMM");
  p7_hmmfile_Close(hfp);

  /* Read a single sequence from a file */
  if (esl_sqfile_Open(seqfile, eslSQFILE_UNKNOWN, NULL, &sqfp) != eslOK) p7_Fail("Failed to open sequence file %s", seqfile);
  sq = esl_sq_CreateDigital(abc);
  if (esl_sqio_Read(sqfp, sq) != eslOK) p7_Fail("Failed to read sequence");

  /* Configure a profile from the HMM */
  bg = p7_bg_Create(abc);
  p7_bg_SetLength(bg, 0);
  gm = p7_profile_Create(hmm->M, abc);
  p7_ProfileConfig(hmm, bg, gm, 0, p7_UNILOCAL); 
  om = p7_oprofile_Create(gm->M, abc);
  p7_oprofile_Convert(gm, om);

  /* Create a pipeline and a top hits list */
  pli     = p7_pipeline_Create(NULL/*=default*/, hmm->M, 400, FALSE, p7_SEARCH_SEQS);
  hitlist = p7_tophits_Create();

  /* Run the pipeline */
  p7_pli_NewSeq(pli, sq);
  p7_bg_SetLength(bg, sq->n);
  p7_oprofile_ReconfigLength(om, sq->n);
  p7_Pipeline(pli, om, bg, sq, NULL, hitlist, NULL);

  if (hitlist->N == 0) { p7_Fail("target sequence doesn't hit"); }

  if (p7_alidisplay_Backconvert(hitlist->hit[0]->dcl[0].ad, abc, &sq2, &tr2) != eslOK) p7_Fail("backconvert failed");
  
  p7_trace_Dump(stdout, tr2, gm, sq2->dsq);

  p7_tophits_Destroy(hitlist);
  p7_alidisplay_Destroy(ad);
  esl_sq_Destroy(sq);
  esl_sq_Destroy(sq2);
  p7_trace_Destroy(tr2);
  p7_trace_Destroy(tr1);
  p7_oprofile_Destroy(om);
  p7_profile_Destroy(gm);
  p7_bg_Destroy(bg);
  p7_hmm_Destroy(hmm);
  esl_alphabet_Destroy(abc);
  esl_getopts_Destroy(go);
  return 0;
}
#endif /*p7ALIDISPLAY_EXAMPLE*/

<|MERGE_RESOLUTION|>--- conflicted
+++ resolved
@@ -1152,458 +1152,444 @@
    }
    else if(pli->frameshift)
    {
-<<<<<<< HEAD
       if((status = p7_frameshift_alidisplay_Print(fp, ad, min_aliwidth, linewidth, pli)) != eslOK) return status;
    } 
    else
    {   
-      if ((status = p7_translated_alidisplay_Print(fp, ad, min_aliwidth, linewidth, pli)) != eslOK) return status;
-=======
       if ((status = p7_alidisplay_translated_Print(fp, ad, min_aliwidth, linewidth, pli)) != eslOK) return status;
->>>>>>> c9cc2205
    }
 
 	return status;
 }
 
-<<<<<<< HEAD
 /* Function:  p7_frameshift_alidisplay_Print()
- * Synopsis:  Human readable output of <P7_ALIDISPLAY> for nhmmscant
- *
- * Purpose:   Prints alignment <ad> to stream <fp>.
- *            
- *            Put at least <min_aliwidth> alignment characters per
- *            line; try to make lines no longer than <linewidth>
- *            characters, including name, coords, and spacing.  The
- *            width of lines may exceed <linewidth>, if that's what it
- *            takes to put a name, coords, and <min_aliwidth>
- *            characters of alignment on a line.
- *            
- *            As a special case, if <linewidth> is negative or 0, then
- *            alignments are formatted in a single block of unlimited
- *            line length.
- *
- * Returns:   <eslOK> on success.
- *
- * Throws:    <eslEWRITE> on write error, such as filling the disk.
- */
+* Synopsis:  Human readable output of <P7_ALIDISPLAY> for nhmmscant
+*
+* Purpose:   Prints alignment <ad> to stream <fp>.
+*            
+*            Put at least <min_aliwidth> alignment characters per
+*            line; try to make lines no longer than <linewidth>
+*            characters, including name, coords, and spacing.  The
+*            width of lines may exceed <linewidth>, if that's what it
+*            takes to put a name, coords, and <min_aliwidth>
+*            characters of alignment on a line.
+*            
+*            As a special case, if <linewidth> is negative or 0, then
+*            alignments are formatted in a single block of unlimited
+*            line length.
+*
+* Returns:   <eslOK> on success.
+*
+* Throws:    <eslEWRITE> on write error, such as filling the disk.
+*/
 int
 p7_frameshift_alidisplay_Print(FILE *fp, P7_ALIDISPLAY *ad, int min_aliwidth, int linewidth, P7_PIPELINE *pli)
 {
-  char *buf          = NULL;
-  char *show_hmmname = NULL;
-  char *show_seqname = NULL;
-  int   namewidth, coordwidth, aliwidth;
-  int   pos;
-  int   status;
-  int   ni, nk;
-  int   z;
-  long  i1,i2;
-  int   a1,a2;
-  int   k1,k2;
-  int   k;
-
-  int   npos;
-  int   i,j,y;
-  int   show_accessions;
-  int   show_translated_sequence;
-  int   show_vertical_codon;
+char *buf          = NULL;
+char *show_hmmname = NULL;
+char *show_seqname = NULL;
+int   namewidth, coordwidth, aliwidth;
+int   pos;
+int   status;
+int   ni, nk;
+int   z;
+long  i1,i2;
+int   a1,a2;
+int   k1,k2;
+int   k;
+
+int   npos;
+int   i,j,y;
+int   show_accessions;
+int   show_translated_sequence;
+int   show_vertical_codon;
+
+show_accessions = pli->show_accessions;
+show_translated_sequence = pli->show_translated_sequence;
+show_vertical_codon = pli->show_vertical_codon;
+
+/* implement the --acc option for preferring accessions over names in output  */
+show_hmmname = (show_accessions && ad->hmmacc[0] != '\0') ? ad->hmmacc : ad->hmmname;
+show_seqname = (show_accessions && ad->sqacc[0]  != '\0') ? ad->sqacc  : ad->sqname;
+
+/* dynamically size the output lines */
+namewidth  = ESL_MAX(strlen(show_hmmname), strlen(show_seqname));
+coordwidth = ESL_MAX(
+	      ESL_MAX(integer_textwidth(ad->hmmfrom), integer_textwidth(ad->hmmto)),
+	      ESL_MAX(integer_textwidth(ad->sqfrom), integer_textwidth(ad->sqto)));
+				  
+aliwidth   = (linewidth > 0) ? linewidth - namewidth - 2*coordwidth - 5 : ad->N;
+
+
+if (aliwidth < ad->N && aliwidth < min_aliwidth) aliwidth = min_aliwidth; /* at least, regardless of some silly linewidth setting */
+
+else if(!show_vertical_codon) aliwidth /= 5; /* divide by 5 if printing codons horizontally */
+
+ESL_ALLOC(buf, sizeof(char) * (aliwidth+1));
+buf[aliwidth] = 0;
+
+/* Break the alignment into multiple blocks of width aliwidth for printing */
+i1 = ad->sqfrom;
+if(ad->sqfrom < ad->sqto) i2 = i1 - 1;
+else                      i2 = i1 + 1;
+
+if(ad->sqfrom < ad->sqto) { a1 = (i1+2)/3;    a2 = a1-1; }
+else                      { a1 = (i1+2)/3-1;  a2 = a1 + 1; }
+k1 = ad->hmmfrom;
+
+for (pos = 0; pos < ad->N; pos += aliwidth)
+{
+   
+if (pos > 0) { if (fprintf(fp, "\n") < 0) ESL_XEXCEPTION_SYS(eslEWRITE, "alignment display write failed"); } /* blank line betweeen blocks */
+ni = nk = 0; 
+for (z = pos; z < pos + aliwidth && z < ad->N; z++) {
+if (ad->model[z] != '.') nk++; /* k advances except on insert states */
+if (ad->aseq[z]  != '-') ni++; /* i advances except on delete states */
+}
+k2 = k1+nk-1;
+
+  if (ad->csline != NULL) 
+  {
+     if (fprintf(fp, "  %*s ", namewidth+coordwidth+1, " ") < 0) ESL_XEXCEPTION_SYS(eslEWRITE, "alignment display write failed"); 
+     for (i = 0; i < aliwidth; i++)
+	{
+	       if (ad->csline[pos+i] == 0) break; 
+	       if (fprintf(fp, 
+		     (show_vertical_codon) ? "%c" : "  %c  ", 
+			 ad->csline[pos+i]) < 0) ESL_XEXCEPTION_SYS(eslEWRITE, "alignment display write failed"); 
+	}
+	
+if (fprintf(fp, "CS\n") < 0) ESL_XEXCEPTION_SYS(eslEWRITE, "alignment display write failed"); 
+  }
+  if (ad->rfline != NULL) 
+  {
+ if (fprintf(fp, "  %*s ", namewidth+coordwidth+1, " ") < 0) ESL_XEXCEPTION_SYS(eslEWRITE, "alignment display write failed"); 
  
-  show_accessions = pli->show_accessions;
-  show_translated_sequence = pli->show_translated_sequence;
-  show_vertical_codon = pli->show_vertical_codon;
- 
-   /* implement the --acc option for preferring accessions over names in output  */
-  show_hmmname = (show_accessions && ad->hmmacc[0] != '\0') ? ad->hmmacc : ad->hmmname;
-  show_seqname = (show_accessions && ad->sqacc[0]  != '\0') ? ad->sqacc  : ad->sqname;
-      
-  /* dynamically size the output lines */
-  namewidth  = ESL_MAX(strlen(show_hmmname), strlen(show_seqname));
-  coordwidth = ESL_MAX(
-                      ESL_MAX(integer_textwidth(ad->hmmfrom), integer_textwidth(ad->hmmto)),
-                      ESL_MAX(integer_textwidth(ad->sqfrom), integer_textwidth(ad->sqto)));
-					  
-  aliwidth   = (linewidth > 0) ? linewidth - namewidth - 2*coordwidth - 5 : ad->N;
-  
-  
-  if (aliwidth < ad->N && aliwidth < min_aliwidth) aliwidth = min_aliwidth; /* at least, regardless of some silly linewidth setting */
-
-  else if(!show_vertical_codon) aliwidth /= 5; /* divide by 5 if printing codons horizontally */
-  
-  ESL_ALLOC(buf, sizeof(char) * (aliwidth+1));
-  buf[aliwidth] = 0;
-
-  /* Break the alignment into multiple blocks of width aliwidth for printing */
-  i1 = ad->sqfrom;
-  if(ad->sqfrom < ad->sqto) i2 = i1 - 1;
-  else                      i2 = i1 + 1;
-  
-   if(ad->sqfrom < ad->sqto) { a1 = (i1+2)/3;    a2 = a1-1; }
-   else                      { a1 = (i1+2)/3-1;  a2 = a1 + 1; }
-  k1 = ad->hmmfrom;
-  
-  for (pos = 0; pos < ad->N; pos += aliwidth)
+ for (i = 0; i < aliwidth; i++)
+	{
+	       if (ad->rfline[pos+i] == 0) break; 
+	       if (fprintf(fp,
+		      (show_vertical_codon) ? "%c" : "  %c  ", 
+		      ad->rfline[pos+i]) < 0) ESL_XEXCEPTION_SYS(eslEWRITE, "alignment display write failed"); 
+	}
+if (fprintf(fp, "RF\n") < 0) ESL_XEXCEPTION_SYS(eslEWRITE, "alignment display write failed"); 
+  }
+
+  if (ad->mmline != NULL) 
+  {
+ if (fprintf(fp, "  %*s ", namewidth+coordwidth+1, " ") < 0) ESL_XEXCEPTION_SYS(eslEWRITE, "alignment display write failed"); 
+
+ for (i = 0; i < aliwidth; i++)
+	{
+	       if (ad->mmline[pos+i] == 0) break; 
+	       if (fprintf(fp, 
+		      (show_vertical_codon) ? "%c" : "  %c  ", 
+		      ad->mmline[pos+i]) < 0) ESL_XEXCEPTION_SYS(eslEWRITE, "alignment display write failed"); 
+	}
+if (fprintf(fp, "MM\n") < 0) ESL_XEXCEPTION_SYS(eslEWRITE, "alignment display write failed"); 
+  }
+
+if (fprintf(fp, "  %*s %*d ", namewidth,  show_hmmname, coordwidth, k1) < 0) ESL_XEXCEPTION_SYS(eslEWRITE, "alignment display write failed"); 
+
+for (i = 0; i < aliwidth; i++)
+     {
+	    if (ad->model[pos+i] == 0) break; 
+	    if (fprintf(fp,
+		   (show_vertical_codon) ? "%c" : "  %c  ", 
+		    ad->model[pos+i]) < 0) ESL_XEXCEPTION_SYS(eslEWRITE, "alignment display write failed");
+     }
+if (fprintf(fp, " %-*d\n", coordwidth, k2) < 0) ESL_XEXCEPTION_SYS(eslEWRITE, "alignment display write failed"); 
+if (fprintf(fp, "  %*s ", namewidth+coordwidth+1, " ") < 0) ESL_XEXCEPTION_SYS(eslEWRITE, "alignment display write failed");
+
+for (i = 0; i < aliwidth; i++)
+     {
+	   if (ad->mline[pos+i] == 0) break; 
+	    if (fprintf(fp,
+		   (show_vertical_codon) ? "%c" : "  %c  ", 
+       ad->mline[pos+i]) < 0) ESL_XEXCEPTION_SYS(eslEWRITE, "alignment display write failed"); 
+     }
+if (fprintf(fp, "\n") < 0) ESL_XEXCEPTION_SYS(eslEWRITE, "alignment display write failed"); 
+
+if (show_translated_sequence)
     {
-	   
-      if (pos > 0) { if (fprintf(fp, "\n") < 0) ESL_XEXCEPTION_SYS(eslEWRITE, "alignment display write failed"); } /* blank line betweeen blocks */
-      ni = nk = 0; 
-      for (z = pos; z < pos + aliwidth && z < ad->N; z++) {
-        if (ad->model[z] != '.') nk++; /* k advances except on insert states */
-        if (ad->aseq[z]  != '-') ni++; /* i advances except on delete states */
-      }
-      k2 = k1+nk-1;
-
-	  if (ad->csline != NULL) 
-	  {
-  	     if (fprintf(fp, "  %*s ", namewidth+coordwidth+1, " ") < 0) ESL_XEXCEPTION_SYS(eslEWRITE, "alignment display write failed"); 
-	     for (i = 0; i < aliwidth; i++)
-	        {
-		       if (ad->csline[pos+i] == 0) break; 
-		       if (fprintf(fp, 
-			     (show_vertical_codon) ? "%c" : "  %c  ", 
-				 ad->csline[pos+i]) < 0) ESL_XEXCEPTION_SYS(eslEWRITE, "alignment display write failed"); 
-	        }
-		
-        if (fprintf(fp, "CS\n") < 0) ESL_XEXCEPTION_SYS(eslEWRITE, "alignment display write failed"); 
-	  }
-	  if (ad->rfline != NULL) 
-	  {
-         if (fprintf(fp, "  %*s ", namewidth+coordwidth+1, " ") < 0) ESL_XEXCEPTION_SYS(eslEWRITE, "alignment display write failed"); 
-         
-	 for (i = 0; i < aliwidth; i++)
-	        {
-		       if (ad->rfline[pos+i] == 0) break; 
-		       if (fprintf(fp,
-			      (show_vertical_codon) ? "%c" : "  %c  ", 
-			      ad->rfline[pos+i]) < 0) ESL_XEXCEPTION_SYS(eslEWRITE, "alignment display write failed"); 
-	        }
-        if (fprintf(fp, "RF\n") < 0) ESL_XEXCEPTION_SYS(eslEWRITE, "alignment display write failed"); 
-	  }
-
-	  if (ad->mmline != NULL) 
-	  {
-         if (fprintf(fp, "  %*s ", namewidth+coordwidth+1, " ") < 0) ESL_XEXCEPTION_SYS(eslEWRITE, "alignment display write failed"); 
-        
-	 for (i = 0; i < aliwidth; i++)
-	        {
-		       if (ad->mmline[pos+i] == 0) break; 
-		       if (fprintf(fp, 
-			      (show_vertical_codon) ? "%c" : "  %c  ", 
-			      ad->mmline[pos+i]) < 0) ESL_XEXCEPTION_SYS(eslEWRITE, "alignment display write failed"); 
-	        }
-        if (fprintf(fp, "MM\n") < 0) ESL_XEXCEPTION_SYS(eslEWRITE, "alignment display write failed"); 
-	  }
-
-      if (fprintf(fp, "  %*s %*d ", namewidth,  show_hmmname, coordwidth, k1) < 0) ESL_XEXCEPTION_SYS(eslEWRITE, "alignment display write failed"); 
-      
-      for (i = 0; i < aliwidth; i++)
-	     {
-		    if (ad->model[pos+i] == 0) break; 
-		    if (fprintf(fp,
-			   (show_vertical_codon) ? "%c" : "  %c  ", 
-			    ad->model[pos+i]) < 0) ESL_XEXCEPTION_SYS(eslEWRITE, "alignment display write failed");
-	     }
-      if (fprintf(fp, " %-*d\n", coordwidth, k2) < 0) ESL_XEXCEPTION_SYS(eslEWRITE, "alignment display write failed"); 
-      if (fprintf(fp, "  %*s ", namewidth+coordwidth+1, " ") < 0) ESL_XEXCEPTION_SYS(eslEWRITE, "alignment display write failed");
- 
-      for (i = 0; i < aliwidth; i++)
-	     {
-		   if (ad->mline[pos+i] == 0) break; 
-		    if (fprintf(fp,
-			   (show_vertical_codon) ? "%c" : "  %c  ", 
-               ad->mline[pos+i]) < 0) ESL_XEXCEPTION_SYS(eslEWRITE, "alignment display write failed"); 
-	     }
-      if (fprintf(fp, "\n") < 0) ESL_XEXCEPTION_SYS(eslEWRITE, "alignment display write failed"); 
-
-      if (show_translated_sequence)
-	    {
-		   if (fprintf(fp, "  %*s", namewidth, show_seqname)  < 0) ESL_XEXCEPTION_SYS(eslEWRITE, "alignment display write failed");
-	
-		   if (ni > 0) 
-		   {    
-			 if (fprintf(fp, " %*d ", coordwidth, a1)  < 0) ESL_XEXCEPTION_SYS(eslEWRITE, "alignment display write failed");
-		   }
-		   else
-		   {		  
-			 if (fprintf(fp, " %*s ", coordwidth, "-") < 0) ESL_XEXCEPTION_SYS(eslEWRITE, "alignment display write failed");
-		   }
-		   
-                   for (i = 0, y = 0; i < aliwidth; i++, y++)
-	  	   {
-			    if (ad->aseq[pos+i] == 0) break; 
-			    if (fprintf(fp,
-			      (show_vertical_codon) ? "%c" : "  %c  ", 
-				   ad->aseq[pos+i]) < 0) ESL_XEXCEPTION_SYS(eslEWRITE, "alignment display write failed"); 
-  				if(ad->codon[pos+y] != 0){ 			    
-			   	  if(ad->sqfrom < ad->sqto) a2++;	 
-		                  else                      a2--;	 
-				} 
-	
-		   }
-   		   if (ni > 0)
-		   {		
-			 if (fprintf(fp, " %-*d\n", coordwidth, a2)  < 0) ESL_XEXCEPTION_SYS(eslEWRITE, "alignment display write failed");
-		   }
-		   else
-		   {		  
-			 if (fprintf(fp, " %*s\n", coordwidth, "-") < 0) ESL_XEXCEPTION_SYS(eslEWRITE, "alignment display write failed");
-		   }
-		}
-	  
-      if (fprintf(fp, "  %*s", namewidth, show_seqname)  < 0) ESL_XEXCEPTION_SYS(eslEWRITE, "alignment display write failed");
-      if (ni > 0) 
-	   {   
- 	      if (fprintf(fp, " %*ld ", coordwidth, i1)  < 0) ESL_XEXCEPTION_SYS(eslEWRITE, "alignment display write failed");
+	   if (fprintf(fp, "  %*s", namewidth, show_seqname)  < 0) ESL_XEXCEPTION_SYS(eslEWRITE, "alignment display write failed");
+
+	   if (ni > 0) 
+	   {    
+		 if (fprintf(fp, " %*d ", coordwidth, a1)  < 0) ESL_XEXCEPTION_SYS(eslEWRITE, "alignment display write failed");
 	   }
 	   else
 	   {		  
 		 if (fprintf(fp, " %*s ", coordwidth, "-") < 0) ESL_XEXCEPTION_SYS(eslEWRITE, "alignment display write failed");
+	   }
+	   
+	   for (i = 0, y = 0; i < aliwidth; i++, y++)
+	   {
+		    if (ad->aseq[pos+i] == 0) break; 
+		    if (fprintf(fp,
+		      (show_vertical_codon) ? "%c" : "  %c  ", 
+			   ad->aseq[pos+i]) < 0) ESL_XEXCEPTION_SYS(eslEWRITE, "alignment display write failed"); 
+			if(ad->codon[pos+y] != 0){ 			    
+			  if(ad->sqfrom < ad->sqto) a2++;	 
+			  else                      a2--;	 
+			} 
+
+	   }
+	   if (ni > 0)
+	   {		
+		 if (fprintf(fp, " %-*d\n", coordwidth, a2)  < 0) ESL_XEXCEPTION_SYS(eslEWRITE, "alignment display write failed");
+	   }
+	   else
+	   {		  
+		 if (fprintf(fp, " %*s\n", coordwidth, "-") < 0) ESL_XEXCEPTION_SYS(eslEWRITE, "alignment display write failed");
+	   }
+	}
+  
+if (fprintf(fp, "  %*s", namewidth, show_seqname)  < 0) ESL_XEXCEPTION_SYS(eslEWRITE, "alignment display write failed");
+if (ni > 0) 
+   {   
+      if (fprintf(fp, " %*ld ", coordwidth, i1)  < 0) ESL_XEXCEPTION_SYS(eslEWRITE, "alignment display write failed");
+   }
+   else
+   {		  
+	 if (fprintf(fp, " %*s ", coordwidth, "-") < 0) ESL_XEXCEPTION_SYS(eslEWRITE, "alignment display write failed");
+}
+
+  npos = pos * 5;
+if(show_vertical_codon)
+  {
+ /*
+  * Display the DNA codon vertically instead of horizontally
+  */	   
+ for(k = 0; k < 5; k++)
+     {	
+	   if(k != 0)   
+	   { 
+     if (fprintf(fp, "  %*s", namewidth, " ") < 0) ESL_XEXCEPTION_SYS(eslEWRITE, "alignment display write failed");
+	 if (fprintf(fp, " %*s ", coordwidth, " ")  < 0) ESL_XEXCEPTION_SYS(eslEWRITE, "alignment display write failed");			
+	   }
+	
+       for (i = 0, j = 0; j < aliwidth; i+=5, j++)
+       {
+		  if (ad->ntseq[npos+i] == 0) break; 
+      if (fprintf(fp, "%c", ad->ntseq[npos+i+k])  < 0) ESL_XEXCEPTION_SYS(eslEWRITE, "alignment display write failed");
        }
-
-	  npos = pos * 5;
-      if(show_vertical_codon)
-	  {
-         /*
-          * Display the DNA codon vertically instead of horizontally
-          */	   
-         for(k = 0; k < 5; k++)
-	     {	
-		   if(k != 0)   
-		   { 
-             if (fprintf(fp, "  %*s", namewidth, " ") < 0) ESL_XEXCEPTION_SYS(eslEWRITE, "alignment display write failed");
- 	         if (fprintf(fp, " %*s ", coordwidth, " ")  < 0) ESL_XEXCEPTION_SYS(eslEWRITE, "alignment display write failed");			
-		   }
-		
-	       for (i = 0, j = 0; j < aliwidth; i+=5, j++)
-	       {
-			  if (ad->ntseq[npos+i] == 0) break; 
-              if (fprintf(fp, "%c", ad->ntseq[npos+i+k])  < 0) ESL_XEXCEPTION_SYS(eslEWRITE, "alignment display write failed");
-	       }
-		   if(k < 2)  
- 	        if (fprintf(fp, "\n")  < 0) ESL_XEXCEPTION_SYS(eslEWRITE, "alignment display write failed");
-	     }
-	  }
-	  else
-      {
+	   if(k < 2)  
+	if (fprintf(fp, "\n")  < 0) ESL_XEXCEPTION_SYS(eslEWRITE, "alignment display write failed");
+     }
+  }
+  else
+{
+
+ /*
+  * Display the DNA codon horizontally
+  */
+     for (i = 0, j = 0, y = 0; j < aliwidth; i+=5, j++, y++)
+     {
+	    if (ad->ntseq[npos+i] == 0) break; 
+	    if (fprintf(fp, "%c%c%c%c%c", ad->ntseq[npos+i],ad->ntseq[npos+i+1],ad->ntseq[npos+i+2],ad->ntseq[npos+i+3],ad->ntseq[npos+i+4]) < 0) ESL_XEXCEPTION_SYS(eslEWRITE, "alignment display write failed");
+	    //printf("i2 %ld, codon %d", i2, ad->codon[pos+y]);
+
+	    if(ad->sqfrom < ad->sqto) i2 += ad->codon[pos+y];	 
+	    else                      i2 -= ad->codon[pos+y];
+	    //printf(" i2 %ld\n", i2);
+      }
+
+  }		
 	
-         /*
-          * Display the DNA codon horizontally
-          */
-	     for (i = 0, j = 0, y = 0; j < aliwidth; i+=5, j++, y++)
-	     {
-		    if (ad->ntseq[npos+i] == 0) break; 
-		    if (fprintf(fp, "%c%c%c%c%c", ad->ntseq[npos+i],ad->ntseq[npos+i+1],ad->ntseq[npos+i+2],ad->ntseq[npos+i+3],ad->ntseq[npos+i+4]) < 0) ESL_XEXCEPTION_SYS(eslEWRITE, "alignment display write failed");
-                    //printf("i2 %ld, codon %d", i2, ad->codon[pos+y]);
-
-		    if(ad->sqfrom < ad->sqto) i2 += ad->codon[pos+y];	 
-		    else                      i2 -= ad->codon[pos+y];
-	            //printf(" i2 %ld\n", i2);
-              }
-
-	  }		
-		
-      if (ni > 0)
-        {	 
- 	        if (fprintf(fp, " %-*ld\n", coordwidth, i2)  < 0) ESL_XEXCEPTION_SYS(eslEWRITE, "alignment display write failed");
-        }
-      else
-        {		  
-            if (fprintf(fp, " %*s\n", coordwidth, "-") < 0) ESL_XEXCEPTION_SYS(eslEWRITE, "alignment display write failed");
-        }
-	
-      if (fprintf(fp, "  %*s ", namewidth+coordwidth+1, "")  < 0) ESL_XEXCEPTION_SYS(eslEWRITE, "alignment display write failed");
-
-	  for (i = 0; i < aliwidth; i++)
-	     {
-		   if (ad->ppline[pos+i] == 0) break; 
-           if (fprintf(fp, 
-			   (show_vertical_codon) ? "%c" : "  %c  ", 
-		       ad->ppline[pos+i])  < 0) ESL_XEXCEPTION_SYS(eslEWRITE, "alignment display write failed");
-		 }
-
-	 if (fprintf(fp, " PP\n")  < 0) ESL_XEXCEPTION_SYS(eslEWRITE, "alignment display write failed");	  
-	  
-     /* print DNA sequence */
-
-      k1 += nk;
-      if   (ad->sqfrom < ad->sqto) { i1 = i2 + 1;  a1 = a2 + 1; }
-      else                         { i1 = i2 - 1;  a1 = a2 - 1; }// revcomp hit for DNA
-    }
-  fflush(fp);
-  free(buf);
-  return eslOK;
-
- ERROR:
-  if (buf) free(buf);
-  return status;
-}
-
-/* Function:  p7_translated_alidisplay_Print()
- * Synopsis:  Human readable output of <P7_ALIDISPLAY> for nhmmscant
-=======
+if (ni > 0)
+{	 
+	if (fprintf(fp, " %-*ld\n", coordwidth, i2)  < 0) ESL_XEXCEPTION_SYS(eslEWRITE, "alignment display write failed");
+}
+else
+{		  
+    if (fprintf(fp, " %*s\n", coordwidth, "-") < 0) ESL_XEXCEPTION_SYS(eslEWRITE, "alignment display write failed");
+}
+
+if (fprintf(fp, "  %*s ", namewidth+coordwidth+1, "")  < 0) ESL_XEXCEPTION_SYS(eslEWRITE, "alignment display write failed");
+
+  for (i = 0; i < aliwidth; i++)
+     {
+	   if (ad->ppline[pos+i] == 0) break; 
+   if (fprintf(fp, 
+		   (show_vertical_codon) ? "%c" : "  %c  ", 
+	       ad->ppline[pos+i])  < 0) ESL_XEXCEPTION_SYS(eslEWRITE, "alignment display write failed");
+	 }
+
+ if (fprintf(fp, " PP\n")  < 0) ESL_XEXCEPTION_SYS(eslEWRITE, "alignment display write failed");	  
+  
+/* print DNA sequence */
+
+k1 += nk;
+if   (ad->sqfrom < ad->sqto) { i1 = i2 + 1;  a1 = a2 + 1; }
+else                         { i1 = i2 - 1;  a1 = a2 - 1; }// revcomp hit for DNA
+}
+fflush(fp);
+free(buf);
+return eslOK;
+
+ERROR:
+if (buf) free(buf);
+return status;
+}
+
 /* Function:  p7_alidisplay_translated_Print()
- * Synopsis:  Human readable output of <P7_ALIDISPLAY> for hmmscant
->>>>>>> c9cc2205
- *
- * Purpose:   Prints alignment <ad> to stream <fp>.
- *            
- *            Put at least <min_aliwidth> alignment characters per
- *            line; try to make lines no longer than <linewidth>
- *            characters, including name, coords, and spacing.  The
- *            width of lines may exceed <linewidth>, if that's what it
- *            takes to put a name, coords, and <min_aliwidth>
- *            characters of alignment on a line.
- *            
- *            As a special case, if <linewidth> is negative or 0, then
- *            alignments are formatted in a single block of unlimited
- *            line length.
- *
- * Returns:   <eslOK> on success.
- *
- * Throws:    <eslEWRITE> on write error, such as filling the disk.
- */
+* Synopsis:  Human readable output of <P7_ALIDISPLAY> for hmmscant
+*
+* Purpose:   Prints alignment <ad> to stream <fp>.
+*            
+*            Put at least <min_aliwidth> alignment characters per
+*            line; try to make lines no longer than <linewidth>
+*            characters, including name, coords, and spacing.  The
+*            width of lines may exceed <linewidth>, if that's what it
+*            takes to put a name, coords, and <min_aliwidth>
+*            characters of alignment on a line.
+*            
+*            As a special case, if <linewidth> is negative or 0, then
+*            alignments are formatted in a single block of unlimited
+*            line length.
+*
+* Returns:   <eslOK> on success.
+*
+* Throws:    <eslEWRITE> on write error, such as filling the disk.
+*/
 int
 p7_alidisplay_translated_Print(FILE *fp, P7_ALIDISPLAY *ad, int min_aliwidth, int linewidth, P7_PIPELINE *pli)
 {
-  char *buf          = NULL;
-  char *show_hmmname = NULL;
-  char *show_seqname = NULL;
-  int   namewidth, coordwidth, aliwidth;
-  int   pos;
-  int   status;
-  int   ni, nk;
-  int   z;
-  long  i1,i2;
-  int   k1,k2;
-  int   o1,o2; /* start/end positions in alidisplay within an orf */
-  int   k;
-
-  int   npos;
-  int   i,j;
-  int   show_accessions;
-  int   show_translated_sequence;
-  int   show_vertical_codon;
-  
-  show_accessions = pli->show_accessions;
-  show_translated_sequence = pli->show_translated_sequence;
-  show_vertical_codon = pli->show_vertical_codon;
+char *buf          = NULL;
+char *show_hmmname = NULL;
+char *show_seqname = NULL;
+int   namewidth, coordwidth, aliwidth;
+int   pos;
+int   status;
+int   ni, nk;
+int   z;
+long  i1,i2;
+int   k1,k2;
+int   o1,o2; /* start/end positions in alidisplay within an orf */
+int   k;
+
+int   npos;
+int   i,j;
+int   show_accessions;
+int   show_translated_sequence;
+int   show_vertical_codon;
+
+show_accessions = pli->show_accessions;
+show_translated_sequence = pli->show_translated_sequence;
+show_vertical_codon = pli->show_vertical_codon;
+
+/* implement the --acc option for preferring accessions over names in output  */
+show_hmmname = (show_accessions && ad->hmmacc[0] != '\0') ? ad->hmmacc : ad->hmmname;
+show_seqname = (show_accessions && ad->sqacc[0]  != '\0') ? ad->sqacc  : ad->sqname;
+
+/* dynamically size the output lines */
+namewidth  = ESL_MAX(strlen(show_hmmname), strlen(show_seqname));
+if (show_translated_sequence) {
+namewidth  = ESL_MAX(namewidth, strlen(ad->orfname));
+}
+
+
+coordwidth = ESL_MAX(
+	      ESL_MAX(integer_textwidth(ad->hmmfrom), integer_textwidth(ad->hmmto)),
+	      ESL_MAX(integer_textwidth(ad->sqfrom), integer_textwidth(ad->sqto)));
+				  
+aliwidth   = (linewidth > 0) ? linewidth - namewidth - 2*coordwidth - 5 : ad->N;
+
+if (aliwidth < ad->N && aliwidth < min_aliwidth) aliwidth = min_aliwidth; /* at least, regardless of some silly linewidth setting */
+
+if (!show_vertical_codon) aliwidth /= 3;
+
+ESL_ALLOC(buf, sizeof(char) * (aliwidth+1));
+buf[aliwidth] = 0;
+
+/* Break the alignment into multiple blocks of width aliwidth for printing */
+printf("FROM %d\n", ad->sqfrom);
+i1 = ad->sqfrom;
+k1 = ad->hmmfrom;
+o1 = ad->orffrom;
+
+for (pos = 0; pos < ad->N; pos += aliwidth)
+{
+   
+if (pos > 0) { if (fprintf(fp, "\n") < 0) ESL_XEXCEPTION_SYS(eslEWRITE, "alignment display write failed"); } /* blank line betweeen blocks */
+
+ni = nk = 0; 
+for (z = pos; z < pos + aliwidth && z < ad->N; z++) {
+if (ad->model[z] != '.') nk++; /* k advances except on insert states */
+if (ad->aseq[z]  != '-') ni++; /* i advances except on delete states */
+}
+k2 = k1+nk-1;
+    if (ad->sqfrom < ad->sqto) i2 = i1+(ni-1)*3+2;
+else                       i2 = i1-(ni*3)+1; // revcomp hit for DNA
+o2 = o1+(ni-1);
+
+  if (ad->csline != NULL) 
+  {
+     if (fprintf(fp, "  %*s ", namewidth+coordwidth+1, " ") < 0) ESL_XEXCEPTION_SYS(eslEWRITE, "alignment display write failed"); 
  
-   /* implement the --acc option for preferring accessions over names in output  */
-  show_hmmname = (show_accessions && ad->hmmacc[0] != '\0') ? ad->hmmacc : ad->hmmname;
-  show_seqname = (show_accessions && ad->sqacc[0]  != '\0') ? ad->sqacc  : ad->sqname;
-
-  /* dynamically size the output lines */
-  namewidth  = ESL_MAX(strlen(show_hmmname), strlen(show_seqname));
-  if (show_translated_sequence) {
-      namewidth  = ESL_MAX(namewidth, strlen(ad->orfname));
+     for (i = 0; i < aliwidth; i++)
+	{
+	       if (ad->csline[pos+i] == 0) break; 
+	       if (fprintf(fp, 
+		     (show_vertical_codon) ? "%c" : " %c ", 
+			 ad->csline[pos+i]) < 0) ESL_XEXCEPTION_SYS(eslEWRITE, "alignment display write failed"); 
+	}
+if (fprintf(fp, " CS\n") < 0) ESL_XEXCEPTION_SYS(eslEWRITE, "alignment display write failed");
   }
 
-
-  coordwidth = ESL_MAX(
-                      ESL_MAX(integer_textwidth(ad->hmmfrom), integer_textwidth(ad->hmmto)),
-                      ESL_MAX(integer_textwidth(ad->sqfrom), integer_textwidth(ad->sqto)));
-					  
-  aliwidth   = (linewidth > 0) ? linewidth - namewidth - 2*coordwidth - 5 : ad->N;
-  
-  if (aliwidth < ad->N && aliwidth < min_aliwidth) aliwidth = min_aliwidth; /* at least, regardless of some silly linewidth setting */
-
-  if (!show_vertical_codon) aliwidth /= 3;
-
-  ESL_ALLOC(buf, sizeof(char) * (aliwidth+1));
-  buf[aliwidth] = 0;
-
-  /* Break the alignment into multiple blocks of width aliwidth for printing */
-  printf("FROM %d\n", ad->sqfrom);
-  i1 = ad->sqfrom;
-  k1 = ad->hmmfrom;
-  o1 = ad->orffrom;
-
-  for (pos = 0; pos < ad->N; pos += aliwidth)
+  if (ad->rfline != NULL) 
+  {
+ if (fprintf(fp, "  %*s ", namewidth+coordwidth+1, " ") < 0) ESL_XEXCEPTION_SYS(eslEWRITE, "alignment display write failed"); 
+ 
+ for (i = 0; i < aliwidth; i++)
+	{
+	       if (ad->rfline[pos+i] == 0) break; 
+	       if (fprintf(fp,
+		      (show_vertical_codon) ? "%c" : " %c ", 
+		      ad->rfline[pos+i]) < 0) ESL_XEXCEPTION_SYS(eslEWRITE, "alignment display write failed"); 
+	}
+if (fprintf(fp, " RF\n") < 0) ESL_XEXCEPTION_SYS(eslEWRITE, "alignment display write failed");
+  }
+
+  if (ad->mmline != NULL) 
+  {
+ if (fprintf(fp, "  %*s ", namewidth+coordwidth+1, " ") < 0) ESL_XEXCEPTION_SYS(eslEWRITE, "alignment display write failed"); 
+
+ for (i = 0; i < aliwidth; i++)
+	{
+	       if (ad->mmline[pos+i] == 0) break; 
+	       if (fprintf(fp, 
+		      (show_vertical_codon) ? "%c" : " %c ", 
+		      ad->mmline[pos+i]) < 0) ESL_XEXCEPTION_SYS(eslEWRITE, "alignment display write failed"); 
+	}
+if (fprintf(fp, " MM\n") < 0) ESL_XEXCEPTION_SYS(eslEWRITE, "alignment display write failed");
+  }
+ 
+if (fprintf(fp, "  %*s %*d ", namewidth,  show_hmmname, coordwidth, k1) < 0) ESL_XEXCEPTION_SYS(eslEWRITE, "alignment display write failed"); 
+
+for (i = 0; i < aliwidth; i++)
+     {
+	    if (ad->model[pos+i] == 0) break; 
+	    if (fprintf(fp,
+		   (show_vertical_codon) ? "%c" : " %c ", 
+		    ad->model[pos+i]) < 0) ESL_XEXCEPTION_SYS(eslEWRITE, "alignment display write failed");
+     }
+if (fprintf(fp, " %-*d\n", coordwidth, k2) < 0) ESL_XEXCEPTION_SYS(eslEWRITE, "alignment display write failed"); 
+
+if (fprintf(fp, "  %*s ", namewidth+coordwidth+1, " ") < 0) ESL_XEXCEPTION_SYS(eslEWRITE, "alignment display write failed"); 
+for (i = 0; i < aliwidth; i++)
+     {
+	   if (ad->mline[pos+i] == 0) break; 
+	    if (fprintf(fp,
+		   (show_vertical_codon) ? "%c" : " %c ", 
+       ad->mline[pos+i]) < 0) ESL_XEXCEPTION_SYS(eslEWRITE, "alignment display write failed"); 
+     }
+if (fprintf(fp, "\n") < 0) ESL_XEXCEPTION_SYS(eslEWRITE, "alignment display write failed"); 
+
+if (show_translated_sequence)
     {
-	   
-      if (pos > 0) { if (fprintf(fp, "\n") < 0) ESL_XEXCEPTION_SYS(eslEWRITE, "alignment display write failed"); } /* blank line betweeen blocks */
-
-      ni = nk = 0; 
-      for (z = pos; z < pos + aliwidth && z < ad->N; z++) {
-        if (ad->model[z] != '.') nk++; /* k advances except on insert states */
-        if (ad->aseq[z]  != '-') ni++; /* i advances except on delete states */
-      }
-      k2 = k1+nk-1;
-            if (ad->sqfrom < ad->sqto) i2 = i1+(ni-1)*3+2;
-      else                       i2 = i1-(ni*3)+1; // revcomp hit for DNA
-      o2 = o1+(ni-1);
-
-	  if (ad->csline != NULL) 
-	  {
-  	     if (fprintf(fp, "  %*s ", namewidth+coordwidth+1, " ") < 0) ESL_XEXCEPTION_SYS(eslEWRITE, "alignment display write failed"); 
-         
-	     for (i = 0; i < aliwidth; i++)
-	        {
-		       if (ad->csline[pos+i] == 0) break; 
-		       if (fprintf(fp, 
-			     (show_vertical_codon) ? "%c" : " %c ", 
-				 ad->csline[pos+i]) < 0) ESL_XEXCEPTION_SYS(eslEWRITE, "alignment display write failed"); 
-	        }
-        if (fprintf(fp, " CS\n") < 0) ESL_XEXCEPTION_SYS(eslEWRITE, "alignment display write failed");
-	  }
-
-	  if (ad->rfline != NULL) 
-	  {
-         if (fprintf(fp, "  %*s ", namewidth+coordwidth+1, " ") < 0) ESL_XEXCEPTION_SYS(eslEWRITE, "alignment display write failed"); 
-         
-	 for (i = 0; i < aliwidth; i++)
-	        {
-		       if (ad->rfline[pos+i] == 0) break; 
-		       if (fprintf(fp,
-			      (show_vertical_codon) ? "%c" : " %c ", 
-			      ad->rfline[pos+i]) < 0) ESL_XEXCEPTION_SYS(eslEWRITE, "alignment display write failed"); 
-	        }
-        if (fprintf(fp, " RF\n") < 0) ESL_XEXCEPTION_SYS(eslEWRITE, "alignment display write failed");
-	  }
-
-	  if (ad->mmline != NULL) 
-	  {
-         if (fprintf(fp, "  %*s ", namewidth+coordwidth+1, " ") < 0) ESL_XEXCEPTION_SYS(eslEWRITE, "alignment display write failed"); 
-        
-	 for (i = 0; i < aliwidth; i++)
-	        {
-		       if (ad->mmline[pos+i] == 0) break; 
-		       if (fprintf(fp, 
-			      (show_vertical_codon) ? "%c" : " %c ", 
-			      ad->mmline[pos+i]) < 0) ESL_XEXCEPTION_SYS(eslEWRITE, "alignment display write failed"); 
-	        }
-        if (fprintf(fp, " MM\n") < 0) ESL_XEXCEPTION_SYS(eslEWRITE, "alignment display write failed");
-	  }
-	 
-      if (fprintf(fp, "  %*s %*d ", namewidth,  show_hmmname, coordwidth, k1) < 0) ESL_XEXCEPTION_SYS(eslEWRITE, "alignment display write failed"); 
-      
-      for (i = 0; i < aliwidth; i++)
-	     {
-		    if (ad->model[pos+i] == 0) break; 
-		    if (fprintf(fp,
-			   (show_vertical_codon) ? "%c" : " %c ", 
-			    ad->model[pos+i]) < 0) ESL_XEXCEPTION_SYS(eslEWRITE, "alignment display write failed");
-	     }
-      if (fprintf(fp, " %-*d\n", coordwidth, k2) < 0) ESL_XEXCEPTION_SYS(eslEWRITE, "alignment display write failed"); 
-
-      if (fprintf(fp, "  %*s ", namewidth+coordwidth+1, " ") < 0) ESL_XEXCEPTION_SYS(eslEWRITE, "alignment display write failed"); 
-      for (i = 0; i < aliwidth; i++)
-	     {
-		   if (ad->mline[pos+i] == 0) break; 
-		    if (fprintf(fp,
-			   (show_vertical_codon) ? "%c" : " %c ", 
-               ad->mline[pos+i]) < 0) ESL_XEXCEPTION_SYS(eslEWRITE, "alignment display write failed"); 
-	     }
-      if (fprintf(fp, "\n") < 0) ESL_XEXCEPTION_SYS(eslEWRITE, "alignment display write failed"); 
-
-      if (show_translated_sequence)
-	    {
-<<<<<<< HEAD
-		   if (fprintf(fp, "  %*s", namewidth, show_seqname)  < 0) ESL_XEXCEPTION_SYS(eslEWRITE, "alignment display write failed");
-	
-=======
 		   if (fprintf(fp, "  %*s", namewidth, ad->orfname)  < 0) ESL_XEXCEPTION_SYS(eslEWRITE, "alignment display write failed");
->>>>>>> c9cc2205
 		   if (ni > 0) 
 		   {
 			 if (fprintf(fp, " %*d ", coordwidth, o1)  < 0) ESL_XEXCEPTION_SYS(eslEWRITE, "alignment display write failed");

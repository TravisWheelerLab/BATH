/* Formatting, transmitting, and printing single alignments to a
 * profile.
 * 
 * Contents:
 *   1. The P7_ALIDISPLAY object.
 *   2. The P7_ALIDISPLAY API.
 *   3. Debugging/dev code.
 *   4. Benchmark driver.
 *   5. Unit tests.
 *   6. Test driver.
 *   7. Example.
 */
#include "p7_config.h"

#include <stdlib.h>
#include <stdio.h>
#include <string.h>
#include <ctype.h>

#include "easel.h"
#include "hmmer.h"


/*****************************************************************
 * 1. The P7_ALIDISPLAY object
 *****************************************************************/


/* Function:  p7_alidisplay_Create()
 * Synopsis:  Create an alignment display, from trace and oprofile.
 *
 * Purpose:   Creates and returns an alignment display for domain number
 *            <which> in traceback <tr>, where the traceback
 *            corresponds to an alignment of optimized profile <om> to digital sequence
 *            <dsq>, and the unique name of that target
 *            sequence <dsq> is <sqname>. The <which> index starts at 0.
 *            
 *            It will be a little faster if the trace is indexed with
 *            <p7_trace_Index()> first. The number of domains is then
 *            in <tr->ndom>. If the caller wants to create alidisplays
 *            for all of these, it would loop <which> from
 *            <0..tr->ndom-1>.
 *           
 *            However, even without an index, the routine will work fine.
 *
 * Args:      tr       - traceback
 *            which    - domain number, 0..tr->ndom-1
 *            om       - optimized profile (query)
 *            sq       - digital sequence (target)
 *            ntsq     - text sequence (original nucleotide target in the case of translated search)
 *            ddef_app - optional posterior prob alignment line; only nhmmer sends a not-NULL value
 *
 * Returns:   <eslOK> on success.
 *
 * Throws:    <NULL> on allocation failure, or if something's internally corrupt 
 *            in the data.
 */
P7_ALIDISPLAY *
p7_alidisplay_Create(const P7_TRACE *tr, int which, const P7_OPROFILE *om, const ESL_SQ *sq, const ESL_SQ *ntsq)
{
  P7_ALIDISPLAY *ad       = NULL;
  char          *Alphabet = om->abc->sym;
  int            n, pos, z;
  int            z1,z2;
  int            k,x,i,s;
  int            hmm_namelen, hmm_acclen, hmm_desclen;
  int            sq_namelen,  sq_acclen,  sq_desclen;
  int            orf_namelen; /* used for translated search only */
  int            status;
  char           n1,n2,n3;
  int            j;
    
  ESL_SQ         *ntorfseqtxt = NULL;
<<<<<<< HEAD
  
=======
>>>>>>> 02053ceb

  /* First figure out which piece of the trace (from first match to last match) 
   * we're going to represent, and how big it is.
   */
  if (tr->ndom > 0) {		/* if we have an index, this is a little faster: */
    for (z1 = tr->tfrom[which]; z1 < tr->N; z1++) if (tr->st[z1] == p7T_M) break;  /* find next M state      */
    if (z1 == tr->N) return NULL;                                                  /* no M? corrupt trace    */
    for (z2 = tr->tto[which];   z2 >= 0 ;   z2--) if (tr->st[z2] == p7T_M) break;  /* find prev M state      */
    if (z2 == -1) return NULL;                                                     /* no M? corrupt trace    */
  } else {			/* without an index, we can still do it fine:    */
    for (z1 = 0; which >= 0 && z1 < tr->N; z1++) if (tr->st[z1] == p7T_B) which--; /* find the right B state */
    if (z1 == tr->N) return NULL;                                                  /* no such domain <which> */
    for (; z1 < tr->N; z1++) if (tr->st[z1] == p7T_M) break;                       /* find next M state      */
    if (z1 == tr->N) return NULL;                                                  /* no M? corrupt trace    */
    for (z2 = z1; z2 < tr->N; z2++) if (tr->st[z2] == p7T_E) break;                /* find the next E state  */
    for (; z2 >= 0;    z2--) if (tr->st[z2] == p7T_M) break;                       /* find prev M state      */
    if (z2 == -1) return NULL;                                                     /* no M? corrupt trace    */
  }
  /* Now we know that z1..z2 in the trace will be represented in the
   * alidisplay; that's z2-z1+1 positions. We need a \0 trailer on all
   * our display lines, so allocate z2-z1+2. We know each position is
   * M, D, or I, so there's a 1:1 correspondence of trace positions
   * with alignment display positions.  We also know the display
   * starts and ends with M states.
   * 
   * So now let's allocate. The alidisplay is packed into a single
   * memory space, so this appears to be intricate, but it's just
   * bookkeeping.  
   */
  n = (z2-z1+2) * 3;                     /* model, mline, aseq mandatory         */
  if (ntsq != NULL)       n += 3*(z2-z1+1)+1; /* nucleotide sequence                  */
  if (om->rf[0]  != 0)    n += z2-z1+2;  /* optional reference line              */
  if (om->mm[0]  != 0)    n += z2-z1+2;  /* optional reference line              */
  if (om->cs[0]  != 0)    n += z2-z1+2;  /* optional structure line              */
  if (tr->pp     != NULL) n += z2-z1+2;  /* optional posterior prob line         */
  hmm_namelen = strlen(om->name);                           n += hmm_namelen + 1;
  hmm_acclen  = (om->acc  != NULL ? strlen(om->acc)  : 0);  n += hmm_acclen  + 1;
  hmm_desclen = (om->desc != NULL ? strlen(om->desc) : 0);  n += hmm_desclen + 1;

  sq_namelen  = strlen(sq->name);                           n += sq_namelen  + 1;	  
  sq_acclen   = strlen(sq->acc);                            n += sq_acclen   + 1; /* sq->acc is "\0" when unset */
  sq_desclen  = strlen(sq->desc);                           n += sq_desclen  + 1; /* same for desc              */

  if (ntsq != NULL)    {  /* translated search only */
      //orf_namelen = strlen(sq->orfid);                      n += orf_namelen  + 1; /* same for orfname          */
  }

  ESL_ALLOC(ad, sizeof(P7_ALIDISPLAY));
  ad->mem = NULL;

  pos = 0; 
  ad->memsize = sizeof(char) * n;
  ESL_ALLOC(ad->mem, ad->memsize);
  if (om->rf[0]  != 0) { ad->rfline = ad->mem + pos; pos += z2-z1+2; } else { ad->rfline = NULL; }
  //if (om->mm[0]  != 0) { ad->mmline = ad->mem + pos; pos += z2-z1+2; } else { ad->mmline = NULL; }
  ad->mmline = NULL;
  if (om->cs[0]  != 0) { ad->csline = ad->mem + pos; pos += z2-z1+2; } else { ad->csline = NULL; }
  ad->model   = ad->mem + pos;  pos += z2-z1+2;
  ad->mline   = ad->mem + pos;  pos += z2-z1+2;
  ad->aseq    = ad->mem + pos;  pos += z2-z1+2;
  if (ntsq != NULL)    { ad->ntseq  = ad->mem + pos;  pos += 3*(z2-z1+1)+1;} else { ad->ntseq = NULL; } /* for the nucleotide sequence there will be 3 times as many bytes */
  if (tr->pp != NULL)  { ad->ppline = ad->mem + pos;  pos += z2-z1+2;} else { ad->ppline = NULL; }
  ad->hmmname = ad->mem + pos;  pos += hmm_namelen +1;
  ad->hmmacc  = ad->mem + pos;  pos += hmm_acclen +1;
  ad->hmmdesc = ad->mem + pos;  pos += hmm_desclen +1;
  ad->sqname  = ad->mem + pos;  pos += sq_namelen +1;
  ad->sqacc   = ad->mem + pos;  pos += sq_acclen +1;
  ad->sqdesc  = ad->mem + pos;  pos += sq_desclen +1;
  if (ntsq != NULL)    {  /* translated search only */
      ad->orfname = ad->mem + pos;  pos += orf_namelen +1;
  }

  strcpy(ad->hmmname, om->name);
  if (om->acc  != NULL) strcpy(ad->hmmacc,  om->acc);  else ad->hmmacc[0]  = 0;
  if (om->desc != NULL) strcpy(ad->hmmdesc, om->desc); else ad->hmmdesc[0] = 0;

  strcpy(ad->sqname,  sq->name);
  strcpy(ad->sqacc,   sq->acc);
  strcpy(ad->sqdesc,  sq->desc);
  //if (ntsq != NULL)    { /* translated search only */
    //  strcpy(ad->orfname,  sq->orfid);
 // }

  /* Determine hit coords */
  ad->hmmfrom = tr->k[z1];
  ad->hmmto   = tr->k[z2];
  ad->M       = om->M;
  
  ad->sqfrom  = tr->i[z1];
  ad->sqto    = tr->i[z2];		 
  ad->L       = sq->n;
  
  ad->frameshifts = -1;

  /* optional rf line */
  if (ad->rfline != NULL) {
    for (z = z1; z <= z2; z++) ad->rfline[z-z1] = ((tr->st[z] == p7T_I) ? '.' : om->rf[tr->k[z]]);
    ad->rfline[z-z1] = '\0';
  }

  /* optional mm line */
  if (ad->mmline != NULL) {
    for (z = z1; z <= z2; z++) ad->mmline[z-z1] = ((tr->st[z] == p7T_I) ? '.' : om->mm[tr->k[z]]);
    ad->mmline[z-z1] = '\0';
  }

  /* optional cs line */
  if (ad->csline != NULL) {
    for (z = z1; z <= z2; z++) ad->csline[z-z1] = ((tr->st[z] == p7T_I) ? '.' : om->cs[tr->k[z]]);
    ad->csline[z-z1] = '\0';
  }

  /* optional pp line */
  if (ad->ppline != NULL) {
    for (z = z1; z <= z2; z++) ad->ppline[z-z1] = ( (tr->st[z] == p7T_D) ? '.' : p7_alidisplay_EncodePostProb(tr->pp[z]));
    ad->ppline[z-z1] = '\0';
  }


  /* mandatory three alignment display lines: model, mline, aseq */
  for (z = z1; z <= z2; z++) 
    {
      k = tr->k[z];
      i = tr->i[z];
      x = sq->dsq[i];
      s = tr->st[z];
      if (ntsq != NULL)    { 
         /*
          * if there is a nucleotide sequence then we want to record the location 
          * of the hit in that sequence and not the location of the hit in the ORF 
          * provided by esl_gencode_ProcessOrf (esl_gencode.c) used in p7_alidisplay_Create
          * in p7_alidisplay.c.
          * The ORF has already been saved in ntorfseqtxt and converted into
          * a reverse complement if the hit was found in the reverse complement of the
          * query sequence.		  
          * sq->start is the start location of the ORF in the nucleotide sequence and 
          * ad->sqfrom is the start of the hit in the ORF in amino acid locations
          *           
          *     tr->i[z1]=sqfrom=3   tr->i[z2]=sqto=8
                       |------hit-----|  	       
                 E  Y  H  A  G  f  G  H  F  H  W  H 
                GAGTACCACGCGGGCTTTGGCCACTTTCACTGGCAT
	            |------------ORF----------|	 
           sq->start=4 		            sq->end=30 
          *
          *
          *
          * digitized sequence [1..n], or NULL if text 
          * char seq index [0..n-1] so nucleotide text seq index 
          * is 3*(i-1)		 
          */
         n1 = n2 = n3 = 78; /* use a capital 'N' for a don't know character instead of a sentinel byte used in ad->aseq */
         if(i > 0)
		 {

            if (sq->start < sq->end) {
                n1 = ntsq->seq[  sq->start-1 + 3*(i-1)];
                n2 = ntsq->seq[  sq->start-1 + 3*(i-1) + 1];
                n3 = ntsq->seq[  sq->start-1 + 3*(i-1) + 2];
            }
            else
            {
                n1 = ntsq->seq[  sq->start-1 - 3*(i-1)] ;
                n2 = ntsq->seq[  sq->start-1 - ( 3*(i-1) + 1) ] ;
                n3 = ntsq->seq[  sq->start-1 - ( 3*(i-1) + 2) ] ;

                n1 = ntsq->abc->sym [ ntsq->abc->complement[ ntsq->abc->inmap[n1] ] ];
                n2 = ntsq->abc->sym [ ntsq->abc->complement[ ntsq->abc->inmap[n2] ] ];
                n3 = ntsq->abc->sym [ ntsq->abc->complement[ ntsq->abc->inmap[n3] ] ];

            }
         }
        }

      switch (s) {
      case p7T_M:
        ad->model[z-z1] = om->consensus[k];
        if      (x == esl_abc_DigitizeSymbol(om->abc, om->consensus[k])) ad->mline[z-z1] = ad->model[z-z1];
        else if (p7_oprofile_FGetEmission(om, k, x) > 1.0)               ad->mline[z-z1] = '+'; /* >1 not >0; om has odds ratios, not scores */
        else                                                             ad->mline[z-z1] = ' ';
        ad->aseq  [z-z1] = toupper(Alphabet[x]);
        if (ntsq != NULL)    { 
           ad->ntseq [3*(z-z1)] = toupper(n1);
           ad->ntseq [3*(z-z1)+1] = toupper(n2);
           ad->ntseq [3*(z-z1)+2] = toupper(n3);
		}
        break;
	
      case p7T_I:
        ad->model [z-z1] = '.';
        ad->mline [z-z1] = ' ';
        ad->aseq  [z-z1] = tolower(Alphabet[x]);
        if (ntsq != NULL)    { 
           ad->ntseq [3*(z-z1)] = toupper(n1);
           ad->ntseq [3*(z-z1)+1] = toupper(n2);
           ad->ntseq [3*(z-z1)+2] = toupper(n3);
		}
        break;
	
      case p7T_D:
        ad->model [z-z1] = om->consensus[k];
        ad->mline [z-z1] = ' ';
        ad->aseq  [z-z1] = '-';
        if (ntsq != NULL)    { 
           ad->ntseq [3*(z-z1)] = '-';
           ad->ntseq [3*(z-z1)+1] = '-';
           ad->ntseq [3*(z-z1)+2] = '-';
		}
        break;

      default: ESL_XEXCEPTION(eslEINVAL, "invalid state in trace: not M,D,I");
      }
    }
  ad->model [z2-z1+1] = '\0';
  ad->mline [z2-z1+1] = '\0';
  ad->aseq  [z2-z1+1] = '\0';
  if (ntsq != NULL)
     ad->ntseq  [3*(z2-z1+1)] = '\0';
  ad->N = z2-z1+1;

  esl_sq_Destroy(ntorfseqtxt);  
  return ad;

 ERROR:
  p7_alidisplay_Destroy(ad);
  return NULL;
}

/* Function:  p7_alidisplay_fs_Create()
 * Synopsis:  Create an alignment display, from trace and oprofile.
 *
 * Purpose:   Creates and returns an alignment display for domain number
 *            <which> in traceback <tr>, where the traceback
 *            corresponds to an alignment of optimized profile <om> to digital sequence
 *            <dsq>, and the unique name of that target
 *            sequence <dsq> is <sqname>. The <which> index starts at 0.
 *            
 *            It will be a little faster if the trace is indexed with
 *            <p7_trace_Index()> first. The number of domains is then
 *            in <tr->ndom>. If the caller wants to create alidisplays
 *            for all of these, it would loop <which> from
 *            <0..tr->ndom-1>.
 *           
 *            However, even without an index, the routine will work fine.
 *
 * Args:      tr       - traceback
 *            which    - domain number, 0..tr->ndom-1
 *            om       - optimized profile (query)
 *            sq       - digital sequence (target)
 *            ntsq     - text sequence (original nucleotide target in the case of translated search)
 *            ddef_app - optional posterior prob alignment line; only nhmmer sends a not-NULL value
 *
 * Returns:   <eslOK> on success.
 *
 * Throws:    <NULL> on allocation failure, or if something's internally corrupt 
 *            in the data.
 */
P7_ALIDISPLAY *
p7_alidisplay_fs_Create(const P7_TRACE *tr, int which, const P7_PROFILE *gm, const ESL_SQ *sq, const ESL_SQ *ntsq, ESL_GENCODE *gcode, float **emit_sc)
{
  P7_ALIDISPLAY *ad       = NULL;
  char          *alphaAmino = gm->abc->sym;
  char          *alphaDNA = ntsq->abc->sym;
  int            n, pos, z, y;
  int            z1, z2;
  int		 srt, end;
  int            k,x,i,s,l;
  int            hmm_namelen, hmm_acclen, hmm_desclen;
  int            sq_namelen,  sq_acclen,  sq_desclen;
  int            status;
  char           n1,n2,n3,n4,n5;
  int            g,h;
  float		 max_emit, cur_emit;
  float	        *rsc; 
  ESL_SQ        *codon;

/* First figure out which piece of the trace (from first match to last match) 
   * we're going to represent, and how big it is.
   */
  if (tr->ndom > 0) {		/* if we have an index, this is a little faster: */
    for (z1 = tr->tfrom[which]; z1 < tr->N; z1++) if (tr->st[z1] == p7T_M) break;  /* find next M state      */
    if (z1 == tr->N) return NULL;                                                  /* no M? corrupt trace    */
    for (z2 = tr->tto[which];   z2 >= 0 ;   z2--) if (tr->st[z2] == p7T_M) break;  /* find prev M state      */
    if (z2 == -1) return NULL;                                                     /* no M? corrupt trace    */
  } else {			/* without an index, we can still do it fine:    */
    
    for (z1 = 0; which >= 0 && z1 < tr->N; z1++) 
      if (tr->st[z1] == p7T_B) which--; 					   /* find the right B state */
    if (z1 == tr->N) return NULL;                                                  /* no such domain <which> */
    for (; z1 < tr->N; z1++) if (tr->st[z1] == p7T_M) break;            /* find next M state      */
    if (z1 == tr->N) return NULL;                                                 /* no M? corrupt trace    */
    for (z2 = z1; z2 < tr->N; z2++) if (tr->st[z2] == p7T_E) break;           /* find the next E state  */
    for (; z2 >= 0;    z2--) if (tr->st[z2] == p7T_M) break;                    /* find prev M state      */
    if (z2 == -1) return NULL;                                                     /* no M? corrupt trace    */
  }

  /* Now we know that z1..z2 in the trace will be represented in the
   * alidisplay; that's z2-z1+1 positions. We need a \0 trailer on all
   * our display lines, so allocate z2-z1+2. We know each position is
   * M, D, or I, so there's a 1:1 correspondence of trace positions
   * with alignment display positions.  We also know the display
   * starts and ends with M states.
   * 
   * So now let's allocate. The alidisplay is packed into a single
   * memory space, so this appears to be intricate, but it's just
   * bookkeeping.  
   */
  n = (z2-z1+2) * 3;                          /* model, mline, aseq mandatory         */
  n += 5*(z2-z1+1)+1;                     /* nucleotide sequence                  */
  n += (z2-z1+2);			   /* codon lengths       */
  if (gm->rf[0]  != 0)    n += (z2-z1+2);   /* optional reference line              */
  if (gm->mm[0]  != 0)    n += (z2-z1+2);   /* optional reference line              */
  if (gm->cs[0]  != 0)    n += (z2-z1+2);   /* optional structure line              */
  if (tr->pp     != NULL) n += (z2-z1+2);   /* optional posterior prob line         */
  hmm_namelen = strlen(gm->name);                           n += hmm_namelen + 1;
  hmm_acclen  = (gm->acc  != NULL ? strlen(gm->acc)  : 0);  n += hmm_acclen  + 1;
  hmm_desclen = (gm->desc != NULL ? strlen(gm->desc) : 0);  n += hmm_desclen + 1;
  sq_namelen  = strlen(ntsq->name);                           n += sq_namelen  + 1;	  
  sq_acclen   = strlen(ntsq->acc);                            n += sq_acclen   + 1; /* sq->acc is "\0" when unset */
  sq_desclen  = strlen(ntsq->desc);                           n += sq_desclen  + 1; /* same for desc              */
  ESL_ALLOC(ad, sizeof(P7_ALIDISPLAY));
  ad->mem = NULL;
  
  pos = 0; 
  ad->memsize = sizeof(char) * n;
  ESL_ALLOC(ad->mem, ad->memsize);
  if (gm->rf[0]  != 0) { ad->rfline = ad->mem + pos; pos += z2-z1+2; } else { ad->rfline = NULL; }
  ad->mmline = NULL;
  if (gm->cs[0]  != 0) { ad->csline = ad->mem + pos; pos += z2-z1+2; } else { ad->csline = NULL; }
  ad->model   = ad->mem + pos;  pos += z2-z1+2;
  ad->mline   = ad->mem + pos;  pos += z2-z1+2;
  ad->aseq    = ad->mem + pos;  pos += z2-z1+2;
  ad->codon   = ad->mem + pos;  pos += z2-z1+2;
  ad->ntseq  = ad->mem + pos;  pos += 5*(z2-z1+1)+1; /* for the nucleotide sequence there will be 5 times as many bytes */
  if (tr->pp != NULL)  { ad->ppline = ad->mem + pos;  pos += z2-z1+2;} else { ad->ppline = NULL; }
  ad->hmmname = ad->mem + pos;  pos += hmm_namelen +1;
  ad->hmmacc  = ad->mem + pos;  pos += hmm_acclen +1;
  ad->hmmdesc = ad->mem + pos;  pos += hmm_desclen +1;
  ad->sqname  = ad->mem + pos;  pos += sq_namelen +1;
  ad->sqacc   = ad->mem + pos;  pos += sq_acclen +1;
  ad->sqdesc  = ad->mem + pos;  pos += sq_desclen +1;
  
  strcpy(ad->hmmname, gm->name);
  if (gm->acc  != NULL) strcpy(ad->hmmacc,  gm->acc);  else ad->hmmacc[0]  = 0;
  if (gm->desc != NULL) strcpy(ad->hmmdesc, gm->desc); else ad->hmmdesc[0] = 0;

  strcpy(ad->sqname,  ntsq->name);
  strcpy(ad->sqacc,   ntsq->acc);
  strcpy(ad->sqdesc,  ntsq->desc);
  /* Determine hit coords */
  ad->hmmfrom = tr->k[z1];
  ad->hmmto   = tr->k[z2];
  ad->M       = gm->M;
  ad->frameshifts = 0; 
  
  if(sq->start < sq->end) {
    ad->sqfrom  = tr->i[z1-1] + 1;
    ad->sqto    = tr->i[z2];		 
  } else {
    ad->sqto  = tr->i[z1-1] + 1;
    ad->sqfrom    = tr->i[z2];	
  }	 
  ad->L       = sq->n;
  /* optional rf line */
  if (ad->rfline != NULL) {
    for (z = z1; z <= z2; z++) ad->rfline[z-z1] = ((tr->st[z] == p7T_I) ? '.' : gm->rf[tr->k[z]]);
    ad->rfline[z-z1] = '\0';
  }
  /* optional mm line */
  if (ad->mmline != NULL) {
    for (z = z1; z <= z2; z++) ad->mmline[z-z1] = ((tr->st[z] == p7T_I) ? '.' : gm->mm[tr->k[z]]);
    ad->mmline[z-z1] = '\0';
  }

  /* optional cs line */
  if (ad->csline != NULL) {
    for (z = z1; z <= z2; z++) ad->csline[z-z1] = ((tr->st[z] == p7T_I) ? '.' : gm->cs[tr->k[z]]);
    ad->csline[z-z1] = '\0';
  }
  
  /* optional pp line */
  if (ad->ppline != NULL) {
    for (z = z1; z <= z2; z++) 
	    ad->ppline[z-z1] = ( (tr->st[z] == p7T_D) ? '.' : p7_alidisplay_EncodePostProb(tr->pp[z]));
    
	    ad->ppline[z-z1] = '\0';
  }
  
  /*
     If this is a nhmmscant scan; i.e. scan using a DNA
	 query, put the ORF in a buffer so that if
	 the hit is in a reverse compliment of the query, i.e.
	 the other DNA strand, we can take the reverse complement
	 of the nucleotide DNA to print on the alignment display
   */
  
   //ntorfseqtxt = esl_sq_Create();
#if 0   
   if (ntsq->start < ntsq->end) {				
        for(j= ntsq->start; j <= ntsq->end; j++) {
           esl_sq_CAddResidue(ntorfseqtxt, ntsq->seq[j-1]);
        }
     }
     else {
     for(j= ntsq->end; j <= ntsq->start; j++) {
           esl_sq_CAddResidue(ntorfseqtxt, ntsq->seq[j-1]);
        }		 
        esl_sq_ReverseComplement(ntorfseqtxt);  
     }
     esl_sq_CAddResidue(ntorfseqtxt, 0);
#endif
  
  /* mandatory three alignment display lines: model, mline, aseq */
  y = 0;
  for (z = z1; z <= z2; z++) 
    {
      k = tr->k[z];
      i = tr->i[z];
      s = tr->st[z];
      
      switch (s) {
      case p7T_M:
        ad->model[z-z1] = gm->consensus[k];
        l = i - tr->i[z-1];
	ad->codon[y] = l;
      	cur_emit = -eslINFINITY; 	    
        max_emit = -eslINFINITY;
	if(l == 1) {
          ad->frameshifts++;           
	 
	  x = p7P_AMINO1(gm, k, sq->dsq[i]); 
	  for(g = 0; g < 4; g++) {
             for(h = 0; h < 4; h++) {
                if (p7P_AMINO3(gm, k, g, h, sq->dsq[i]) == x) {
			n1 = ' ';
                   	n2 = '-';
                   	n3 = '-';
                  	n4 = alphaDNA[sq->dsq[i]];
                   	n5 = ' ';
			h = 4;
			g = 4;
		} 
		else if ( p7P_AMINO3(gm, k, sq->dsq[i], g, h) == x) {
			n1 = ' ';
                   	n2 = alphaDNA[sq->dsq[i]];
                   	n3 = '-';
                   	n4 = '-';
                   	n5 = ' ';
                        h = 4;
                        g = 4;
                } 
		else if ( p7P_AMINO3(gm, k, g, sq->dsq[i], h) == x) {
                        n1 = ' ';
                        n2 = '-';
                        n3 = alphaDNA[sq->dsq[i]];
                        n4 = '-';
                        n5 = ' ';
                        h = 4;
                        g = 4;
                }
	    }
	  }
	}

	if(l == 2) {
          ad->frameshifts++;
 
	  for(g = 0; g < 4; g++) {
             x = p7P_AMINO2(gm, k, sq->dsq[i-1], sq->dsq[i]);
             if (p7P_AMINO3(gm, k, g, sq->dsq[i-1], sq->dsq[i]) == x) {
                        n1 = ' ';
                        n2 = '-';
               		n3 = alphaDNA[sq->dsq[i-1]];
               		n4 = alphaDNA[sq->dsq[i]];
               		n5 = ' ';
 			h = 4;
                        g = 4;
             }
	     else if (p7P_AMINO3(gm, k, sq->dsq[i-1], sq->dsq[i], g) == x) {
                        n1 = ' ';
                        n2 = alphaDNA[sq->dsq[i-1]];
                        n3 = alphaDNA[sq->dsq[i]];
                        n4 = '-';
                        n5 = ' ';
                        h = 4;
                        g = 4;
             }
	     else if (p7P_AMINO3(gm, k, sq->dsq[i-1], g, sq->dsq[i]) == x) {
                        n1 = ' ';
                        n2 = alphaDNA[sq->dsq[i-1]];
                        n3 = '-';
                        n4 = alphaDNA[sq->dsq[i]];
                        n5 = ' ';
                        h = 4;
                        g = 4;
             }

	   }
	 }
	
	if(l == 3) {
	    x = p7P_AMINO3(gm, k, sq->dsq[i-2], sq->dsq[i-1], sq->dsq[i]);
	    n1 = ' ';
	    n2 = alphaDNA[sq->dsq[i-2]];
	    n3 = alphaDNA[sq->dsq[i-1]];
	    n4 = alphaDNA[sq->dsq[i]];
	    n5 = ' ';
        }
	
	if(l == 4) {
	  ad->frameshifts++;
          x = p7P_AMINO4(gm, k, sq->dsq[i-3], sq->dsq[i-2], sq->dsq[i-1], sq->dsq[i]);
          if(p7P_AMINO3(gm, k,sq->dsq[i-3], sq->dsq[i-2], sq->dsq[i-1]) == x) {
                n1 = ' ';
		n2 = toupper(alphaDNA[sq->dsq[i-3]]);
                n3 = toupper(alphaDNA[sq->dsq[i-2]]);
                n4 = toupper(alphaDNA[sq->dsq[i-1]]);
                n5 = tolower(alphaDNA[sq->dsq[i]]);
	  }
	  else if(p7P_AMINO3(gm, k,sq->dsq[i-3], sq->dsq[i-2], sq->dsq[i]) == x) {
                n1 = ' ';
                n2 = toupper(alphaDNA[sq->dsq[i-3]]);
                n3 = toupper(alphaDNA[sq->dsq[i-2]]);
                n4 = tolower(alphaDNA[sq->dsq[i-1]]);
                n5 = toupper(alphaDNA[sq->dsq[i]]);
          }
          else if(p7P_AMINO3(gm, k,sq->dsq[i-3], sq->dsq[i-1], sq->dsq[i]) == x) {
                n1 = toupper(alphaDNA[sq->dsq[i-3]]);
                n2 = tolower(alphaDNA[sq->dsq[i-2]]);
                n3 = toupper(alphaDNA[sq->dsq[i-1]]);
                n4 = toupper(alphaDNA[sq->dsq[i]]);
                n5 = ' ';
          }
	  else if(p7P_AMINO3(gm, k,sq->dsq[i-2], sq->dsq[i-1], sq->dsq[i]) == x) {
                n1 = tolower(alphaDNA[sq->dsq[i-3]]);
                n2 = toupper(alphaDNA[sq->dsq[i-2]]);
                n3 = toupper(alphaDNA[sq->dsq[i-1]]);
                n4 = toupper(alphaDNA[sq->dsq[i]]);
                n5 = ' ';
           }

        }	
       
        if(l == 5) {
	  ad->frameshifts++;
          x = p7P_AMINO5(gm, k, sq->dsq[i-4], sq->dsq[i-3], sq->dsq[i-2], sq->dsq[i-1], sq->dsq[i]);	  
	  if(p7P_AMINO3(gm, k,sq->dsq[i-4], sq->dsq[i-3], sq->dsq[i-2]) == x) {
                n1 = toupper(alphaDNA[sq->dsq[i-4]]);
                n2 = toupper(alphaDNA[sq->dsq[i-3]]);
                n3 = toupper(alphaDNA[sq->dsq[i-2]]);
                n4 = tolower(alphaDNA[sq->dsq[i-1]]);
		n5 = tolower(alphaDNA[sq->dsq[i]]);
          }  
	  else if(p7P_AMINO3(gm, k,sq->dsq[i-4], sq->dsq[i-3], sq->dsq[i]) == x) {
                n1 = toupper(alphaDNA[sq->dsq[i-4]]);
                n2 = toupper(alphaDNA[sq->dsq[i-3]]);
                n3 = tolower(alphaDNA[sq->dsq[i-2]]);
                n4 = tolower(alphaDNA[sq->dsq[i-1]]);
                n5 = toupper(alphaDNA[sq->dsq[i]]);
          }
	  else if(p7P_AMINO3(gm, k,sq->dsq[i-4], sq->dsq[i-2], sq->dsq[i]) == x) {
                n1 = toupper(alphaDNA[sq->dsq[i-4]]);
                n2 = tolower(alphaDNA[sq->dsq[i-3]]);
                n3 = tolower(alphaDNA[sq->dsq[i-2]]);
                n4 = toupper(alphaDNA[sq->dsq[i-1]]);
                n5 = toupper(alphaDNA[sq->dsq[i]]);
          }
	  else if(p7P_AMINO3(gm, k,sq->dsq[i-3], sq->dsq[i-2], sq->dsq[i]) == x) {
                n1 = tolower(alphaDNA[sq->dsq[i-4]]);
                n2 = tolower(alphaDNA[sq->dsq[i-3]]);
                n3 = toupper(alphaDNA[sq->dsq[i-2]]);
                n4 = toupper(alphaDNA[sq->dsq[i-1]]);
                n5 = toupper(alphaDNA[sq->dsq[i]]);
          }
          else if(p7P_AMINO3(gm, k,sq->dsq[i-3], sq->dsq[i-2], sq->dsq[i-1]) == x) {
                n1 = tolower(alphaDNA[sq->dsq[i-4]]);
                n2 = toupper(alphaDNA[sq->dsq[i-3]]);
                n3 = toupper(alphaDNA[sq->dsq[i-2]]);
                n4 = toupper(alphaDNA[sq->dsq[i-1]]);
                n5 = tolower(alphaDNA[sq->dsq[i]]);
          }
	  else if(p7P_AMINO3(gm, k,sq->dsq[i-3], sq->dsq[i-2], sq->dsq[i]) == x) {
                n1 = tolower(alphaDNA[sq->dsq[i-4]]);
                n2 = toupper(alphaDNA[sq->dsq[i-3]]);
                n3 = toupper(alphaDNA[sq->dsq[i-2]]);
                n4 = tolower(alphaDNA[sq->dsq[i-1]]);
                n5 = toupper(alphaDNA[sq->dsq[i]]);
          }
          else if(p7P_AMINO3(gm, k,sq->dsq[i-3], sq->dsq[i-1], sq->dsq[i]) == x) {
                n1 = tolower(alphaDNA[sq->dsq[i-4]]);
                n2 = toupper(alphaDNA[sq->dsq[i-3]]);
                n3 = tolower(alphaDNA[sq->dsq[i-2]]);
                n4 = toupper(alphaDNA[sq->dsq[i-1]]);
                n5 = toupper(alphaDNA[sq->dsq[i]]);
          }
          else if(p7P_AMINO3(gm, k,sq->dsq[i-4], sq->dsq[i-2], sq->dsq[i-1]) == x) {
                n1 = toupper(alphaDNA[sq->dsq[i-4]]);
                n2 = tolower(alphaDNA[sq->dsq[i-3]]);
                n3 = toupper(alphaDNA[sq->dsq[i-2]]);
                n4 = toupper(alphaDNA[sq->dsq[i-1]]);
                n5 = tolower(alphaDNA[sq->dsq[i]]);
          }
          else if(p7P_AMINO3(gm, k,sq->dsq[i-4], sq->dsq[i-2], sq->dsq[i]) == x) {
                n1 = toupper(alphaDNA[sq->dsq[i-4]]);
                n2 = tolower(alphaDNA[sq->dsq[i-3]]);
                n3 = toupper(alphaDNA[sq->dsq[i-2]]);
                n4 = tolower(alphaDNA[sq->dsq[i-1]]);
                n5 = toupper(alphaDNA[sq->dsq[i]]);
          }
	  else if(p7P_AMINO3(gm, k,sq->dsq[i-4], sq->dsq[i-3], sq->dsq[i-1]) == x) {
                n1 = toupper(alphaDNA[sq->dsq[i-4]]);
                n2 = toupper(alphaDNA[sq->dsq[i-3]]);
                n3 = tolower(alphaDNA[sq->dsq[i-2]]);
                n4 = toupper(alphaDNA[sq->dsq[i-1]]);
                n5 = tolower(alphaDNA[sq->dsq[i]]);
          }
	}	
	
	
	if      (x == esl_abc_DigitizeSymbol(gm->abc, gm->consensus[k])) ad->mline[z-z1] = ad->model[z-z1];
        else if (expf(p7P_MSC(gm, k, x)) > 1.0)               ad->mline[z-z1] = '+'; /* >1 not >0; om has odds ratios, not scores */
        else                                                  ad->mline[z-z1] = ' ';

        ad->aseq  [z-z1] = toupper(alphaAmino[x]);
        ad->ntseq [5*(z-z1)] = n1;
        ad->ntseq [5*(z-z1)+1] = n2;
        ad->ntseq [5*(z-z1)+2] = n3;
	ad->ntseq [5*(z-z1)+3] = n4;
        ad->ntseq [5*(z-z1)+4] = n5;
        break;
	
      case p7T_I:
        ad->codon[y] = 3;
      	ad->model [z-z1] = '.';
        ad->mline [z-z1] = ' ';
        ad->aseq  [z-z1] = tolower(alphaAmino[x]);
        n1 = ' ';
        n2 = alphaDNA[sq->dsq[i-2]];	
	n3 = alphaDNA[sq->dsq[i-1]];	
        n4 = alphaDNA[sq->dsq[i]];	
        n5 = ' ';
        x = esl_gencode_GetTranslation(gcode, &sq->dsq[i-2]);
	ad->aseq  [z-z1] = tolower(alphaAmino[x]);
        ad->ntseq [5*(z-z1)] = ' ';
        ad->ntseq [5*(z-z1)+1] = toupper(n2);
        ad->ntseq [5*(z-z1)+2] = toupper(n3);
        ad->ntseq [5*(z-z1)+3] = toupper(n4);
        ad->ntseq [5*(z-z1)+4] = ' ';
        break;
	
      case p7T_D:
        ad->codon[y] = 0;
	ad->model [z-z1] = gm->consensus[k];
        ad->mline [z-z1] = ' ';
        ad->aseq  [z-z1] = '-';
        ad->ntseq [5*(z-z1)] = '-';
        ad->ntseq [5*(z-z1)+1] = '-';
        ad->ntseq [5*(z-z1)+2] = '-';
        ad->ntseq [5*(z-z1)+3] = '-';
        ad->ntseq [5*(z-z1)+4] = '-';
        break;

      default: ESL_XEXCEPTION(eslEINVAL, "invalid state in trace: not M,D,I");
      }
      y++;
    }
  
  ad->model [z2-z1+1] = '\0';
  ad->mline [z2-z1+1] = '\0';
  ad->aseq  [z2-z1+1] = '\0';
  ad->ntseq  [5*(z2-z1+1)] = '\0';
  ad->N = z2-z1+1;

  return ad;

 ERROR:
  p7_alidisplay_Destroy(ad);
  return NULL;
}

/* Function:  p7_alidisplay_Clone()
 * Synopsis:  Make a duplicate of an ALIDISPLAY.
 *
 * Purpose:   Create a duplicate of alignment display <ad>.
 *            Return a pointer to the duplicate. Caller
 *            is responsible for freeing the new object.
 *
 * Returns:   pointer to new <P7_ALIDISPLAY>
 *
 * Throws:    <NULL> on allocation failure.
 */
P7_ALIDISPLAY *
p7_alidisplay_Clone(const P7_ALIDISPLAY *ad)
{
  P7_ALIDISPLAY *ad2 = NULL;
  int status;

  ESL_ALLOC(ad2, sizeof(P7_ALIDISPLAY));
  ad2->rfline  = ad2->mmline = ad2->csline = ad2->model   = ad2->mline  = ad2->aseq = ad2->ntseq = ad2->ppline = NULL;
  ad2->hmmname = ad2->hmmacc = ad2->hmmdesc = NULL;
  ad2->sqname  = ad2->sqacc  = ad2->sqdesc  = NULL;
  ad2->mem     = NULL;
  ad2->memsize = 0;

  if (ad->memsize) 		/* serialized */
    {
      ESL_ALLOC(ad2->mem, sizeof(char) * ad->memsize);
      ad2->memsize = ad->memsize;
      memcpy(ad2->mem, ad->mem, ad->memsize);

      ad2->rfline = (ad->rfline ? ad2->mem + (ad->rfline - ad->mem) : NULL );
      ad2->mmline = (ad->mmline ? ad2->mem + (ad->mmline - ad->mem) : NULL );
      ad2->csline = (ad->csline ? ad2->mem + (ad->csline - ad->mem) : NULL );
      ad2->model  = ad2->mem + (ad->model  - ad->mem);
      ad2->mline  = ad2->mem + (ad->mline  - ad->mem);
      ad2->aseq   = ad2->mem + (ad->aseq   - ad->mem);
      ad2->ntseq  = (ad->ntseq  ? ad2->mem + (ad->ntseq  - ad->mem) : NULL );
      ad2->ppline = (ad->ppline ? ad2->mem + (ad->ppline - ad->mem) : NULL );
      ad2->N      = ad->N;

      ad2->hmmname = ad2->mem + (ad->hmmname - ad->mem);
      ad2->hmmacc  = ad2->mem + (ad->hmmacc  - ad->mem);
      ad2->hmmdesc = ad2->mem + (ad->hmmdesc - ad->mem);
      ad2->hmmfrom = ad->hmmfrom;
      ad2->hmmto   = ad->hmmto;
      ad2->M       = ad->M;

      ad2->sqname  = ad2->mem + (ad->sqname - ad->mem);
      ad2->sqacc   = ad2->mem + (ad->sqacc  - ad->mem);
      ad2->sqdesc  = ad2->mem + (ad->sqdesc - ad->mem);
      ad2->sqfrom  = ad->sqfrom;
      ad2->sqto    = ad->sqto;
      ad2->L       = ad->L;
    }
  else				/* deserialized */
    {
      if ( esl_strdup(ad->rfline, -1, &(ad2->rfline)) != eslOK) goto ERROR;
      if ( esl_strdup(ad->mmline, -1, &(ad2->mmline)) != eslOK) goto ERROR;
      if ( esl_strdup(ad->csline, -1, &(ad2->csline)) != eslOK) goto ERROR;
      if ( esl_strdup(ad->model,  -1, &(ad2->model))  != eslOK) goto ERROR;
      if ( esl_strdup(ad->mline,  -1, &(ad2->mline))  != eslOK) goto ERROR;
      if ( esl_strdup(ad->aseq,   -1, &(ad2->aseq))   != eslOK) goto ERROR;
      if ( esl_strdup(ad->ntseq,  -1, &(ad2->ntseq))  != eslOK) goto ERROR;
      if ( esl_strdup(ad->ppline, -1, &(ad2->ppline)) != eslOK) goto ERROR;
      ad2->N = ad->N;

      if ( esl_strdup(ad->hmmname, -1, &(ad2->hmmname)) != eslOK) goto ERROR;
      if ( esl_strdup(ad->hmmacc,  -1, &(ad2->hmmacc))  != eslOK) goto ERROR;
      if ( esl_strdup(ad->hmmdesc, -1, &(ad2->hmmdesc)) != eslOK) goto ERROR;
      ad2->hmmfrom = ad->hmmfrom;
      ad2->hmmto   = ad->hmmto;
      ad2->M       = ad->M;

      if ( esl_strdup(ad->sqname,  -1, &(ad2->sqname)) != eslOK) goto ERROR;
      if ( esl_strdup(ad->sqacc,   -1, &(ad2->sqacc))  != eslOK) goto ERROR;
      if ( esl_strdup(ad->sqdesc,  -1, &(ad2->sqdesc)) != eslOK) goto ERROR;
      ad2->sqfrom  = ad->sqfrom;
      ad2->sqto    = ad->sqto;
      ad2->L       = ad->L;      
    }

  return ad2;

 ERROR:
  if (ad2) p7_alidisplay_Destroy(ad2);
  return NULL;
}


/* Function:  p7_alidisplay_Sizeof()
 * Synopsis:  Returns the total size of a P7_ALIDISPLAY, in bytes.
 *
 * Purpose:   Return the total size of <P7_ALIDISPLAY> <ad>, in bytes.
 *
 *            Note that <ad->memsize = p7_alidisplay_Sizeof(ad) - sizeof(P7_ALIDISPLAY)>,
 *            for a serialized object, because <ad->memsize> only refers to the sum
 *            of the variable-length allocated fields.
 *
 * Args:      ad - P7_ALIDISPLAY to get the size of
 *
 * Returns:   size of <ad> in bytes
 */
size_t
p7_alidisplay_Sizeof(const P7_ALIDISPLAY *ad)
{
  size_t n = sizeof(P7_ALIDISPLAY);

  if (ad->rfline) n += ad->N+1; /* +1 for \0 */
  if (ad->mmline) n += ad->N+1;
  if (ad->csline) n += ad->N+1; 
  if (ad->ppline) n += ad->N+1; 
  n += 3 * (ad->N+1);	          /* model, mline, aseq */
  if (ad->ntseq)  n += (3 * ad->N) + 1;	          /* ntseq */
  n += 1 + strlen(ad->hmmname);	  
  n += 1 + strlen(ad->hmmacc);	  /* optional acc, desc fields: when not present, just "" ("\0") */
  n += 1 + strlen(ad->hmmdesc);
  n += 1 + strlen(ad->sqname);
  n += 1 + strlen(ad->sqacc);  
  n += 1 + strlen(ad->sqdesc); 
 
  return n;
}

/* Function:  p7_alidisplay_Serialize()
 * Synopsis:  Serialize a P7_ALIDISPLAY, using internal memory.
 *
 * Purpose:   Serialize the <P7_ALIDISPLAY> <ad>, internally converting
 *            all its variable-length allocations to a single
 *            contiguous memory allocation. Serialization aids
 *            interprocess communication.
 *            
 *            If <ad> is already serialized, do nothing.
 *
 * Args:      ad  - alidisplay to serialize
 *
 * Returns:   <eslOK> on success.
 *
 * Throws:    <eslEMEM> on allocation failure, and <ad> is restored to
 *            its original (deserialized) state.
 */
int
p7_alidisplay_Serialize(P7_ALIDISPLAY *ad)
{
  int pos;
  int n;
  int status;

  if (ad->mem) return eslOK;	/* already serialized, so no-op */
  ad->memsize = p7_alidisplay_Sizeof(ad) - sizeof(P7_ALIDISPLAY);
  ESL_ALLOC(ad->mem, ad->memsize);

  /* allow no exceptions past this point, because API guarantees restore of original state upon error */

  pos = 0;
  if (ad->rfline) { memcpy(ad->mem+pos, ad->rfline, ad->N+1); free(ad->rfline); ad->rfline = ad->mem+pos;  pos += ad->N+1; }
  if (ad->mmline) { memcpy(ad->mem+pos, ad->mmline, ad->N+1); free(ad->mmline); ad->mmline = ad->mem+pos;  pos += ad->N+1; }
  if (ad->csline) { memcpy(ad->mem+pos, ad->csline, ad->N+1); free(ad->csline); ad->csline = ad->mem+pos;  pos += ad->N+1; }
  memcpy(ad->mem+pos, ad->model,  ad->N+1); free(ad->model); ad->model = ad->mem+pos; pos += ad->N+1; 
  memcpy(ad->mem+pos, ad->mline,  ad->N+1); free(ad->mline); ad->mline = ad->mem+pos; pos += ad->N+1; 
  memcpy(ad->mem+pos, ad->aseq,   ad->N+1); free(ad->aseq);  ad->aseq  = ad->mem+pos; pos += ad->N+1; 
  if (ad->ntseq)  { memcpy(ad->mem+pos, ad->ntseq, (3*ad->N)+1); free(ad->ntseq);  ad->ntseq  = ad->mem+pos; pos += (3*ad->N)+1; } 
  if (ad->ppline) { memcpy(ad->mem+pos, ad->ppline, ad->N+1); free(ad->ppline); ad->ppline = ad->mem+pos;  pos += ad->N+1; }
  n = 1 + strlen(ad->hmmname);  memcpy(ad->mem + pos, ad->hmmname, n); free(ad->hmmname); ad->hmmname = ad->mem+pos; pos += n;
  n = 1 + strlen(ad->hmmacc);   memcpy(ad->mem + pos, ad->hmmacc,  n); free(ad->hmmacc);  ad->hmmacc  = ad->mem+pos; pos += n;
  n = 1 + strlen(ad->hmmdesc);  memcpy(ad->mem + pos, ad->hmmdesc, n); free(ad->hmmdesc); ad->hmmdesc = ad->mem+pos; pos += n;
  n = 1 + strlen(ad->sqname);   memcpy(ad->mem + pos, ad->sqname,  n); free(ad->sqname);  ad->sqname  = ad->mem+pos; pos += n;
  n = 1 + strlen(ad->sqacc);    memcpy(ad->mem + pos, ad->sqacc,   n); free(ad->sqacc);   ad->sqacc   = ad->mem+pos; pos += n;
  n = 1 + strlen(ad->sqdesc);   memcpy(ad->mem + pos, ad->sqdesc,  n); free(ad->sqdesc);  ad->sqdesc  = ad->mem+pos; pos += n;
  
  return eslOK;

 ERROR:
  if (ad->mem) { free(ad->mem); ad->mem = NULL; }
  return status;
}

/* Function:  p7_alidisplay_Deserialize()
 * Synopsis:  Deserialize a P7_ALIDISPLAY, using internal memory.
 *
 * Purpose:   Deserialize the <P7_ALIDISPLAY> <ad>, converting its internal
 *            allocations from a single contiguous memory chunk to individual
 *            variable-length allocations. Deserialization facilitates 
 *            reallocation/editing of individual elements of the display.
 *            
 *            If <ad> is already deserialized, do nothing.
 *
 * Args:      ad - alidisplay to serialize
 *
 * Returns:   <eslOK> on success
 *
 * Throws:    <eslEMEM> on allocation failure, and <ad> is restored to
 *            its original (serialized) state.
 */
int
p7_alidisplay_Deserialize(P7_ALIDISPLAY *ad)
{
  int pos;
  int n;
  int status;

  if (ad->mem == NULL) return eslOK; /* already deserialized, so no-op */

  pos = 0;
  if (ad->rfline) { ESL_ALLOC(ad->rfline, sizeof(char) * ad->N+1); memcpy(ad->rfline, ad->mem+pos, ad->N+1); pos += ad->N+1; }
  if (ad->mmline) { ESL_ALLOC(ad->mmline, sizeof(char) * ad->N+1); memcpy(ad->mmline, ad->mem+pos, ad->N+1); pos += ad->N+1; }
  if (ad->csline) { ESL_ALLOC(ad->csline, sizeof(char) * ad->N+1); memcpy(ad->csline, ad->mem+pos, ad->N+1); pos += ad->N+1; }
  ESL_ALLOC(ad->model, sizeof(char) * ad->N+1); memcpy(ad->model, ad->mem+pos, ad->N+1); pos += ad->N+1; 
  ESL_ALLOC(ad->mline, sizeof(char) * ad->N+1); memcpy(ad->mline, ad->mem+pos, ad->N+1); pos += ad->N+1; 
  ESL_ALLOC(ad->aseq,  sizeof(char) * ad->N+1); memcpy(ad->aseq,  ad->mem+pos, ad->N+1); pos += ad->N+1; 
  if (ad->ntseq)  { ESL_ALLOC(ad->ntseq,  sizeof(char) * (3*ad->N)+1); memcpy(ad->ntseq,  ad->mem+pos, (3*ad->N)+1); pos += (3*ad->N)+1; }
  if (ad->ppline) { ESL_ALLOC(ad->ppline, sizeof(char) * ad->N+1); memcpy(ad->ppline, ad->mem+pos, ad->N+1); pos += ad->N+1; }
  n = 1 + strlen(ad->mem+pos);  ESL_ALLOC(ad->hmmname,  sizeof(char) * n); memcpy(ad->hmmname,  ad->mem+pos, n); pos += n;
  n = 1 + strlen(ad->mem+pos);  ESL_ALLOC(ad->hmmacc,   sizeof(char) * n); memcpy(ad->hmmacc,   ad->mem+pos, n); pos += n;
  n = 1 + strlen(ad->mem+pos);  ESL_ALLOC(ad->hmmdesc,  sizeof(char) * n); memcpy(ad->hmmdesc,  ad->mem+pos, n); pos += n;
  n = 1 + strlen(ad->mem+pos);  ESL_ALLOC(ad->sqname,   sizeof(char) * n); memcpy(ad->sqname,   ad->mem+pos, n); pos += n;
  n = 1 + strlen(ad->mem+pos);  ESL_ALLOC(ad->sqacc,    sizeof(char) * n); memcpy(ad->sqacc,    ad->mem+pos, n); pos += n;
  n = 1 + strlen(ad->mem+pos);  ESL_ALLOC(ad->sqdesc,   sizeof(char) * n); memcpy(ad->sqdesc,   ad->mem+pos, n); pos += n;

  free(ad->mem);
  ad->mem     = NULL;
  ad->memsize = 0;
  return eslOK;
  
 ERROR:
  /* restore serialized state, if an alloc fails. tedious, if not nontrivial. */
  /* the pointers are non-NULL whether we just allocated them or if they're pointing into mem, so we have to check against mem+pos */
  pos = 0;
  if (ad->rfline) { if (ad->rfline != ad->mem+pos) { free(ad->rfline); ad->rfline = ad->mem+pos; }  pos += ad->N+1; }
  if (ad->mmline) { if (ad->mmline != ad->mem+pos) { free(ad->mmline); ad->mmline = ad->mem+pos; }  pos += ad->N+1; }
  if (ad->csline) { if (ad->csline != ad->mem+pos) { free(ad->csline); ad->csline = ad->mem+pos; }  pos += ad->N+1; }
  if (ad->model != ad->mem+pos) { free(ad->model); ad->model = ad->mem+pos; }  pos += ad->N+1; 
  if (ad->mline != ad->mem+pos) { free(ad->mline); ad->mline = ad->mem+pos; }  pos += ad->N+1; 
  if (ad->aseq  != ad->mem+pos) { free(ad->aseq);  ad->aseq  = ad->mem+pos; }  pos += ad->N+1; 
  if (ad->ntseq)  { if (ad->ntseq  != ad->mem+pos) { free(ad->ntseq);  ad->ntseq  = ad->mem+pos; }  pos += (3*ad->N)+1; }
  if (ad->ppline) { if (ad->ppline != ad->mem+pos) { free(ad->ppline); ad->ppline = ad->mem+pos; }  pos += ad->N+1; }

  n = 1 + strlen(ad->hmmname);  if (ad->hmmname != ad->mem+pos) { free(ad->hmmname); ad->hmmname = ad->mem+pos; }  pos += n;
  n = 1 + strlen(ad->hmmacc);   if (ad->hmmacc  != ad->mem+pos) { free(ad->hmmacc);  ad->hmmacc  = ad->mem+pos; }  pos += n;
  n = 1 + strlen(ad->hmmname);  if (ad->hmmdesc != ad->mem+pos) { free(ad->hmmdesc); ad->hmmdesc = ad->mem+pos; }  pos += n;
  n = 1 + strlen(ad->sqname);   if (ad->sqname  != ad->mem+pos) { free(ad->sqname);  ad->sqname = ad->mem+pos;  }  pos += n;
  n = 1 + strlen(ad->sqacc);    if (ad->sqacc   != ad->mem+pos) { free(ad->sqacc);   ad->sqacc  = ad->mem+pos;  }  pos += n;
  n = 1 + strlen(ad->sqname);   if (ad->sqdesc  != ad->mem+pos) { free(ad->sqdesc);  ad->sqdesc = ad->mem+pos;  }  pos += n;
  return status;
}


/* Function:  p7_alidisplay_Destroy()
 * Synopsis:  Frees a <P7_ALIDISPLAY>
 */
void
p7_alidisplay_Destroy(P7_ALIDISPLAY *ad)
{
  if (ad == NULL) return;
  if (ad->mem)
    {	/* serialized form */
      free(ad->mem);
    }
  else
    {	/* deserialized form */
      if (ad->rfline)  free(ad->rfline);
      if (ad->mmline)  free(ad->mmline);
      if (ad->csline)  free(ad->csline);
      if (ad->model)   free(ad->model);
      if (ad->mline)   free(ad->mline);
      if (ad->aseq)    free(ad->aseq);
      if (ad->ntseq)   free(ad->ntseq);
      if (ad->ppline)  free(ad->ppline);
      if (ad->hmmname) free(ad->hmmname);
      if (ad->hmmacc)  free(ad->hmmacc);
      if (ad->hmmdesc) free(ad->hmmdesc);
      if (ad->sqname)  free(ad->sqname);
      if (ad->sqacc)   free(ad->sqacc);
      if (ad->sqdesc)  free(ad->sqdesc);
    }
  free(ad);
}
/*---------------- end, alidisplay object -----------------------*/



/*****************************************************************
 * 2. The P7_ALIDISPLAY API
 *****************************************************************/

static int
integer_textwidth(long n)
{
  int w = (n < 0)? 1 : 0;
  while (n != 0) { n /= 10; w++; }
  return w;
}


/* Function:  p7_alidisplay_EncodePostProb()
 * Synopsis:  Convert a posterior probability to a char code.
 *
 * Purpose:   Convert the posterior probability <p> to
 *            a character code suitable for Stockholm format
 *            <#=GC PP_cons> and <#=GR seqname PP> annotation
 *            lines. HMMER uses the same codes in alignment
 *            output.
 *            
 *            Characters <0-9*> are used; $0.0 \leq p < 0.05$
 *            is coded as 0, $0.05 \leq p < 0.15$ is coded as
 *            1, ... and so on ..., $0.85 \leq p < 0.95$ is
 *            coded as 9, and $0.95 \leq p \leq 1.0$ is coded
 *            as '*'.
 *
 * Returns:   the encoded character.
 */
char
p7_alidisplay_EncodePostProb(float p)
{
  return (p + 0.05 >= 1.0) ? '*' :  (char) ((p + 0.05) * 10.0) + '0';
}

/* Function:  p7_alidisplay_DecodePostProb()
 * Synopsis:  Convert a char code post prob to an approx float.
 *
 * Purpose:   Convert posterior probability code <pc>, which
 *            is [0-9*], to an approximate floating point probability.
 *            
 *            The result is crude, because <pc> has already discretized
 *            with loss of precision. We require that 
 *            <p7_alidisplay_EncodePostProb(p7_alidisplay_DecodePostProb(pc)) == pc>,
 *            and that <pc=='0'> decodes to a nonzero probability just to
 *            avoid any possible absorbing-zero artifacts.
 *
 * Returns:   the decoded real-valued approximate probability.
 */
float
p7_alidisplay_DecodePostProb(char pc)
{
  if      (pc == '0') return 0.01;
  else if (pc == '*') return 1.0;
  else if (pc == '.') return 0.0;
  else                return ((float) (pc - '0') / 10.);
}


/* Function:  p7_alidisplay_Print()
 * Synopsis:  Human readable output of <P7_ALIDISPLAY>
 *
 * Purpose:   Prints alignment <ad> to stream <fp>.
 *            
 *            Put at least <min_aliwidth> alignment characters per
 *            line; try to make lines no longer than <linewidth>
 *            characters, including name, coords, and spacing.  The
 *            width of lines may exceed <linewidth>, if that's what it
 *            takes to put a name, coords, and <min_aliwidth>
 *            characters of alignment on a line.
 *            
 *            As a special case, if <linewidth> is negative or 0, then
 *            alignments are formatted in a single block of unlimited
 *            line length.
 *
 * Returns:   <eslOK> on success.
 *
 * Throws:    <eslEWRITE> on write error, such as filling the disk.
 */
int
p7_alidisplay_Print(FILE *fp, P7_ALIDISPLAY *ad, int min_aliwidth, int linewidth, P7_PIPELINE *pli)
{
   int status;
	/* if there is a target sequence then we must be calling from hmmscant to print the target sequence in the domain alignment display */
	if( ad->ntseq == NULL)
   {	   
      if ((status = p7_alidisplay_nontranslated_Print(fp, ad, min_aliwidth, linewidth, pli->show_accessions)) != eslOK) return status;
   }
   else if(pli->frameshift)
   {
      if((status = p7_frameshift_alidisplay_Print(fp, ad, min_aliwidth, linewidth, pli)) != eslOK) return status;
   } 
   else
   {   
      if ((status = p7_alidisplay_translated_Print(fp, ad, min_aliwidth, linewidth, pli)) != eslOK) return status;
   }

	return status;
}

/* Function:  p7_frameshift_alidisplay_Print()
* Synopsis:  Human readable output of <P7_ALIDISPLAY> for nhmmscant
*
* Purpose:   Prints alignment <ad> to stream <fp>.
*            
*            Put at least <min_aliwidth> alignment characters per
*            line; try to make lines no longer than <linewidth>
*            characters, including name, coords, and spacing.  The
*            width of lines may exceed <linewidth>, if that's what it
*            takes to put a name, coords, and <min_aliwidth>
*            characters of alignment on a line.
*            
*            As a special case, if <linewidth> is negative or 0, then
*            alignments are formatted in a single block of unlimited
*            line length.
*
* Returns:   <eslOK> on success.
*
* Throws:    <eslEWRITE> on write error, such as filling the disk.
*/
int
p7_frameshift_alidisplay_Print(FILE *fp, P7_ALIDISPLAY *ad, int min_aliwidth, int linewidth, P7_PIPELINE *pli)
{
char *buf          = NULL;
char *show_hmmname = NULL;
char *show_seqname = NULL;
int   namewidth, coordwidth, aliwidth;
int   pos;
int   status;
int   ni, nk;
int   z;
long  i1,i2;
int   a1,a2;
int   k1,k2;
int   k;

int   npos;
int   i,j,y;
int   show_accessions;
int   show_translated_sequence;
int   show_vertical_codon;

show_accessions = pli->show_accessions;
show_translated_sequence = pli->show_translated_sequence;
show_vertical_codon = pli->show_vertical_codon;

/* implement the --acc option for preferring accessions over names in output  */
show_hmmname = (show_accessions && ad->hmmacc[0] != '\0') ? ad->hmmacc : ad->hmmname;
show_seqname = (show_accessions && ad->sqacc[0]  != '\0') ? ad->sqacc  : ad->sqname;

/* dynamically size the output lines */
namewidth  = ESL_MAX(strlen(show_hmmname), strlen(show_seqname));
coordwidth = ESL_MAX(
	      ESL_MAX(integer_textwidth(ad->hmmfrom), integer_textwidth(ad->hmmto)),
	      ESL_MAX(integer_textwidth(ad->sqfrom), integer_textwidth(ad->sqto)));
				  
aliwidth   = (linewidth > 0) ? linewidth - namewidth - 2*coordwidth - 5 : ad->N;


if (aliwidth < ad->N && aliwidth < min_aliwidth) aliwidth = min_aliwidth; /* at least, regardless of some silly linewidth setting */

else if(!show_vertical_codon) aliwidth /= 5; /* divide by 5 if printing codons horizontally */

ESL_ALLOC(buf, sizeof(char) * (aliwidth+1));
buf[aliwidth] = 0;

/* Break the alignment into multiple blocks of width aliwidth for printing */
i1 = ad->sqfrom;
if(ad->sqfrom < ad->sqto) i2 = i1 - 1;
else                      i2 = i1 + 1;

if(ad->sqfrom < ad->sqto) { a1 = (i1+2)/3;    a2 = a1-1; }
else                      { a1 = (i1+2)/3-1;  a2 = a1 + 1; }
k1 = ad->hmmfrom;

for (pos = 0; pos < ad->N; pos += aliwidth)
{
   
if (pos > 0) { if (fprintf(fp, "\n") < 0) ESL_XEXCEPTION_SYS(eslEWRITE, "alignment display write failed"); } /* blank line betweeen blocks */
ni = nk = 0; 
for (z = pos; z < pos + aliwidth && z < ad->N; z++) {
if (ad->model[z] != '.') nk++; /* k advances except on insert states */
if (ad->aseq[z]  != '-') ni++; /* i advances except on delete states */
}
k2 = k1+nk-1;

  if (ad->csline != NULL) 
  {
     if (fprintf(fp, "  %*s ", namewidth+coordwidth+1, " ") < 0) ESL_XEXCEPTION_SYS(eslEWRITE, "alignment display write failed"); 
     for (i = 0; i < aliwidth; i++)
	{
	       if (ad->csline[pos+i] == 0) break; 
	       if (fprintf(fp, 
		     (show_vertical_codon) ? "%c" : "  %c  ", 
			 ad->csline[pos+i]) < 0) ESL_XEXCEPTION_SYS(eslEWRITE, "alignment display write failed"); 
	}
	
if (fprintf(fp, "CS\n") < 0) ESL_XEXCEPTION_SYS(eslEWRITE, "alignment display write failed"); 
  }
  if (ad->rfline != NULL) 
  {
 if (fprintf(fp, "  %*s ", namewidth+coordwidth+1, " ") < 0) ESL_XEXCEPTION_SYS(eslEWRITE, "alignment display write failed"); 
 
 for (i = 0; i < aliwidth; i++)
	{
	       if (ad->rfline[pos+i] == 0) break; 
	       if (fprintf(fp,
		      (show_vertical_codon) ? "%c" : "  %c  ", 
		      ad->rfline[pos+i]) < 0) ESL_XEXCEPTION_SYS(eslEWRITE, "alignment display write failed"); 
	}
if (fprintf(fp, "RF\n") < 0) ESL_XEXCEPTION_SYS(eslEWRITE, "alignment display write failed"); 
  }

  if (ad->mmline != NULL) 
  {
 if (fprintf(fp, "  %*s ", namewidth+coordwidth+1, " ") < 0) ESL_XEXCEPTION_SYS(eslEWRITE, "alignment display write failed"); 

 for (i = 0; i < aliwidth; i++)
	{
	       if (ad->mmline[pos+i] == 0) break; 
	       if (fprintf(fp, 
		      (show_vertical_codon) ? "%c" : "  %c  ", 
		      ad->mmline[pos+i]) < 0) ESL_XEXCEPTION_SYS(eslEWRITE, "alignment display write failed"); 
	}
if (fprintf(fp, "MM\n") < 0) ESL_XEXCEPTION_SYS(eslEWRITE, "alignment display write failed"); 
  }

if (fprintf(fp, "  %*s %*d ", namewidth,  show_hmmname, coordwidth, k1) < 0) ESL_XEXCEPTION_SYS(eslEWRITE, "alignment display write failed"); 

for (i = 0; i < aliwidth; i++)
     {
	    if (ad->model[pos+i] == 0) break; 
	    if (fprintf(fp,
		   (show_vertical_codon) ? "%c" : "  %c  ", 
		    ad->model[pos+i]) < 0) ESL_XEXCEPTION_SYS(eslEWRITE, "alignment display write failed");
     }
if (fprintf(fp, " %-*d\n", coordwidth, k2) < 0) ESL_XEXCEPTION_SYS(eslEWRITE, "alignment display write failed"); 
if (fprintf(fp, "  %*s ", namewidth+coordwidth+1, " ") < 0) ESL_XEXCEPTION_SYS(eslEWRITE, "alignment display write failed");

for (i = 0; i < aliwidth; i++)
     {
	   if (ad->mline[pos+i] == 0) break; 
	    if (fprintf(fp,
		   (show_vertical_codon) ? "%c" : "  %c  ", 
       ad->mline[pos+i]) < 0) ESL_XEXCEPTION_SYS(eslEWRITE, "alignment display write failed"); 
     }
if (fprintf(fp, "\n") < 0) ESL_XEXCEPTION_SYS(eslEWRITE, "alignment display write failed"); 

if (show_translated_sequence)
    {
	   if (fprintf(fp, "  %*s", namewidth, show_seqname)  < 0) ESL_XEXCEPTION_SYS(eslEWRITE, "alignment display write failed");

	   if (ni > 0) 
	   {    
		 if (fprintf(fp, " %*d ", coordwidth, a1)  < 0) ESL_XEXCEPTION_SYS(eslEWRITE, "alignment display write failed");
	   }
	   else
	   {		  
		 if (fprintf(fp, " %*s ", coordwidth, "-") < 0) ESL_XEXCEPTION_SYS(eslEWRITE, "alignment display write failed");
	   }
	   
	   for (i = 0, y = 0; i < aliwidth; i++, y++)
	   {
		    if (ad->aseq[pos+i] == 0) break; 
		    if (fprintf(fp,
		      (show_vertical_codon) ? "%c" : "  %c  ", 
			   ad->aseq[pos+i]) < 0) ESL_XEXCEPTION_SYS(eslEWRITE, "alignment display write failed"); 
			if(ad->codon[pos+y] != 0){ 			    
			  if(ad->sqfrom < ad->sqto) a2++;	 
			  else                      a2--;	 
			} 

	   }
	   if (ni > 0)
	   {		
		 if (fprintf(fp, " %-*d\n", coordwidth, a2)  < 0) ESL_XEXCEPTION_SYS(eslEWRITE, "alignment display write failed");
	   }
	   else
	   {		  
		 if (fprintf(fp, " %*s\n", coordwidth, "-") < 0) ESL_XEXCEPTION_SYS(eslEWRITE, "alignment display write failed");
	   }
	}
  
if (fprintf(fp, "  %*s", namewidth, show_seqname)  < 0) ESL_XEXCEPTION_SYS(eslEWRITE, "alignment display write failed");
if (ni > 0) 
   {
      if (fprintf(fp, " %*ld ", coordwidth, i1)  < 0) ESL_XEXCEPTION_SYS(eslEWRITE, "alignment display write failed");
   }
   else
   {		  
	 if (fprintf(fp, " %*s ", coordwidth, "-") < 0) ESL_XEXCEPTION_SYS(eslEWRITE, "alignment display write failed");
}

  npos = pos * 5;
if(show_vertical_codon)
  {
 /*
  * Display the DNA codon vertically instead of horizontally
  */	   
 for(k = 0; k < 5; k++)
     {	
	   if(k != 0)   
	   { 
     if (fprintf(fp, "  %*s", namewidth, " ") < 0) ESL_XEXCEPTION_SYS(eslEWRITE, "alignment display write failed");
	 if (fprintf(fp, " %*s ", coordwidth, " ")  < 0) ESL_XEXCEPTION_SYS(eslEWRITE, "alignment display write failed");			
	   }
	
       for (i = 0, j = 0; j < aliwidth; i+=5, j++)
       {
		  if (ad->ntseq[npos+i] == 0) break; 
      if (fprintf(fp, "%c", ad->ntseq[npos+i+k])  < 0) ESL_XEXCEPTION_SYS(eslEWRITE, "alignment display write failed");
       }
	   if(k < 2)  
	if (fprintf(fp, "\n")  < 0) ESL_XEXCEPTION_SYS(eslEWRITE, "alignment display write failed");
     }
  }
  else
{

 /*
  * Display the DNA codon horizontally
  */
     for (i = 0, j = 0, y = 0; j < aliwidth; i+=5, j++, y++)
     {
	    if (ad->ntseq[npos+i] == 0) break; 
	    if (fprintf(fp, "%c%c%c%c%c", ad->ntseq[npos+i],ad->ntseq[npos+i+1],ad->ntseq[npos+i+2],ad->ntseq[npos+i+3],ad->ntseq[npos+i+4]) < 0) ESL_XEXCEPTION_SYS(eslEWRITE, "alignment display write failed");
	    //printf("i2 %ld, codon %d", i2, ad->codon[pos+y]);

	    if(ad->sqfrom < ad->sqto) i2 += ad->codon[pos+y];	 
	    else                      i2 -= ad->codon[pos+y];
	    //printf(" i2 %ld\n", i2);
      }

  }		
	
if (ni > 0)
{	 
	if (fprintf(fp, " %-*ld\n", coordwidth, i2)  < 0) ESL_XEXCEPTION_SYS(eslEWRITE, "alignment display write failed");
}
else
{		  
    if (fprintf(fp, " %*s\n", coordwidth, "-") < 0) ESL_XEXCEPTION_SYS(eslEWRITE, "alignment display write failed");
}

if (fprintf(fp, "  %*s ", namewidth+coordwidth+1, "")  < 0) ESL_XEXCEPTION_SYS(eslEWRITE, "alignment display write failed");

  for (i = 0; i < aliwidth; i++)
     {
	   if (ad->ppline[pos+i] == 0) break; 
   if (fprintf(fp, 
		   (show_vertical_codon) ? "%c" : "  %c  ", 
	       ad->ppline[pos+i])  < 0) ESL_XEXCEPTION_SYS(eslEWRITE, "alignment display write failed");
	 }

 if (fprintf(fp, " PP\n")  < 0) ESL_XEXCEPTION_SYS(eslEWRITE, "alignment display write failed");	  
  
/* print DNA sequence */

k1 += nk;
if   (ad->sqfrom < ad->sqto) { i1 = i2 + 1;  a1 = a2 + 1; }
else                         { i1 = i2 - 1;  a1 = a2 - 1; }// revcomp hit for DNA
}
fflush(fp);
free(buf);
return eslOK;

ERROR:
if (buf) free(buf);
return status;
}

/* Function:  p7_alidisplay_translated_Print()
* Synopsis:  Human readable output of <P7_ALIDISPLAY> for hmmscant
*
* Purpose:   Prints alignment <ad> to stream <fp>.
*            
*            Put at least <min_aliwidth> alignment characters per
*            line; try to make lines no longer than <linewidth>
*            characters, including name, coords, and spacing.  The
*            width of lines may exceed <linewidth>, if that's what it
*            takes to put a name, coords, and <min_aliwidth>
*            characters of alignment on a line.
*            
*            As a special case, if <linewidth> is negative or 0, then
*            alignments are formatted in a single block of unlimited
*            line length.
*
* Returns:   <eslOK> on success.
*
* Throws:    <eslEWRITE> on write error, such as filling the disk.
*/
int
p7_alidisplay_translated_Print(FILE *fp, P7_ALIDISPLAY *ad, int min_aliwidth, int linewidth, P7_PIPELINE *pli)
{
char *buf          = NULL;
char *show_hmmname = NULL;
char *show_seqname = NULL;
int   namewidth, coordwidth, aliwidth;
int   pos;
int   status;
int   ni, nk;
int   z;
long  i1,i2;
int   k1,k2;
int   o1,o2; /* start/end positions in alidisplay within an orf */
int   k;

int   npos;
int   i,j;
int   show_accessions;
int   show_translated_sequence;
int   show_vertical_codon;

show_accessions = pli->show_accessions;
show_translated_sequence = pli->show_translated_sequence;
show_vertical_codon = pli->show_vertical_codon;

/* implement the --acc option for preferring accessions over names in output  */
show_hmmname = (show_accessions && ad->hmmacc[0] != '\0') ? ad->hmmacc : ad->hmmname;
show_seqname = (show_accessions && ad->sqacc[0]  != '\0') ? ad->sqacc  : ad->sqname;

/* dynamically size the output lines */
namewidth  = ESL_MAX(strlen(show_hmmname), strlen(show_seqname));
if (show_translated_sequence) {
namewidth  = ESL_MAX(namewidth, strlen(ad->orfname));
}


coordwidth = ESL_MAX(
	      ESL_MAX(integer_textwidth(ad->hmmfrom), integer_textwidth(ad->hmmto)),
	      ESL_MAX(integer_textwidth(ad->sqfrom), integer_textwidth(ad->sqto)));
				  
aliwidth   = (linewidth > 0) ? linewidth - namewidth - 2*coordwidth - 5 : ad->N;

if (aliwidth < ad->N && aliwidth < min_aliwidth) aliwidth = min_aliwidth; /* at least, regardless of some silly linewidth setting */

if (!show_vertical_codon) aliwidth /= 3;

ESL_ALLOC(buf, sizeof(char) * (aliwidth+1));
buf[aliwidth] = 0;

/* Break the alignment into multiple blocks of width aliwidth for printing */
printf("FROM %d\n", ad->sqfrom);
i1 = ad->sqfrom;
k1 = ad->hmmfrom;
o1 = ad->orffrom;

for (pos = 0; pos < ad->N; pos += aliwidth)
{
   
if (pos > 0) { if (fprintf(fp, "\n") < 0) ESL_XEXCEPTION_SYS(eslEWRITE, "alignment display write failed"); } /* blank line betweeen blocks */

ni = nk = 0; 
for (z = pos; z < pos + aliwidth && z < ad->N; z++) {
if (ad->model[z] != '.') nk++; /* k advances except on insert states */
if (ad->aseq[z]  != '-') ni++; /* i advances except on delete states */
}
k2 = k1+nk-1;
    if (ad->sqfrom < ad->sqto) i2 = i1+(ni-1)*3+2;
else                       i2 = i1-(ni*3)+1; // revcomp hit for DNA
o2 = o1+(ni-1);

  if (ad->csline != NULL) 
  {
     if (fprintf(fp, "  %*s ", namewidth+coordwidth+1, " ") < 0) ESL_XEXCEPTION_SYS(eslEWRITE, "alignment display write failed"); 
 
     for (i = 0; i < aliwidth; i++)
	{
	       if (ad->csline[pos+i] == 0) break; 
	       if (fprintf(fp, 
		     (show_vertical_codon) ? "%c" : " %c ", 
			 ad->csline[pos+i]) < 0) ESL_XEXCEPTION_SYS(eslEWRITE, "alignment display write failed"); 
	}
if (fprintf(fp, " CS\n") < 0) ESL_XEXCEPTION_SYS(eslEWRITE, "alignment display write failed");
  }

  if (ad->rfline != NULL) 
  {
 if (fprintf(fp, "  %*s ", namewidth+coordwidth+1, " ") < 0) ESL_XEXCEPTION_SYS(eslEWRITE, "alignment display write failed"); 
 
 for (i = 0; i < aliwidth; i++)
	{
	       if (ad->rfline[pos+i] == 0) break; 
	       if (fprintf(fp,
		      (show_vertical_codon) ? "%c" : " %c ", 
		      ad->rfline[pos+i]) < 0) ESL_XEXCEPTION_SYS(eslEWRITE, "alignment display write failed"); 
	}
if (fprintf(fp, " RF\n") < 0) ESL_XEXCEPTION_SYS(eslEWRITE, "alignment display write failed");
  }

  if (ad->mmline != NULL) 
  {
 if (fprintf(fp, "  %*s ", namewidth+coordwidth+1, " ") < 0) ESL_XEXCEPTION_SYS(eslEWRITE, "alignment display write failed"); 

 for (i = 0; i < aliwidth; i++)
	{
	       if (ad->mmline[pos+i] == 0) break; 
	       if (fprintf(fp, 
		      (show_vertical_codon) ? "%c" : " %c ", 
		      ad->mmline[pos+i]) < 0) ESL_XEXCEPTION_SYS(eslEWRITE, "alignment display write failed"); 
	}
if (fprintf(fp, " MM\n") < 0) ESL_XEXCEPTION_SYS(eslEWRITE, "alignment display write failed");
  }
 
if (fprintf(fp, "  %*s %*d ", namewidth,  show_hmmname, coordwidth, k1) < 0) ESL_XEXCEPTION_SYS(eslEWRITE, "alignment display write failed"); 

for (i = 0; i < aliwidth; i++)
     {
	    if (ad->model[pos+i] == 0) break; 
	    if (fprintf(fp,
		   (show_vertical_codon) ? "%c" : " %c ", 
		    ad->model[pos+i]) < 0) ESL_XEXCEPTION_SYS(eslEWRITE, "alignment display write failed");
     }
if (fprintf(fp, " %-*d\n", coordwidth, k2) < 0) ESL_XEXCEPTION_SYS(eslEWRITE, "alignment display write failed"); 

if (fprintf(fp, "  %*s ", namewidth+coordwidth+1, " ") < 0) ESL_XEXCEPTION_SYS(eslEWRITE, "alignment display write failed"); 
for (i = 0; i < aliwidth; i++)
     {
	   if (ad->mline[pos+i] == 0) break; 
	    if (fprintf(fp,
		   (show_vertical_codon) ? "%c" : " %c ", 
       ad->mline[pos+i]) < 0) ESL_XEXCEPTION_SYS(eslEWRITE, "alignment display write failed"); 
     }
if (fprintf(fp, "\n") < 0) ESL_XEXCEPTION_SYS(eslEWRITE, "alignment display write failed"); 

if (show_translated_sequence)
    {
		   if (fprintf(fp, "  %*s", namewidth, ad->orfname)  < 0) ESL_XEXCEPTION_SYS(eslEWRITE, "alignment display write failed");
		   if (ni > 0) 
		   {
			 if (fprintf(fp, " %*d ", coordwidth, o1)  < 0) ESL_XEXCEPTION_SYS(eslEWRITE, "alignment display write failed");
		   }
		   else
		   {		  
			 if (fprintf(fp, " %*s ", coordwidth, "-") < 0) ESL_XEXCEPTION_SYS(eslEWRITE, "alignment display write failed");
		   }
		  
		   for (i = 0; i < aliwidth; i++)
			  {
			    if (ad->aseq[pos+i] == 0) break; 
			    if (fprintf(fp,
			      (show_vertical_codon) ? "%c" : " %c ", 
				   ad->aseq[pos+i]) < 0) ESL_XEXCEPTION_SYS(eslEWRITE, "alignment display write failed"); 
			  } 		  
		   if (ni > 0)
		   {		  
			 if (fprintf(fp, " %-*d\n", coordwidth, o2)  < 0) ESL_XEXCEPTION_SYS(eslEWRITE, "alignment display write failed");
		   }
		   else
		   {		  
			 if (fprintf(fp, " %*s\n", coordwidth, "-") < 0) ESL_XEXCEPTION_SYS(eslEWRITE, "alignment display write failed");
		   }
		}
	  
      if (fprintf(fp, "  %*s", namewidth, show_seqname)  < 0) ESL_XEXCEPTION_SYS(eslEWRITE, "alignment display write failed");
      if (ni > 0) 
	   {
 	      if (fprintf(fp, " %*ld ", coordwidth, i1)  < 0) ESL_XEXCEPTION_SYS(eslEWRITE, "alignment display write failed");
	   }
	   else
	   {		  
		 if (fprintf(fp, " %*s ", coordwidth, "-") < 0) ESL_XEXCEPTION_SYS(eslEWRITE, "alignment display write failed");
       }

	  npos = pos * 3;
      if(show_vertical_codon)
	  {
         /*
          * Display the DNA codon vertically instead of horizontally
          */	   
         for(k = 0; k < 3; k++)
	     {	
		   if(k != 0)   
		   { 
             if (fprintf(fp, "  %*s", namewidth, " ") < 0) ESL_XEXCEPTION_SYS(eslEWRITE, "alignment display write failed");
 	         if (fprintf(fp, " %*s ", coordwidth, " ")  < 0) ESL_XEXCEPTION_SYS(eslEWRITE, "alignment display write failed");			
		   }
		
	       for (i = 0, j = 0; j < aliwidth; i+=3, j++)
	       {
			  if (ad->ntseq[npos+i] == 0) break; 
              if (fprintf(fp, "%c", ad->ntseq[npos+i+k])  < 0) ESL_XEXCEPTION_SYS(eslEWRITE, "alignment display write failed");
	       }
		   if(k < 2)  
 	        if (fprintf(fp, "\n")  < 0) ESL_XEXCEPTION_SYS(eslEWRITE, "alignment display write failed");
	     }
	  }
	  else
      {
	
         /*
          * Display the DNA codon horizontally
          */	   
	     for (i = 0, j = 0; j < aliwidth; i+=3, j++)
	     {
		    if (ad->ntseq[npos+i] == 0) break; 
            if (fprintf(fp, "%c%c%c", ad->ntseq[npos+i],ad->ntseq[npos+i+1],ad->ntseq[npos+i+2])  < 0) ESL_XEXCEPTION_SYS(eslEWRITE, "alignment display write failed");
	     }

	  }		
		
      if (ni > 0)
        {		  
 	        if (fprintf(fp, " %-*ld\n", coordwidth, i2)  < 0) ESL_XEXCEPTION_SYS(eslEWRITE, "alignment display write failed");
        }
      else
        {		  
            if (fprintf(fp, " %*s\n", coordwidth, "-") < 0) ESL_XEXCEPTION_SYS(eslEWRITE, "alignment display write failed");
        }
	
      if (fprintf(fp, "  %*s ", namewidth+coordwidth+1, "")  < 0) ESL_XEXCEPTION_SYS(eslEWRITE, "alignment display write failed");

	  for (i = 0; i < aliwidth; i++)
	     {
		   if (ad->ppline[pos+i] == 0) break; 
           if (fprintf(fp, 
			   (show_vertical_codon) ? "%c" : " %c ", 
		       ad->ppline[pos+i])  < 0) ESL_XEXCEPTION_SYS(eslEWRITE, "alignment display write failed");
		 }

	 if (fprintf(fp, " PP\n")  < 0) ESL_XEXCEPTION_SYS(eslEWRITE, "alignment display write failed");	  
	  
     /* print DNA sequence */

      k1 += nk;
      if   (ad->sqfrom < ad->sqto)  i1 += ni*3;
      else                          i1 -= ni*3;  // revcomp hit for DNA
      o1 += ni;
    }
  fflush(fp);
  free(buf);
  return eslOK;

 ERROR:
  if (buf) free(buf);
  return status;
}  

/* Function:  p7_alidisplay_Print()
 * Synopsis:  Human readable output of <P7_ALIDISPLAY>
 *
 * Purpose:   Prints alignment <ad> to stream <fp>.
 *            
 *            Put at least <min_aliwidth> alignment characters per
 *            line; try to make lines no longer than <linewidth>
 *            characters, including name, coords, and spacing.  The
 *            width of lines may exceed <linewidth>, if that's what it
 *            takes to put a name, coords, and <min_aliwidth>
 *            characters of alignment on a line.
 *            
 *            As a special case, if <linewidth> is negative or 0, then
 *            alignments are formatted in a single block of unlimited
 *            line length.
 *
 * Returns:   <eslOK> on success.
 *
 * Throws:    <eslEWRITE> on write error, such as filling the disk.
 */
int
p7_alidisplay_nontranslated_Print(FILE *fp, P7_ALIDISPLAY *ad, int min_aliwidth, int linewidth, int show_accessions)
{
  char *buf          = NULL;
  char *show_hmmname = NULL;
  char *show_seqname = NULL;
  int   namewidth, coordwidth, aliwidth;
  int   pos;
  int   status;
  int   ni, nk;
  int   z;
  long  i1,i2;
  int   k1,k2;

  /* implement the --acc option for preferring accessions over names in output  */
  show_hmmname = (show_accessions && ad->hmmacc[0] != '\0') ? ad->hmmacc : ad->hmmname;
  show_seqname = (show_accessions && ad->sqacc[0]  != '\0') ? ad->sqacc  : ad->sqname;
      
  /* dynamically size the output lines */
  namewidth  = ESL_MAX(strlen(show_hmmname), strlen(show_seqname));
  coordwidth = ESL_MAX(ESL_MAX(integer_textwidth(ad->hmmfrom),
                              integer_textwidth(ad->hmmto)),
                      ESL_MAX(integer_textwidth(ad->sqfrom),
                              integer_textwidth(ad->sqto)));

  aliwidth   = (linewidth > 0) ? linewidth - namewidth - 2*coordwidth - 5 : ad->N;
  if (aliwidth < ad->N && aliwidth < min_aliwidth) aliwidth = min_aliwidth; /* at least, regardless of some silly linewidth setting */
  ESL_ALLOC(buf, sizeof(char) * (aliwidth+1));
  buf[aliwidth] = 0;

  /* Break the alignment into multiple blocks of width aliwidth for printing */
  i1 = ad->sqfrom;
  k1 = ad->hmmfrom;
  for (pos = 0; pos < ad->N; pos += aliwidth)
    {
      if (pos > 0) { if (fprintf(fp, "\n") < 0) ESL_XEXCEPTION_SYS(eslEWRITE, "alignment display write failed"); } /* blank line betweeen blocks */

      ni = nk = 0; 
      for (z = pos; z < pos + aliwidth && z < ad->N; z++) {
        if (ad->model[z] != '.') nk++; /* k advances except on insert states */
        if (ad->aseq[z]  != '-') ni++; /* i advances except on delete states */
      }

      k2 = k1+nk-1;
      if (ad->sqfrom < ad->sqto) i2 = i1+ni-1;
      else                       i2 = i1-ni+1; // revcomp hit for DNA

      if (ad->csline != NULL) { strncpy(buf, ad->csline+pos, aliwidth); if (fprintf(fp, "  %*s %s CS\n", namewidth+coordwidth+1, "", buf) < 0) ESL_XEXCEPTION_SYS(eslEWRITE, "alignment display write failed"); } 
      if (ad->rfline != NULL) { strncpy(buf, ad->rfline+pos, aliwidth); if (fprintf(fp, "  %*s %s RF\n", namewidth+coordwidth+1, "", buf) < 0) ESL_XEXCEPTION_SYS(eslEWRITE, "alignment display write failed"); } 
      if (ad->mmline != NULL) { strncpy(buf, ad->mmline+pos, aliwidth); if (fprintf(fp, "  %*s %s MM\n", namewidth+coordwidth+1, "", buf) < 0) ESL_XEXCEPTION_SYS(eslEWRITE, "alignment display write failed"); }

      strncpy(buf, ad->model+pos, aliwidth); if (fprintf(fp, "  %*s %*d %s %-*d\n", namewidth,  show_hmmname, coordwidth, k1, buf, coordwidth, k2) < 0) ESL_XEXCEPTION_SYS(eslEWRITE, "alignment display write failed"); 
      strncpy(buf, ad->mline+pos, aliwidth); if (fprintf(fp, "  %*s %s\n", namewidth+coordwidth+1, " ", buf)                                       < 0) ESL_XEXCEPTION_SYS(eslEWRITE, "alignment display write failed"); 

      if (ni > 0) { strncpy(buf, ad->aseq+pos, aliwidth); if (fprintf(fp, "  %*s %*ld %s %-*ld\n", namewidth, show_seqname, coordwidth, i1,  buf, coordwidth, i2)  < 0) ESL_XEXCEPTION_SYS(eslEWRITE, "alignment display write failed");  }
      else        { strncpy(buf, ad->aseq+pos, aliwidth); if (fprintf(fp, "  %*s %*s %s %*s\n",    namewidth, show_seqname, coordwidth, "-", buf, coordwidth, "-") < 0) ESL_XEXCEPTION_SYS(eslEWRITE, "alignment display write failed");  }

      if (ad->ppline != NULL)  { strncpy(buf, ad->ppline+pos, aliwidth);  if (fprintf(fp, "  %*s %s PP\n", namewidth+coordwidth+1, "", buf)  < 0) ESL_XEXCEPTION_SYS(eslEWRITE, "alignment display write failed");  }

      k1 += nk;
      if   (ad->sqfrom < ad->sqto)  i1 += ni;
      else                          i1 -= ni;  // revcomp hit for DNA
    }
  fflush(fp);
  free(buf);
  return eslOK;

 ERROR:
  if (buf) free(buf);
  return status;
}  

/* Function:  p7_alidisplay_Backconvert()
 * Synopsis:  Convert an alidisplay to a faux trace and subsequence.
 *
 * Purpose:   Convert alignment display object <ad> to a faux subsequence
 *            and faux subsequence trace, returning them in <ret_sq> and
 *            <ret_tr>. 
 *            
 *            The subsequence <*ret_sq> is digital; ascii residues in
 *            <ad> are digitized using digital alphabet <abc>.
 *            
 *            The subsequence and trace are suitable for passing as
 *            array elements to <p7_tracealign_Seqs>. This is the
 *            main purpose of backconversion. Results of a profile
 *            search are stored in a hit list as a processed
 *            <P7_ALIDISPLAY>, not as a <P7_TRACE> and <ESL_SQ>, to
 *            reduce space and to reduce communication overhead in
 *            parallelized search implementations. After reduction
 *            to a final hit list, a master may want to construct a
 *            multiple alignment of all the significant hits. 
 *
 * Returns:   <eslOK> on success.
 *
 * Throws:    <eslEMEM> on allocation failures. <eslECORRUPT> on unexpected internal
 *            data corruption. On any exception, <*ret_sq> and <*ret_tr> are
 *            <NULL>.
 *
 * Xref:      SRE:J4/29.
 */
int
p7_alidisplay_Backconvert(const P7_ALIDISPLAY *ad, const ESL_ALPHABET *abc, ESL_SQ **ret_sq, P7_TRACE **ret_tr)
{
  ESL_SQ   *sq   = NULL;	/* RETURN: faux subsequence          */
  P7_TRACE *tr   = NULL;	/* RETURN: faux trace                */
  int       subL = 0;		/* subsequence length in the <ad>    */
  int       a, i, k;        	/* coords for <ad>, <sq->dsq>, model */
  char      s;   	        /* current state type: MDI           */
  int       status;
  
  /* Make a first pass over <ad> just to calculate subseq length */
  for (a = 0; a < ad->N; a++)
    if (! esl_abc_CIsGap(abc, ad->aseq[a])) subL++;

  /* Allocations */
  if ((sq = esl_sq_CreateDigital(abc)) == NULL)   { status = eslEMEM; goto ERROR; }
  if ((status = esl_sq_GrowTo(sq, subL)) != eslOK) goto ERROR;

  if ((tr = (ad->ppline == NULL) ?  p7_trace_Create() : p7_trace_CreateWithPP()) == NULL) { status = eslEMEM; goto ERROR; }
  if ((status = p7_trace_GrowTo(tr, subL+6)) != eslOK) goto ERROR;   /* +6 is for SNB/ECT */
  
  /* Construction of dsq, trace */
  sq->dsq[0] = eslDSQ_SENTINEL;
  if ((status = ((ad->ppline == NULL) ? p7_trace_Append(tr, p7T_S, 0, 0) : p7_trace_AppendWithPP(tr, p7T_S, 0, 0, 0.0))) != eslOK) goto ERROR;
  if ((status = ((ad->ppline == NULL) ? p7_trace_Append(tr, p7T_N, 0, 0) : p7_trace_AppendWithPP(tr, p7T_N, 0, 0, 0.0))) != eslOK) goto ERROR;
  if ((status = ((ad->ppline == NULL) ? p7_trace_Append(tr, p7T_B, 0, 0) : p7_trace_AppendWithPP(tr, p7T_B, 0, 0, 0.0))) != eslOK) goto ERROR;
  k = ad->hmmfrom - 1;   // -1 so the first M causes k to advance to <hmmfrom>.
  i = 1;                 //    ... which assumes <ad> always starts with M; currently true, all alis are local alis.
  for (a = 0; a < ad->N; a++)
    {
      /* here, anything that could appear in the original input
       * sequence, as opposed to an alignment gap, needs to be
       * reconstructed.  So, do not test for IsResidue(), because that
       * will fail to reconstruct * chars. use ! IsGap() instead.
       * [xref iss#135]
       */
      if   (! esl_abc_CIsGap(abc, ad->model[a])) { k++; s = (! esl_abc_CIsGap(abc, ad->aseq[a]) ? p7T_M : p7T_D); }
      else s = p7T_I; 

      if ((status = ((ad->ppline == NULL) ? p7_trace_Append(tr, s, k, i) : p7_trace_AppendWithPP(tr, s, k, i, p7_alidisplay_DecodePostProb(ad->ppline[a])))) != eslOK) goto ERROR;

      switch (s) {
      case p7T_M: sq->dsq[i] = esl_abc_DigitizeSymbol(abc, ad->aseq[a]); i++; break;
      case p7T_I: sq->dsq[i] = esl_abc_DigitizeSymbol(abc, ad->aseq[a]); i++; break;
      case p7T_D:                                                             break;
      }
    }
  if ((status = ((ad->ppline == NULL) ? p7_trace_Append(tr, p7T_E, 0, 0) : p7_trace_AppendWithPP(tr, p7T_E, 0, 0, 0.0))) != eslOK) goto ERROR;
  if ((status = ((ad->ppline == NULL) ? p7_trace_Append(tr, p7T_C, 0, 0) : p7_trace_AppendWithPP(tr, p7T_C, 0, 0, 0.0))) != eslOK) goto ERROR;
  if ((status = ((ad->ppline == NULL) ? p7_trace_Append(tr, p7T_T, 0, 0) : p7_trace_AppendWithPP(tr, p7T_T, 0, 0, 0.0))) != eslOK) goto ERROR;
  sq->dsq[i] = eslDSQ_SENTINEL;

  /* some sanity checks */
  if (tr->N != ad->N + 6)  ESL_XEXCEPTION(eslECORRUPT, "backconverted trace ended up with unexpected size (%s/%s)",         ad->sqname, ad->hmmname);
  if (k     != ad->hmmto)  ESL_XEXCEPTION(eslECORRUPT, "backconverted trace didn't end at expected place on model (%s/%s)", ad->sqname, ad->hmmname);
  if (i     != subL+1)     ESL_XEXCEPTION(eslECORRUPT, "backconverted subseq didn't end at expected length (%s/%s)",        ad->sqname, ad->hmmname);

  /* Set up <sq> annotation as a subseq of a source sequence */
  if ((status = esl_sq_FormatName(sq, "%s/%" PRId64 "-%" PRId64 "", ad->sqname, ad->sqfrom, ad->sqto))                      != eslOK) goto ERROR;
  if ((status = esl_sq_FormatDesc(sq, "[subseq from] %s", ad->sqdesc[0] != '\0' ? ad->sqdesc : ad->sqname)) != eslOK) goto ERROR;
  if ((status = esl_sq_SetSource (sq, ad->sqname))                                                          != eslOK) goto ERROR;
  if (ad->sqacc[0]  != '\0') { if ((status = esl_sq_SetAccession  (sq, ad->sqacc)) != eslOK) goto ERROR; }
  sq->n     = subL;
  sq->start = ad->sqfrom;
  sq->end   = ad->sqto;
  sq->C     = 0;
  sq->W     = subL;
  sq->L     = ad->L;
  
  tr->M     = ad->M;
  tr->L     = ad->L;

  *ret_sq = sq;
  *ret_tr = tr;
  return eslOK;

 ERROR:
  if (sq != NULL) esl_sq_Destroy(sq);
  if (tr != NULL) p7_trace_Destroy(tr);
  *ret_sq = NULL;
  *ret_tr = NULL;
  return status;
}
/*------------------- end, alidisplay API -----------------------*/


/*****************************************************************
 * 3. Debugging/dev code
 *****************************************************************/


/* Function:  p7_alidisplay_Sample()
 * Synopsis:  Sample a random, ugly <P7_ALIDISPLAY> for test purposes
 * Incept:    SRE, Wed Feb 28 14:22:12 2018 [Caravan Palace, Dragons]
 *
 * Purpose:   Sample a random, dirty <P7_ALIDISPLAY> of length <N> for 
 *            testing purposes, using random number generator <rng>.
 *            Return it through <ret_ad>. Caller frees.
 *            
 *            P7_ALIDISPLAY is assumed to be a _local_ alignment.
 *            Must start with M, and end with M|D.
 *            
 * Args:      rng    - random number generator
 *            N      - length of alignment
 *            ret_ad - RETURN: random sampled <P7_ALIDISPLAY>
 *
 * Returns:   <eslOK> on success, and <ret_ad> points to the new
 *            <P7_ALIDISPLAY>
 *
 * Throws:    <eslEMEM> on allocation error, and <ret_ad> is NULL.
 */
int
p7_alidisplay_Sample(ESL_RANDOMNESS *rng, int N, P7_ALIDISPLAY **ret_ad)
{
  P7_ALIDISPLAY *ad            = NULL;
  char          *guidestring   = NULL;	/* string [0..N-1] composed of MDI */
  int            nM            = 0;
  int            nD            = 0;
  int            nI            = 0;
  enum p7t_statetype_e last_st;
  int            pos;
  int            status;

  ESL_ALLOC(guidestring, sizeof(char) * (N+1));

  guidestring[0] = 'M'; nM++; last_st = p7T_M; /* local alignments must start with M */
  for (pos = 1; pos < N-1; pos++)
    {
      switch (last_st) 
	{
	case p7T_M:
	  switch (esl_rnd_Roll(rng, 3)) 
	    {
	    case 0: guidestring[pos] = 'M'; nM++; last_st = p7T_M; break;
	    case 1: guidestring[pos] = 'D'; nD++; last_st = p7T_D; break;
	    case 2: guidestring[pos] = 'I'; nI++; last_st = p7T_I; break;
	    }
	  break;

	case p7T_I: 
	  switch (esl_rnd_Roll(rng, 2))
	    {
	    case 0: guidestring[pos] = 'M'; nM++; last_st = p7T_M; break;
	    case 1: guidestring[pos] = 'I'; nI++; last_st = p7T_I; break;
	    }
	  break;

	case p7T_D: 
	  switch (esl_rnd_Roll(rng, 2)) 
	    {
	    case 0: guidestring[pos] = 'M'; nM++; last_st = p7T_M; break;
	    case 1: guidestring[pos] = 'D'; nD++; last_st = p7T_D; break;
	    }
	  break;
	  
	default:
	  break;
	}
    }
  /* local alignments can end on M or D. (optimal local alignments can only end on M) */
  switch (last_st) {
  case p7T_I:
    guidestring[N-1] = 'M';  nM++;  break;
  default:   
    switch (esl_rnd_Roll(rng, 2)) {
    case 0: guidestring[N-1] = 'M'; nM++; break;
    case 1: guidestring[N-1] = 'D'; nD++; break;
    }
    break;
  }
  guidestring[N] = '\0';

  ESL_ALLOC(ad, sizeof(P7_ALIDISPLAY));
  ad->rfline  = ad->mmline = ad->csline = ad->model   = ad->mline  = ad->aseq = ad->ntseq = ad->ppline = NULL;
  ad->hmmname = ad->hmmacc = ad->hmmdesc = NULL;
  ad->sqname  = ad->sqacc  = ad->sqdesc  = NULL;
  ad->mem     = NULL;
  ad->memsize = 0;

  /* Optional lines are added w/ 50% chance */
  if (esl_rnd_Roll(rng, 2) == 0)  ESL_ALLOC(ad->rfline, sizeof(char) * (N+1));
  if (esl_rnd_Roll(rng, 2) == 0)  ESL_ALLOC(ad->mmline, sizeof(char) * (N+1));
  if (esl_rnd_Roll(rng, 2) == 0)  ESL_ALLOC(ad->csline, sizeof(char) * (N+1));
  if (esl_rnd_Roll(rng, 2) == 0)  ESL_ALLOC(ad->ppline, sizeof(char) * (N+1));
  ESL_ALLOC(ad->model, sizeof(char) * (N+1));
  ESL_ALLOC(ad->mline, sizeof(char) * (N+1));
  ESL_ALLOC(ad->aseq,  sizeof(char) * (N+1));
  ad->N = N;

  esl_strdup("my_hmm", -1, &(ad->hmmname));
  if (esl_rnd_Roll(rng, 2) == 0) esl_strdup("PF000007",          -1, &(ad->hmmacc));  else esl_strdup("", -1, &(ad->hmmacc));
  if (esl_rnd_Roll(rng, 2) == 0) esl_strdup("(hmm description)", -1, &(ad->hmmdesc)); else esl_strdup("", -1, &(ad->hmmdesc));

  esl_strdup("my_seq", -1, &(ad->sqname));
  if (esl_rnd_Roll(rng, 2) == 0) esl_strdup("ABC000001.42",           -1, &(ad->sqacc));  else esl_strdup("", -1, &(ad->sqacc));
  if (esl_rnd_Roll(rng, 2) == 0) esl_strdup("(sequence description)", -1, &(ad->sqdesc)); else esl_strdup("", -1, &(ad->sqdesc));

  /* model, seq coords must look valid. */
  ad->hmmfrom = 100;
  ad->hmmto   = ad->hmmfrom + nM + nD - 1;
  ad->M       = ad->hmmto + esl_rnd_Roll(rng, 2);

  ad->sqfrom  = 1000;
  ad->sqto    = ad->sqfrom + nM + nI - 1;
  ad->L       = ad->sqto + esl_rnd_Roll(rng, 2);

  /* rfline is free-char "reference annotation" on consensus; H3 puts '.' for inserts. */
  if (ad->rfline) {
    for (pos = 0; pos < N; pos++)
      ad->rfline[pos] = (guidestring[pos] == 'I' ? '.' : 'x');
    ad->rfline[pos] = '\0';
  }

  /* mmline indicates which columns should be masked (assigned background distribution), '.' indicates no mask; H3 puts '.' for inserts. */
  if (ad->mmline) {
    for (pos = 0; pos < N; pos++)
      ad->mmline[pos] = (guidestring[pos] == 'I' ? '.' : '.');
    ad->mmline[pos] = '\0';
  }

  /* csline is optional. It has free-char "consensus structure annotation" on consensus positions. H3 puts '.' on inserts. */
  if (ad->csline) {
    for (pos = 0; pos < N; pos++)
      ad->csline[pos] = (guidestring[pos] == 'I' ? '.' : 'X');
    ad->csline[pos] = '\0';
  }
  
  /* the mandatory three-line alignment display:
   *
   *   guidestring:    MMMDI
   *   model:          XXXX.
   *   mline:          A+   
   *   aseq:           AAA-a
   */
  for (pos = 0; pos < N; pos++)
    {
      switch (guidestring[pos]) {
      case 'M':
	ad->model[pos] = 'X';
	switch (esl_rnd_Roll(rng, 3)) {
	case 0: ad->mline[pos] = 'A';    
	case 1: ad->mline[pos] = '+';
	case 2: ad->mline[pos] = ' ';
	}
	if (ad->mline[pos] == ' ' && esl_rnd_Roll(rng, 50) == 0) ad->aseq[pos] = '*';  // dirty aligned sequence up with nasty * stop codons, about 1/(3*50) of the time.
	else                                                     ad->aseq[pos] = 'A';  // ... they would only be aligned to ' ' on an mline.
	break;                                                                         // ... they might appear aligned to a match or insert state (see iss#135)

      case 'D':
	ad->model[pos] = 'X';
	ad->mline[pos] = ' ';
	ad->aseq[pos]  = '-';
	break;

      case 'I':
	ad->model[pos] = '.';
	ad->mline[pos] = ' ';
	ad->aseq[pos]  = 'a';
	break;
      }
    }
  ad->model[pos] = '\0';
  ad->mline[pos] = '\0';
  ad->aseq[pos]  = '\0';

  /* ppline is optional */
  if (ad->ppline) {
    for (pos = 0; pos < N; pos++)
      ad->ppline[pos] = (guidestring[pos] == 'D' ? '.' : p7_alidisplay_EncodePostProb(esl_random(rng)));
    ad->ppline[pos] = '\0';
  }

  free(guidestring);
  *ret_ad = ad; 
  return eslOK;

 ERROR:
  if (guidestring) free(guidestring);
  if (ad)          p7_alidisplay_Destroy(ad);
  *ret_ad = NULL;
  return status;
}



/* Function:  p7_alidisplay_Dump()
 * Synopsis:  Print contents of P7_ALIDISPLAY for inspection.
 *
 * Purpose:   Print contents of the <P7_ALIDISPLAY> <ad> to
 *            stream <fp> for inspection. Includes all elements
 *            of the structure, whether the object is allocated
 *            in serialized or deserialized form, and the total
 *            size of the object in bytes.
 *
 * Returns:   <eslOK>
 */
int
p7_alidisplay_Dump(FILE *fp, const P7_ALIDISPLAY *ad)
{
  fprintf(fp, "P7_ALIDISPLAY dump\n");
  fprintf(fp, "------------------\n");

  fprintf(fp, "rfline  = %s\n", ad->rfline ? ad->rfline : "[none]");
  fprintf(fp, "mmline  = %s\n", ad->mmline ? ad->mmline : "[none]");
  fprintf(fp, "csline  = %s\n", ad->csline ? ad->csline : "[none]");
  fprintf(fp, "model   = %s\n", ad->model);
  fprintf(fp, "mline   = %s\n", ad->mline);
  fprintf(fp, "aseq    = %s\n", ad->aseq);
  fprintf(fp, "N       = %d\n", ad->N);
  fprintf(fp, "\n");

  fprintf(fp, "hmmname = %s\n", ad->hmmname);
  fprintf(fp, "hmmacc  = %s\n", ad->hmmacc[0]  == '\0' ? "[none]" : ad->hmmacc);
  fprintf(fp, "hmmdesc = %s\n", ad->hmmdesc[0] == '\0' ? "[none]" : ad->hmmdesc);
  fprintf(fp, "hmmfrom = %d\n", ad->hmmfrom);
  fprintf(fp, "hmmto   = %d\n", ad->hmmto);
  fprintf(fp, "M       = %d\n", ad->M);
  fprintf(fp, "\n");

  fprintf(fp, "sqname  = %s\n",  ad->sqname);
  fprintf(fp, "sqacc   = %s\n",  ad->sqacc[0]  == '\0' ? "[none]" : ad->sqacc);
  fprintf(fp, "sqdesc  = %s\n",  ad->sqdesc[0] == '\0' ? "[none]" : ad->sqdesc);
  fprintf(fp, "sqfrom  = %" PRId64 "\n", ad->sqfrom);
  fprintf(fp, "sqto    = %" PRId64 "\n", ad->sqto);
  fprintf(fp, "L       = %" PRId64 "\n", ad->L);
  fprintf(fp, "\n");

  fprintf(fp, "size    = %d bytes\n",  (int) p7_alidisplay_Sizeof(ad));
  fprintf(fp, "%s\n", ad->mem ? "serialized" : "not serialized");
  return eslOK;
}

/* Function:  p7_alidisplay_Compare()
 * Synopsis:  Compare two <P7_ALIDISPLAY> objects for equality
 *
 * Purpose:   Compare alignment displays <ad1> and <ad2> for 
 *            equality. Return <eslOK> if they have identical 
 *            contents; <eslFAIL> if not.
 *            
 *            Only contents matter, not serialization status;
 *            a serialized and deserialized version of the same
 *            alidisplay will compare identical.
 */
int
p7_alidisplay_Compare(const P7_ALIDISPLAY *ad1, const P7_ALIDISPLAY *ad2)
{
  if (ad1->mem && ad2->mem)	/* both objects serialized */
    {
      if (ad1->memsize != ad2->memsize)                  return eslFAIL;
      if (memcmp(ad1->mem, ad2->mem, ad1->memsize) != 0) return eslFAIL;
    }
  
  if (esl_strcmp(ad1->rfline,  ad2->rfline)  != eslOK) return eslFAIL;
  if (esl_strcmp(ad1->mmline,  ad2->mmline)  != eslOK) return eslFAIL;
  if (esl_strcmp(ad1->csline,  ad2->csline)  != eslOK) return eslFAIL;
  if (esl_strcmp(ad1->model,   ad2->model)   != eslOK) return eslFAIL;
  if (esl_strcmp(ad1->mline,   ad2->mline)   != eslOK) return eslFAIL;
  if (esl_strcmp(ad1->aseq,    ad2->aseq)    != eslOK) return eslFAIL;
  if (esl_strcmp(ad1->ntseq,   ad2->ntseq)   != eslOK) return eslFAIL;
  if (esl_strcmp(ad1->ppline,  ad2->ppline)  != eslOK) return eslFAIL;
  if (ad1->N != ad2->N)                                return eslFAIL;

  if (esl_strcmp(ad1->hmmname, ad2->hmmname) != eslOK) return eslFAIL;
  if (esl_strcmp(ad1->hmmacc,  ad2->hmmacc)  != eslOK) return eslFAIL;
  if (esl_strcmp(ad1->hmmdesc, ad2->hmmdesc) != eslOK) return eslFAIL;
  if (ad1->hmmfrom != ad2->hmmfrom)                    return eslFAIL;
  if (ad1->hmmto   != ad2->hmmto)                      return eslFAIL;
  if (ad1->M       != ad2->M)                          return eslFAIL;

  if (esl_strcmp(ad1->sqname,  ad2->sqname)  != eslOK) return eslFAIL;
  if (esl_strcmp(ad1->sqacc,   ad2->sqacc)   != eslOK) return eslFAIL;
  if (esl_strcmp(ad1->sqdesc,  ad2->sqdesc)  != eslOK) return eslFAIL;
  if (ad1->sqfrom != ad2->sqfrom)                      return eslFAIL;
  if (ad1->sqto   != ad2->sqto)                        return eslFAIL;
  if (ad1->M      != ad2->M)                           return eslFAIL;
  
  return eslOK;
}


/*-------------- end, debugging/dev code ------------------------*/



/*****************************************************************
 * 4. Benchmark driver.
 *****************************************************************/
#ifdef p7ALIDISPLAY_BENCHMARK
/*
   gcc -o benchmark-alidisplay -std=gnu99 -g -Wall -O2 -I. -L. -I../easel -L../easel -Dp7ALIDISPLAY_BENCHMARK p7_alidisplay.c -lhmmer -leasel -lm 

   ./benchmark-alidisplay <hmmfile>     runs benchmark
   ./benchmark-alidisplay -b <hmmfile>  gets baseline time to subtract: just random trace generation
 */
#include "p7_config.h"

#include "easel.h"
#include "esl_alphabet.h"
#include "esl_getopts.h"
#include "esl_random.h"
#include "esl_stopwatch.h"

#include "hmmer.h"

static ESL_OPTIONS options[] = {
  /* name           type      default  env  range toggles reqs incomp  help                                       docgroup*/
  { "-h",        eslARG_NONE,   FALSE, NULL, NULL,  NULL,  NULL, NULL, "show brief help on version and usage",             0 },
  { "-b",        eslARG_NONE,   FALSE, NULL, NULL,  NULL,  NULL, NULL, "baseline timing",                                  0 },
  { "-p",        eslARG_NONE,   FALSE, NULL, NULL,  NULL,  NULL, NULL, "include fake PP line, just to see how it looks",   0 },
  { "-s",        eslARG_INT,     "42", NULL, NULL,  NULL,  NULL, NULL, "set random number seed to <n>",                    0 },
  { "-N",        eslARG_INT,  "50000", NULL, "n>0", NULL,  NULL, NULL, "number of traces to generate",                     0 },
   {  0, 0, 0, 0, 0, 0, 0, 0, 0, 0 },
};
static char usage[]  = "[-options] <hmmfile>";
static char banner[] = "benchmark driver for P7_ALIDISPLAY";

int 
main(int argc, char **argv)
{
  ESL_GETOPTS    *go      = p7_CreateDefaultApp(options, 1, argc, argv, banner, usage);
  char           *hmmfile = esl_opt_GetArg(go, 1);
  int             N       = esl_opt_GetInteger(go, "-N");
  ESL_STOPWATCH  *w       = esl_stopwatch_Create();
  ESL_RANDOMNESS *r       = esl_randomness_CreateFast(esl_opt_GetInteger(go, "-s"));
  ESL_ALPHABET   *abc     = NULL;
  P7_HMMFILE     *hfp     = NULL;
  P7_HMM         *hmm     = NULL;
  P7_BG          *bg      = NULL;
  P7_PROFILE     *gm      = NULL;
  P7_OPROFILE    *om      = NULL;
  P7_TRACE       *tr      = NULL;
  ESL_SQ         *sq      = NULL;
  P7_ALIDISPLAY  *ad      = NULL;
  int             i,z;

  if (p7_hmmfile_OpenE(hmmfile, NULL, &hfp, NULL) != eslOK) p7_Fail("Failed to open HMM file %s", hmmfile);
  if (p7_hmmfile_Read(hfp, &abc, &hmm)            != eslOK) p7_Fail("Failed to read HMM");
  p7_hmmfile_Close(hfp);
  

  bg = p7_bg_Create(abc);
  p7_bg_SetLength(bg, 0);
  gm = p7_profile_Create(hmm->M, abc);
  p7_ProfileConfig(hmm, bg, gm, 0, p7_UNIGLOCAL); /* that sets N,C,J to generate nothing */
  om = p7_oprofile_Create(gm->M, abc);
  p7_oprofile_Convert(gm, om);

  if (esl_opt_GetBoolean(go, "-p")) tr = p7_trace_CreateWithPP();
  else                              tr = p7_trace_Create();

  sq = esl_sq_CreateDigital(abc);

  esl_stopwatch_Start(w);
  for (i = 0; i < N; i++)
    {
      p7_ProfileEmit(r, hmm, gm, bg, sq, tr);
      esl_sq_SetName(sq, "random");

      if (! esl_opt_GetBoolean(go, "-b")) 
	{
	  if (esl_opt_GetBoolean(go, "-p")) 
	    for (z = 0; z < tr->N; z++)
	      if (tr->i[z] > 0) tr->pp[z] = esl_random(r);

	  ad = p7_alidisplay_Create(tr, 0, om, sq, NULL);
	  p7_alidisplay_Print(stdout, ad, 40, 80, FALSE);
	  p7_alidisplay_Destroy(ad);
	}
      p7_trace_Reuse(tr);
      esl_sq_Reuse(sq);
    }
  esl_stopwatch_Stop(w);
  esl_stopwatch_Display(stdout, w, "# CPU time: ");

  esl_sq_Destroy(sq);
  p7_trace_Destroy(tr);
  p7_oprofile_Destroy(om);
  p7_profile_Destroy(gm);
  p7_bg_Destroy(bg);
  p7_hmm_Destroy(hmm);
  esl_alphabet_Destroy(abc);
  esl_randomness_Destroy(r);
  esl_stopwatch_Destroy(w);
  esl_getopts_Destroy(go);
  return 0;
}
#endif /*p7ALIDISPLAY_BENCHMARK*/
/*--------------------- end, benchmark driver -------------------*/

/****************************************************************
 * 5. Unit tests.
 ****************************************************************/
#ifdef p7ALIDISPLAY_TESTDRIVE
static void
utest_Serialize(ESL_RANDOMNESS *rng, int ntrials, int N)
{
  char          msg[] = "utest_Serialize failed";
  P7_ALIDISPLAY *ad   = NULL;
  P7_ALIDISPLAY *ad2  = NULL;
  int trial;

  for (trial = 0; trial < ntrials; trial++)
    {
      if ( p7_alidisplay_Sample(rng, N, &ad) != eslOK) esl_fatal(msg);
      if ( (ad2 = p7_alidisplay_Clone(ad))   == NULL)  esl_fatal(msg);
      if ( p7_alidisplay_Compare(ad, ad2)    != eslOK) esl_fatal(msg);

      if ( p7_alidisplay_Serialize(ad)       != eslOK) esl_fatal(msg);
      if ( p7_alidisplay_Compare(ad, ad2)    != eslOK) esl_fatal(msg);

      if ( p7_alidisplay_Deserialize(ad)     != eslOK) esl_fatal(msg);
      if ( p7_alidisplay_Compare(ad, ad2)    != eslOK) esl_fatal(msg);

      p7_alidisplay_Destroy(ad);
      p7_alidisplay_Destroy(ad2);
    }
  return;
}

static void
utest_Backconvert(int be_verbose, ESL_RANDOMNESS *rng, ESL_ALPHABET *abc, int ntrials, int N)
{
  char          msg[] = "utest_Backconvert failed";
  P7_ALIDISPLAY *ad   = NULL;
  ESL_SQ        *sq   = NULL;
  P7_TRACE      *tr   = NULL;
  int            trial;

  for (trial = 0; trial < ntrials; trial++)
    {
      if ( p7_alidisplay_Sample(rng, N, &ad)                     != eslOK) esl_fatal(msg);
      if ( p7_alidisplay_Serialize(ad)                           != eslOK) esl_fatal(msg);
      if (be_verbose && p7_alidisplay_Dump(stdout, ad)           != eslOK) esl_fatal(msg);
      if ( p7_alidisplay_Backconvert(ad, abc, &sq, &tr)          != eslOK) esl_fatal(msg);
      if (be_verbose && p7_trace_Dump(stdout, tr, NULL, sq->dsq) != eslOK) esl_fatal(msg);
      if ( p7_trace_Validate(tr, abc, sq->dsq, NULL)             != eslOK) esl_fatal(msg);

      p7_alidisplay_Destroy(ad);
      esl_sq_Destroy(sq);
      p7_trace_Destroy(tr);
    }
  return;
}
#endif /*p7ALIDISPLAY_TESTDRIVE*/
/*------------------- end, unit tests ---------------------------*/

/*****************************************************************
 * 6. Test driver.
 *****************************************************************/
#ifdef p7ALIDISPLAY_TESTDRIVE

#include <stdlib.h>
#include <string.h>

#include "easel.h"
#include "esl_getopts.h"
#include "esl_random.h"

#include "hmmer.h"

static ESL_OPTIONS options[] = {
   /* name  type         default  env   range togs  reqs  incomp  help                docgrp */
  {"-h",  eslARG_NONE,    FALSE, NULL, NULL, NULL, NULL, NULL, "show help and usage",                            0},
  {"-N",  eslARG_INT,      "10", NULL, NULL, NULL, NULL, NULL, "number of random-sampled alidisplays to test",   0},
  {"-L",  eslARG_INT,      "20", NULL, NULL, NULL, NULL, NULL, "length of random-sampled alidisplays to test",   0},
  {"-s",  eslARG_INT,       "0", NULL, NULL, NULL, NULL, NULL, "set random number seed to <n>",                  0},
  {"-v",  eslARG_NONE,    FALSE, NULL, NULL, NULL, NULL, NULL, "show verbose commentary/output",                 0},
  { 0,0,0,0,0,0,0,0,0,0},
};
static char usage[]  = "[-options]";
static char banner[] = "test driver for p7_alidisplay.c";

int
main(int argc, char **argv)
{
  ESL_GETOPTS    *go         = esl_getopts_CreateDefaultApp(options, 0, argc, argv, banner, usage);
  ESL_RANDOMNESS *rng        = esl_randomness_CreateFast(esl_opt_GetInteger(go, "-s"));
  ESL_ALPHABET   *abc        = esl_alphabet_Create(eslAMINO);
  int             N          = esl_opt_GetInteger(go, "-N");
  int             L          = esl_opt_GetInteger(go, "-L");
  int             be_verbose = esl_opt_GetBoolean(go, "-v");

  utest_Serialize  (            rng,      N, L);
  utest_Backconvert(be_verbose, rng, abc, N, L);

  esl_alphabet_Destroy(abc);
  esl_randomness_Destroy(rng);
  esl_getopts_Destroy(go);
  return 0;
}
#endif /*p7ALIDISPLAY_TESTDRIVE*/
/*------------------- end, test driver --------------------------*/


/*****************************************************************
 * 7. Example.
 *****************************************************************/
/* 
   gcc -o p7_alidisplay_example -std=gnu99 -g -Wall -I. -L. -I../easel -L../easel -Dp7ALIDISPLAY_EXAMPLE p7_alidisplay.c -lhmmer -leasel -lm 
*/
#ifdef p7ALIDISPLAY_EXAMPLE
#include "p7_config.h"

#include "easel.h"
#include "esl_alphabet.h"
#include "esl_getopts.h"
#include "esl_sq.h"
#include "esl_sqio.h"

#include "hmmer.h"

static ESL_OPTIONS options[] = {
  /* name           type         default   env  range   toggles   reqs   incomp                             help                                                  docgroup*/
  { "-h",           eslARG_NONE,   FALSE, NULL, NULL,      NULL,  NULL,  NULL,                          "show brief help on version and usage",                         0 },
 {  0, 0, 0, 0, 0, 0, 0, 0, 0, 0 },
};
static char usage[]  = "[-options] <hmmfile> <seqfile>";
static char banner[] = "example driver for P7_ALIDISPLAY";

int 
main(int argc, char **argv)
{
  ESL_GETOPTS    *go      = p7_CreateDefaultApp(options, 2, argc, argv, banner, usage);
  char           *hmmfile = esl_opt_GetArg(go, 1);
  char           *seqfile = esl_opt_GetArg(go, 2);
  ESL_ALPHABET   *abc     = NULL;
  P7_HMMFILE     *hfp     = NULL;
  P7_HMM         *hmm     = NULL;
  P7_BG          *bg      = NULL;
  P7_PROFILE     *gm      = NULL;
  P7_OPROFILE    *om      = NULL;
  P7_TRACE       *tr1     = NULL;
  P7_TRACE       *tr2     = NULL;
  ESL_SQFILE     *sqfp    = NULL;
  ESL_SQ         *sq      = NULL;
  ESL_SQ         *sq2     = NULL;
  P7_ALIDISPLAY  *ad      = NULL;
  P7_PIPELINE    *pli     = NULL;
  P7_TOPHITS     *hitlist = NULL;

  p7_FLogsumInit();

  /* Read a single HMM from a file */
  if (p7_hmmfile_OpenE(hmmfile, NULL, &hfp, NULL) != eslOK) p7_Fail("Failed to open HMM file %s", hmmfile);
  if (p7_hmmfile_Read(hfp, &abc, &hmm)            != eslOK) p7_Fail("Failed to read HMM");
  p7_hmmfile_Close(hfp);

  /* Read a single sequence from a file */
  if (esl_sqfile_Open(seqfile, eslSQFILE_UNKNOWN, NULL, &sqfp) != eslOK) p7_Fail("Failed to open sequence file %s", seqfile);
  sq = esl_sq_CreateDigital(abc);
  if (esl_sqio_Read(sqfp, sq) != eslOK) p7_Fail("Failed to read sequence");

  /* Configure a profile from the HMM */
  bg = p7_bg_Create(abc);
  p7_bg_SetLength(bg, 0);
  gm = p7_profile_Create(hmm->M, abc);
  p7_ProfileConfig(hmm, bg, gm, 0, p7_UNILOCAL); 
  om = p7_oprofile_Create(gm->M, abc);
  p7_oprofile_Convert(gm, om);

  /* Create a pipeline and a top hits list */
  pli     = p7_pipeline_Create(NULL/*=default*/, hmm->M, 400, FALSE, p7_SEARCH_SEQS);
  hitlist = p7_tophits_Create();

  /* Run the pipeline */
  p7_pli_NewSeq(pli, sq);
  p7_bg_SetLength(bg, sq->n);
  p7_oprofile_ReconfigLength(om, sq->n);
  p7_Pipeline(pli, om, bg, sq, NULL, hitlist, NULL);

  if (hitlist->N == 0) { p7_Fail("target sequence doesn't hit"); }

  if (p7_alidisplay_Backconvert(hitlist->hit[0]->dcl[0].ad, abc, &sq2, &tr2) != eslOK) p7_Fail("backconvert failed");
  
  p7_trace_Dump(stdout, tr2, gm, sq2->dsq);

  p7_tophits_Destroy(hitlist);
  p7_alidisplay_Destroy(ad);
  esl_sq_Destroy(sq);
  esl_sq_Destroy(sq2);
  p7_trace_Destroy(tr2);
  p7_trace_Destroy(tr1);
  p7_oprofile_Destroy(om);
  p7_profile_Destroy(gm);
  p7_bg_Destroy(bg);
  p7_hmm_Destroy(hmm);
  esl_alphabet_Destroy(abc);
  esl_getopts_Destroy(go);
  return 0;
}
#endif /*p7ALIDISPLAY_EXAMPLE*/

<|MERGE_RESOLUTION|>--- conflicted
+++ resolved
@@ -71,10 +71,6 @@
   int            j;
     
   ESL_SQ         *ntorfseqtxt = NULL;
-<<<<<<< HEAD
-  
-=======
->>>>>>> 02053ceb
 
   /* First figure out which piece of the trace (from first match to last match) 
    * we're going to represent, and how big it is.

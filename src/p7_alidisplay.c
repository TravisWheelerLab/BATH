/* Formatting, transmitting, and printing single alignments to a
 * profile.
 * 
 * Contents:
 *   1. The P7_ALIDISPLAY object.
 *   2. The P7_ALIDISPLAY API.
 *   3. Debugging/dev code.
 *   4. Benchmark driver.
 *   5. Unit tests.
 *   6. Test driver.
 *   7. Example.
 */
#include "p7_config.h"

#include <stdlib.h>
#include <stdio.h>
#include <string.h>
#include <ctype.h>
#include <string.h>

#include "easel.h"
#include "hmmer.h"

// Define bit-vector constants used in the _Serialize() and _Deserialize routines
#define RFLINE_PRESENT (1 << 0)
#define MMLINE_PRESENT (1 << 1)
#define CSLINE_PRESENT (1 << 2)
#define PPLINE_PRESENT (1 << 3)
#define ASEQ_PRESENT (1 << 4)
#define NTSEQ_PRESENT (1 << 5)

/*****************************************************************
 * 1. The P7_ALIDISPLAY object
 *****************************************************************/

/* A P7_ALIDISPLAY structure originally had two possible states: 
 * "serialized", in which all of the variable-length fields of the structure
 * were pointers into one block of allocated memory, which was pointed to by the
 * structure's "mem" field, and
 * "deserialized", in which each of the variable-length fields of the structure
 * were separate regions of allocated memory.  The intent of this was that 
 * "serialized" structures would be faster to create, as they only require one
 * memory allocation, and easier to send over sockets, but that "deserialized"
 * structures would be easier to modify and/or reuse.  However, HMMER currently
 * does not ever modify or reuse P7_ALIDISPLAY structures.
 * 
 * P7_ALIDISPLAY structures are created in "serialized" mode. The only time they 
 * were ever converted into "deserialized" mode was in hmmpgmd2msa, and this was
 * somewhat unnecessary. 
 *
 * Now, we have added _Serialize() and _Deserialize() functions that have the more
 * traditional behavior of converting P7_ALIDISPLAY structures to and from 
 * contiguous blocks of bytes for transmission over sockets.  With this change,
 * P7_ALIDISPLAY structures will always be in "serialized" mode, and will never be 
 * converted to their "deserialized" mode.  (Yes, this terminology is confusing.)
 * 
 * For H3, we will leave the existing code to handle the "serialized" and "deserialized"
 * modes in place.  HMMER's output code is being heavily revised for H4, and we will
 * revisit how these modes are handled in H4 once that portion of the code stabilizes.
 */ 

/* Function:  p7_alidisplay_Create()
 * Synopsis:  Create an alignment display, from trace and oprofile.
 *
 * Purpose:   Creates and returns an alignment display for domain number
 *            <which> in traceback <tr>, where the traceback
 *            corresponds to an alignment of optimized profile <om> to digital sequence
 *            <dsq>, and the unique name of that target
 *            sequence <dsq> is <sqname>. The <which> index starts at 0.
 *            
 *            It will be a little faster if the trace is indexed with
 *            <p7_trace_Index()> first. The number of domains is then
 *            in <tr->ndom>. If the caller wants to create alidisplays
 *            for all of these, it would loop <which> from
 *            <0..tr->ndom-1>.
 *           
 *            However, even without an index, the routine will work fine.
 *
 * Args:      tr       - traceback
 *            which    - domain number, 0..tr->ndom-1
 *            om       - optimized profile (query)
 *            sq       - digital sequence (target)
 *            ntsq     - text sequence (original nucleotide target in the case of translated search)
 *            ddef_app - optional posterior prob alignment line; only nhmmer sends a not-NULL value
 *
 * Returns:   <eslOK> on success.
 *
 * Throws:    <NULL> on allocation failure, or if something's internally corrupt 
 *            in the data.
 */
P7_ALIDISPLAY *
p7_alidisplay_Create(const P7_TRACE *tr, int which, const P7_OPROFILE *om, const ESL_SQ *sq, const ESL_SQ *ntsq)
{
  P7_ALIDISPLAY *ad       = NULL;
  char          *Alphabet = om->abc->sym;
  int            n, pos, z;
  int            z1,z2;
  int            k,x,i,s;
  int            hmm_namelen, hmm_acclen, hmm_desclen;
  int            sq_namelen,  sq_acclen,  sq_desclen;
  int            orf_namelen; /* used for translated search only */
  int            status;
  char           n1,n2,n3;
  int            j;
    

  ESL_SQ         *ntorfseqtxt = NULL;

  /* First figure out which piece of the trace (from first match to last match) 
   * we're going to represent, and how big it is.
   */
  if (tr->ndom > 0) {		/* if we have an index, this is a little faster: */
    for (z1 = tr->tfrom[which]; z1 < tr->N; z1++) if (tr->st[z1] == p7T_M) break;  /* find next M state      */
    if (z1 == tr->N) return NULL;                                                  /* no M? corrupt trace    */
    for (z2 = tr->tto[which];   z2 >= 0 ;   z2--) if (tr->st[z2] == p7T_M) break;  /* find prev M state      */
    if (z2 == -1) return NULL;                                                     /* no M? corrupt trace    */
  } else {			/* without an index, we can still do it fine:    */
    for (z1 = 0; which >= 0 && z1 < tr->N; z1++) if (tr->st[z1] == p7T_B) which--; /* find the right B state */
    if (z1 == tr->N) return NULL;                                                  /* no such domain <which> */
    for (; z1 < tr->N; z1++) if (tr->st[z1] == p7T_M) break;                       /* find next M state      */
    if (z1 == tr->N) return NULL;                                                  /* no M? corrupt trace    */
    for (z2 = z1; z2 < tr->N; z2++) if (tr->st[z2] == p7T_E) break;                /* find the next E state  */
    for (; z2 >= 0;    z2--) if (tr->st[z2] == p7T_M) break;                       /* find prev M state      */
    if (z2 == -1) return NULL;                                                     /* no M? corrupt trace    */
  }

  /* Now we know that z1..z2 in the trace will be represented in the
   * alidisplay; that's z2-z1+1 positions. We need a \0 trailer on all
   * our display lines, so allocate z2-z1+2. We know each position is
   * M, D, or I, so there's a 1:1 correspondence of trace positions
   * with alignment display positions.  We also know the display
   * starts and ends with M states.
   * 
   * So now let's allocate. The alidisplay is packed into a single
   * memory space, so this appears to be intricate, but it's just
   * bookkeeping.  
   */
  n = (z2-z1+2) * 3;                     /* model, mline, aseq mandatory         */
  if (ntsq != NULL)       n += 3*(z2-z1+1)+1; /* nucleotide sequence                  */
  if (om->rf[0]  != 0)    n += z2-z1+2;  /* optional reference line              */
  if (om->mm[0]  != 0)    n += z2-z1+2;  /* optional reference line              */
  if (om->cs[0]  != 0)    n += z2-z1+2;  /* optional structure line              */
  if (tr->pp     != NULL) n += z2-z1+2;  /* optional posterior prob line         */
  hmm_namelen = strlen(om->name);                           n += hmm_namelen + 1;
  hmm_acclen  = (om->acc  != NULL ? strlen(om->acc)  : 0);  n += hmm_acclen  + 1;
  hmm_desclen = (om->desc != NULL ? strlen(om->desc) : 0);  n += hmm_desclen + 1;

  sq_namelen  = strlen(sq->name);                           n += sq_namelen  + 1;	  
  sq_acclen   = strlen(sq->acc);                            n += sq_acclen   + 1; /* sq->acc is "\0" when unset */
  sq_desclen  = strlen(sq->desc);                           n += sq_desclen  + 1; /* same for desc              */
<<<<<<< HEAD

  if (ntsq != NULL)    {  /* translated search only */
      //orf_namelen = strlen(sq->orfid);                      n += orf_namelen  + 1; /* same for orfname          */
  }
  
=======
  orf_namelen = strlen(sq->orfid);                          n += orf_namelen + 1; /* same for orfname          */

>>>>>>> 6e91416d
  ESL_ALLOC(ad, sizeof(P7_ALIDISPLAY));
  ad->mem = NULL;

  pos = 0; 
  ad->memsize = sizeof(char) * n;
  ESL_ALLOC(ad->mem, ad->memsize);
  if (om->rf[0]  != 0) { ad->rfline = ad->mem + pos; pos += z2-z1+2; } else { ad->rfline = NULL; }
  //if (om->mm[0]  != 0) { ad->mmline = ad->mem + pos; pos += z2-z1+2; } else { ad->mmline = NULL; }
  ad->mmline = NULL;
  if (om->cs[0]  != 0) { ad->csline = ad->mem + pos; pos += z2-z1+2; } else { ad->csline = NULL; }
  ad->model   = ad->mem + pos;  pos += z2-z1+2;
  ad->mline   = ad->mem + pos;  pos += z2-z1+2;
  ad->aseq    = ad->mem + pos;  pos += z2-z1+2;
  if (ntsq != NULL)    { ad->ntseq  = ad->mem + pos;  pos += 3*(z2-z1+1)+1;} else { ad->ntseq = NULL; } /* for the nucleotide sequence there will be 3 times as many bytes */
  if (tr->pp != NULL)  { ad->ppline = ad->mem + pos;  pos += z2-z1+2;} else { ad->ppline = NULL; }
  ad->hmmname = ad->mem + pos;  pos += hmm_namelen +1;
  ad->hmmacc  = ad->mem + pos;  pos += hmm_acclen +1;
  ad->hmmdesc = ad->mem + pos;  pos += hmm_desclen +1;
  ad->sqname  = ad->mem + pos;  pos += sq_namelen +1;
  ad->sqacc   = ad->mem + pos;  pos += sq_acclen +1;
  ad->sqdesc  = ad->mem + pos;  pos += sq_desclen +1;
<<<<<<< HEAD
  if (ntsq != NULL)    {  /* translated search only */
      ad->orfname = ad->mem + pos;  pos += orf_namelen +1;
  }
 
=======
  ad->orfname = ad->mem + pos;  pos += orf_namelen +1;

>>>>>>> 6e91416d
  strcpy(ad->hmmname, om->name);
  if (om->acc  != NULL) strcpy(ad->hmmacc,  om->acc);  else ad->hmmacc[0]  = 0;
  if (om->desc != NULL) strcpy(ad->hmmdesc, om->desc); else ad->hmmdesc[0] = 0;

  strcpy(ad->sqname,  sq->name);
  strcpy(ad->sqacc,   sq->acc);
  strcpy(ad->sqdesc,  sq->desc);
<<<<<<< HEAD
  //if (ntsq != NULL)    { /* translated search only */
    //  strcpy(ad->orfname,  sq->orfid);
 // }
=======
  strcpy(ad->orfname,  sq->orfid);
>>>>>>> 6e91416d

  /* Determine hit coords */
  ad->hmmfrom = tr->k[z1];
  ad->hmmto   = tr->k[z2];
  ad->M       = om->M;
  
  ad->sqfrom  = tr->i[z1];
  ad->sqto    = tr->i[z2];		 
  ad->L       = sq->n;
  
  ad->frameshifts = -1;

  /* optional rf line */
  if (ad->rfline != NULL) {
    for (z = z1; z <= z2; z++) ad->rfline[z-z1] = ((tr->st[z] == p7T_I) ? '.' : om->rf[tr->k[z]]);
    ad->rfline[z-z1] = '\0';
  }

  /* optional mm line */
  if (ad->mmline != NULL) {
    for (z = z1; z <= z2; z++) ad->mmline[z-z1] = ((tr->st[z] == p7T_I) ? '.' : om->mm[tr->k[z]]);
    ad->mmline[z-z1] = '\0';
  }

  /* optional cs line */
  if (ad->csline != NULL) {
    for (z = z1; z <= z2; z++) ad->csline[z-z1] = ((tr->st[z] == p7T_I) ? '.' : om->cs[tr->k[z]]);
    ad->csline[z-z1] = '\0';
  }

  /* optional pp line */
  if (ad->ppline != NULL) {
    for (z = z1; z <= z2; z++) ad->ppline[z-z1] = ( (tr->st[z] == p7T_D) ? '.' : p7_alidisplay_EncodePostProb(tr->pp[z]));
    ad->ppline[z-z1] = '\0';
  }
  

  /* mandatory three alignment display lines: model, mline, aseq */
  for (z = z1; z <= z2; z++) 
    {
      
      k = tr->k[z];
      i = tr->i[z];
      x = sq->dsq[i];
      s = tr->st[z];
	
      if (ntsq != NULL)    { 
         /*
          * if there is a nucleotide sequence then we want to record the location 
          * of the hit in that sequence and not the location of the hit in the ORF 
          * provided by esl_gencode_ProcessOrf (esl_gencode.c) used in p7_alidisplay_Create
          * in p7_alidisplay.c.
          * The ORF has already been saved in ntorfseqtxt and converted into
          * a reverse complement if the hit was found in the reverse complement of the
          * query sequence.		  
          * sq->start is the start location of the ORF in the nucleotide sequence and 
          * ad->sqfrom is the start of the hit in the ORF in amino acid locations
          *           
          *     tr->i[z1]=sqfrom=3   tr->i[z2]=sqto=8
                       |------hit-----|  	       
                 E  Y  H  A  G  f  G  H  F  H  W  H 
                GAGTACCACGCGGGCTTTGGCCACTTTCACTGGCAT
	            |------------ORF----------|	 
           sq->start=4 		            sq->end=30 
          *
          *
          *
          * digitized sequence [1..n], or NULL if text 
          * char seq index [0..n-1] so nucleotide text seq index 
          * is 3*(i-1)		 
          */
         n1 = n2 = n3 = 78; /* use a capital 'N' for a don't know character instead of a sentinel byte used in ad->aseq */
        
         if(i > 0)
		 {
            if (sq->start < sq->end) {
               
	   
                n1 = ntsq->seq[  sq->start-1 + 3*(i-1)];
           
                n2 = ntsq->seq[  sq->start-1 + 3*(i-1) + 1];
                n3 = ntsq->seq[  sq->start-1 + 3*(i-1) + 2];
            }
            else
            {
            
                n1 = ntsq->seq[  sq->start-1 - 3*(i-1)] ;
                n2 = ntsq->seq[  sq->start-1 - ( 3*(i-1) + 1) ] ;
                n3 = ntsq->seq[  sq->start-1 - ( 3*(i-1) + 2) ] ;

                n1 = ntsq->abc->sym [ ntsq->abc->complement[ ntsq->abc->inmap[(int)n1] ] ];
                n2 = ntsq->abc->sym [ ntsq->abc->complement[ ntsq->abc->inmap[(int)n2] ] ];
                n3 = ntsq->abc->sym [ ntsq->abc->complement[ ntsq->abc->inmap[(int)n3] ] ];

            }
         }
        }
	
      switch (s) {
      case p7T_M:
        ad->model[z-z1] = om->consensus[k];
        if      (x == esl_abc_DigitizeSymbol(om->abc, om->consensus[k])) ad->mline[z-z1] = ad->model[z-z1];
        else if (p7_oprofile_FGetEmission(om, k, x) > 1.0)               ad->mline[z-z1] = '+'; /* >1 not >0; om has odds ratios, not scores */
        else                                                             ad->mline[z-z1] = ' ';
        ad->aseq  [z-z1] = toupper(Alphabet[x]);
        if (ntsq != NULL)    { 
           ad->ntseq [3*(z-z1)] = toupper(n1);
           ad->ntseq [3*(z-z1)+1] = toupper(n2);
           ad->ntseq [3*(z-z1)+2] = toupper(n3);
		}
        break;
	
      case p7T_I:
        ad->model [z-z1] = '.';
        ad->mline [z-z1] = ' ';
        ad->aseq  [z-z1] = tolower(Alphabet[x]);
        if (ntsq != NULL)    { 
           ad->ntseq [3*(z-z1)] = toupper(n1);
           ad->ntseq [3*(z-z1)+1] = toupper(n2);
           ad->ntseq [3*(z-z1)+2] = toupper(n3);
		}
        break;
	
      case p7T_D:
        ad->model [z-z1] = om->consensus[k];
        ad->mline [z-z1] = ' ';
        ad->aseq  [z-z1] = '-';
        if (ntsq != NULL)    { 
           ad->ntseq [3*(z-z1)] = '-';
           ad->ntseq [3*(z-z1)+1] = '-';
           ad->ntseq [3*(z-z1)+2] = '-';
		}
        break;

      default: ESL_XEXCEPTION(eslEINVAL, "invalid state in trace: not M,D,I");
      }
    }

  ad->model [z2-z1+1] = '\0';
  ad->mline [z2-z1+1] = '\0';
  ad->aseq  [z2-z1+1] = '\0';
  if (ntsq != NULL)
     ad->ntseq  [3*(z2-z1+1)] = '\0';
  ad->N = z2-z1+1;
  esl_sq_Destroy(ntorfseqtxt);  
  return ad;

 ERROR:
  p7_alidisplay_Destroy(ad);
  return NULL;
}

/* Function:  p7_alidisplay_fs_Create()
 * Synopsis:  Create an alignment display, from trace and oprofile.
 *
 * Purpose:   Creates and returns an alignment display for domain number
 *            <which> in traceback <tr>, where the traceback
 *            corresponds to an alignment of optimized profile <om> to digital sequence
 *            <dsq>, and the unique name of that target
 *            sequence <dsq> is <sqname>. The <which> index starts at 0.
 *            
 *            It will be a little faster if the trace is indexed with
 *            <p7_trace_Index()> first. The number of domains is then
 *            in <tr->ndom>. If the caller wants to create alidisplays
 *            for all of these, it would loop <which> from
 *            <0..tr->ndom-1>.
 *           
 *            However, even without an index, the routine will work fine.
 *
 * Args:      tr       - traceback
 *            which    - domain number, 0..tr->ndom-1
 *            om       - optimized profile (query)
 *            sq       - digital sequence (target)
 *            ntsq     - text sequence (original nucleotide target in the case of translated search)
 *            ddef_app - optional posterior prob alignment line; only nhmmer sends a not-NULL value
 *
 * Returns:   <eslOK> on success.
 *
 * Throws:    <NULL> on allocation failure, or if something's internally corrupt 
 *            in the data.
 */
P7_ALIDISPLAY *
p7_alidisplay_fs_Create(const P7_TRACE *tr, int which, const P7_PROFILE *gm, const ESL_SQ *sq, const ESL_GENCODE *gcode)
{
  P7_ALIDISPLAY *ad       = NULL;
  char          *alphaAmino = gm->abc->sym;
  char          *alphaDNA = sq->abc->sym;
  int            n, pos, z, y;
  int            z1, z2;
  int		 srt, end;
  int            k,a,i,s,c;
  int            hmm_namelen, hmm_acclen, hmm_desclen;
  int            sq_namelen,  sq_acclen,  sq_desclen;
  int            status;
  char           n1,n2,n3,n4,n5;
  int            g,h;
  float		 max_emit, cur_emit;
  float	        *rsc; 
  ESL_DSQ        t, u, v, w, x;

  /* First figure out which piece of the trace (from first match to last match) 
   * we're going to represent, and how big it is.
   */
  if (tr->ndom > 0) {		/* if we have an index, this is a little faster: */
    for (z1 = tr->tfrom[which]; z1 < tr->N; z1++) if (tr->st[z1] == p7T_M) break;  /* find next M state      */
    if (z1 == tr->N) return NULL;                                                  /* no M? corrupt trace    */
    for (z2 = tr->tto[which];   z2 >= 0 ;   z2--) if (tr->st[z2] == p7T_M) break;  /* find prev M state      */
    if (z2 == -1) return NULL;                                                     /* no M? corrupt trace    */
  } else {			/* without an index, we can still do it fine:    */
    
    for (z1 = 0; which >= 0 && z1 < tr->N; z1++) 
      if (tr->st[z1] == p7T_B) which--; 					   /* find the right B state */
    if (z1 == tr->N) return NULL;                                                  /* no such domain <which> */
    for (; z1 < tr->N; z1++) if (tr->st[z1] == p7T_M) break;            /* find next M state      */
    if (z1 == tr->N) return NULL;                                                 /* no M? corrupt trace    */
    for (z2 = z1; z2 < tr->N; z2++) if (tr->st[z2] == p7T_E) break;           /* find the next E state  */
    for (; z2 >= 0;    z2--) if (tr->st[z2] == p7T_M) break;                    /* find prev M state      */
    if (z2 == -1) return NULL;                                                     /* no M? corrupt trace    */
  }

  /* Now we know that z1..z2 in the trace will be represented in the
   * alidisplay; that's z2-z1+1 positions. We need a \0 trailer on all
   * our display lines, so allocate z2-z1+2. We know each position is
   * M, D, or I, so there's a 1:1 correspondence of trace positions
   * with alignment display positions.  We also know the display
   * starts and ends with M states.
   * 
   * So now let's allocate. The alidisplay is packed into a single
   * memory space, so this appears to be intricate, but it's just
   * bookkeeping.  
   */
  n = (z2-z1+2) * 3;                          /* model, mline, aseq mandatory         */
  n += 5*(z2-z1+1)+1;                     /* nucleotide sequence                  */
  n += (z2-z1+2);			   /* codon lengths       */
  if (gm->rf[0]  != 0)    n += (z2-z1+2);   /* optional reference line              */
  if (gm->mm[0]  != 0)    n += (z2-z1+2);   /* optional reference line              */
  if (gm->cs[0]  != 0)    n += (z2-z1+2);   /* optional structure line              */
  if (tr->pp     != NULL) n += (z2-z1+2);   /* optional posterior prob line         */
  hmm_namelen = strlen(gm->name);                           n += hmm_namelen + 1;
  hmm_acclen  = (gm->acc  != NULL ? strlen(gm->acc)  : 0);  n += hmm_acclen  + 1;
  hmm_desclen = (gm->desc != NULL ? strlen(gm->desc) : 0);  n += hmm_desclen + 1;
  sq_namelen  = strlen(sq->name);                           n += sq_namelen  + 1;	  
  sq_acclen   = strlen(sq->acc);                            n += sq_acclen   + 1; /* sq->acc is "\0" when unset */
  sq_desclen  = strlen(sq->desc);                           n += sq_desclen  + 1; /* same for desc              */
  ESL_ALLOC(ad, sizeof(P7_ALIDISPLAY));
  ad->mem = NULL;
  
  pos = 0; 
  ad->memsize = sizeof(char) * n;
  ESL_ALLOC(ad->mem, ad->memsize);
  if (gm->rf[0]  != 0) { ad->rfline = ad->mem + pos; pos += z2-z1+2; } else { ad->rfline = NULL; }
  ad->mmline = NULL;
  if (gm->cs[0]  != 0) { ad->csline = ad->mem + pos; pos += z2-z1+2; } else { ad->csline = NULL; }
  ad->model   = ad->mem + pos;  pos += z2-z1+2;
  ad->mline   = ad->mem + pos;  pos += z2-z1+2;
  ad->aseq    = ad->mem + pos;  pos += z2-z1+2;
  ad->codon   = ad->mem + pos;  pos += z2-z1+2;
  ad->ntseq  = ad->mem + pos;  pos += 5*(z2-z1+1)+1; /* for the nucleotide sequence there will be 5 times as many bytes */
  if (tr->pp != NULL)  { ad->ppline = ad->mem + pos;  pos += z2-z1+2;} else { ad->ppline = NULL; }
  ad->hmmname = ad->mem + pos;  pos += hmm_namelen +1;
  ad->hmmacc  = ad->mem + pos;  pos += hmm_acclen +1;
  ad->hmmdesc = ad->mem + pos;  pos += hmm_desclen +1;
  ad->sqname  = ad->mem + pos;  pos += sq_namelen +1;
  ad->sqacc   = ad->mem + pos;  pos += sq_acclen +1;
  ad->sqdesc  = ad->mem + pos;  pos += sq_desclen +1;
  
  strcpy(ad->hmmname, gm->name);
  if (gm->acc  != NULL) strcpy(ad->hmmacc,  gm->acc);  else ad->hmmacc[0]  = 0;
  if (gm->desc != NULL) strcpy(ad->hmmdesc, gm->desc); else ad->hmmdesc[0] = 0;

  strcpy(ad->sqname,  sq->name);
  strcpy(ad->sqacc,   sq->acc);
  strcpy(ad->sqdesc,  sq->desc);
  /* Determine hit coords */
  ad->hmmfrom = tr->k[z1];
  ad->hmmto   = tr->k[z2];
  ad->M       = gm->M;
  ad->frameshifts = 0; 
  if(sq->start < sq->end) {
    ad->sqfrom  = tr->i[z1]-2;
    ad->sqto    = tr->i[z2];		 
  } else {
    ad->sqto    = tr->i[z1];
    ad->sqfrom  = tr->i[z2];	
  }	 
  ad->L       = sq->n;
  
  /* optional rf line */
  if (ad->rfline != NULL) {
    for (z = z1; z <= z2; z++) ad->rfline[z-z1] = ((tr->st[z] == p7T_I) ? '.' : gm->rf[tr->k[z]]);
    ad->rfline[z-z1] = '\0';
  }
  /* optional mm line */
  if (ad->mmline != NULL) {
    for (z = z1; z <= z2; z++) ad->mmline[z-z1] = ((tr->st[z] == p7T_I) ? '.' : gm->mm[tr->k[z]]);
    ad->mmline[z-z1] = '\0';
  }

  /* optional cs line */
  if (ad->csline != NULL) {
    for (z = z1; z <= z2; z++) ad->csline[z-z1] = ((tr->st[z] == p7T_I) ? '.' : gm->cs[tr->k[z]]);
    ad->csline[z-z1] = '\0';
  }
  
  /* optional pp line */
  if (ad->ppline != NULL) {
    for (z = z1; z <= z2; z++) 
	    ad->ppline[z-z1] = ( (tr->st[z] == p7T_D) ? '.' : p7_alidisplay_EncodePostProb(tr->pp[z]));
    
	    ad->ppline[z-z1] = '\0';
  }
  
  /* mandatory three alignment display lines: model, mline, aseq */
  y = 0;
  for (z = z1; z <= z2; z++) 
    {
      k = tr->k[z];
      i = tr->i[z];
      s = tr->st[z];
      c = tr->c[z];
      //printf("I %d k %d st %d c %d\n", i, k, s, c); 
      switch (s) {
      case p7T_M:
        ad->model[z-z1] = gm->consensus[k];
//        l = i - tr->i[z-1];
	ad->codon[y] = c;
      	cur_emit = -eslINFINITY; 	    
        max_emit = -eslINFINITY;
        //printf("AAAAAa\n");
	if(c == 1) {
          ad->frameshifts++;           
          if(esl_abc_XIsCanonical(sq->abc, sq->dsq[i])) x = sq->dsq[i];
          else if(esl_abc_XIsDegenerate(sq->abc, sq->dsq[i]))
          {
            for(x = 0; x < sq->abc->K; x++)
              if(sq->abc->degen[sq->dsq[i]][x]) break;
          }	   
	  a = p7P_AMINO1(gm, k, x); 
	  for(g = 0; g < 4; g++) {
             for(h = 0; h < 4; h++) {
                if (p7P_AMINO3(gm, k, g, h, x) == a) {
			n1 = ' ';
                   	n2 = '-';
                   	n3 = '-';
                  	n4 = alphaDNA[sq->dsq[i]];
                   	n5 = ' ';
			h = 4;
			g = 4;
		} 
		else if ( p7P_AMINO3(gm, k, x, g, h) == a) {
			n1 = ' ';
                   	n2 = alphaDNA[sq->dsq[i]];
                   	n3 = '-';
                   	n4 = '-';
                   	n5 = ' ';
                        h = 4;
                        g = 4;
                } 
		else if ( p7P_AMINO3(gm, k, g, x, h) == a) {
                        n1 = ' ';
                        n2 = '-';
                        n3 = alphaDNA[sq->dsq[i]];
                        n4 = '-';
                        n5 = ' ';
                        h = 4;
                        g = 4;
                }
	    }
	  }
	}
	else if(c == 2) {
          ad->frameshifts++;
          if(esl_abc_XIsCanonical(sq->abc, sq->dsq[i-1])) w = sq->dsq[i-1];
          else if(esl_abc_XIsDegenerate(sq->abc, sq->dsq[i-1]))
          {           
            for(w = 0; w < sq->abc->K; w++)
              if(sq->abc->degen[sq->dsq[i-1]][w]) break;
          }
          if(esl_abc_XIsCanonical(sq->abc, sq->dsq[i])) x = sq->dsq[i];
          else if(esl_abc_XIsDegenerate(sq->abc, sq->dsq[i]))
          {           
            for(x = 0; x < sq->abc->K; x++)
              if(sq->abc->degen[sq->dsq[i]][x]) break;
          } 
          a = p7P_AMINO2(gm, k, w, x);
	  for(g = 0; g < 4; g++) {
             if (p7P_AMINO3(gm, k, g, w, x) == a) {
                        n1 = ' ';
                        n2 = '-';
               		n3 = alphaDNA[sq->dsq[i-1]];
               		n4 = alphaDNA[sq->dsq[i]];
               		n5 = ' ';
 			h = 4;
                        g = 4;
             }
	     else if (p7P_AMINO3(gm, k, w, x, g) == a) {
                        n1 = ' ';
                        n2 = alphaDNA[sq->dsq[i-1]];
                        n3 = alphaDNA[sq->dsq[i]];
                        n4 = '-';
                        n5 = ' ';
                        h = 4;
                        g = 4;
             }
	     else if (p7P_AMINO3(gm, k, w, g, x) == a) {
                        n1 = ' ';
                        n2 = alphaDNA[sq->dsq[i-1]];
                        n3 = '-';
                        n4 = alphaDNA[sq->dsq[i]];
                        n5 = ' ';
                        h = 4;
                        g = 4;
             }

	   }
	 }
	 else if(c == 3) {
          if(esl_abc_XIsCanonical(sq->abc, sq->dsq[i-2])) v = sq->dsq[i-2];
          else if(esl_abc_XIsDegenerate(sq->abc, sq->dsq[i-2]))
          {
            for(v = 0; v < sq->abc->K; v++)
              if(sq->abc->degen[sq->dsq[i-2]][v]) break;
          }
          if(esl_abc_XIsCanonical(sq->abc, sq->dsq[i-1])) w = sq->dsq[i-1];
          else if(esl_abc_XIsDegenerate(sq->abc, sq->dsq[i-1]))
          {
            for(w = 0; w < sq->abc->K; w++)
              if(sq->abc->degen[sq->dsq[i-1]][w]) break;
          }
          if(esl_abc_XIsCanonical(sq->abc, sq->dsq[i])) x = sq->dsq[i];
          else if(esl_abc_XIsDegenerate(sq->abc, sq->dsq[i]))
          {
            for(x = 0; x < sq->abc->K; x++)
              if(sq->abc->degen[sq->dsq[i]][x]) break;
          }
          a = p7P_AMINO3(gm, k, v, w, x);           
	  n1 = ' ';
	  n2 = alphaDNA[sq->dsq[i-2]];
          n3 = alphaDNA[sq->dsq[i-1]];
	  n4 = alphaDNA[sq->dsq[i]];
          n5 = ' ';
        }
	else if(c == 4) {
	  ad->frameshifts++;
          if(esl_abc_XIsCanonical(sq->abc, sq->dsq[i-3])) u = sq->dsq[i-3];
          else if(esl_abc_XIsDegenerate(sq->abc, sq->dsq[i-3]))
          {
            for(u = 0; u < sq->abc->K; u++)
              if(sq->abc->degen[sq->dsq[i-3]][u]) break;
          }
          if(esl_abc_XIsCanonical(sq->abc, sq->dsq[i-2])) v = sq->dsq[i-2];
          else if(esl_abc_XIsDegenerate(sq->abc, sq->dsq[i-2]))
          {
            for(v = 0; v < sq->abc->K; v++)
              if(sq->abc->degen[sq->dsq[i-2]][v]) break;
          }
          if(esl_abc_XIsCanonical(sq->abc, sq->dsq[i-1])) w = sq->dsq[i-1];
          else if(esl_abc_XIsDegenerate(sq->abc, sq->dsq[i-1]))
          {
            for(w = 0; w < sq->abc->K; w++)
              if(sq->abc->degen[sq->dsq[i-1]][w]) break;
          }
          if(esl_abc_XIsCanonical(sq->abc, sq->dsq[i])) x = sq->dsq[i];
          else if(esl_abc_XIsDegenerate(sq->abc, sq->dsq[i]))
          {
            for(x = 0; x < sq->abc->K; x++)
              if(sq->abc->degen[sq->dsq[i]][x]) break;
          }
          a = p7P_AMINO4(gm, k, u, v, w, x);
          if(p7P_AMINO3(gm, k, u, v, w) == a) {
                n1 = ' ';
		n2 = toupper(alphaDNA[sq->dsq[i-3]]);
                n3 = toupper(alphaDNA[sq->dsq[i-2]]);
                n4 = toupper(alphaDNA[sq->dsq[i-1]]);
                n5 = tolower(alphaDNA[sq->dsq[i]]);
	  }
          else if(p7P_AMINO3(gm, k, v, w, x) == a) {
                n1 = tolower(alphaDNA[sq->dsq[i-3]]);
                n2 = toupper(alphaDNA[sq->dsq[i-2]]);
                n3 = toupper(alphaDNA[sq->dsq[i-1]]);
                n4 = toupper(alphaDNA[sq->dsq[i]]);
                n5 = ' ';
          }
	  else if(p7P_AMINO3(gm, k, u, v, x) == a) {
                n1 = ' ';
                n2 = toupper(alphaDNA[sq->dsq[i-3]]);
                n3 = toupper(alphaDNA[sq->dsq[i-2]]);
                n4 = tolower(alphaDNA[sq->dsq[i-1]]);
                n5 = toupper(alphaDNA[sq->dsq[i]]);
          }
          else if(p7P_AMINO3(gm, k, u, w, x) == a) {
                n1 = toupper(alphaDNA[sq->dsq[i-3]]);
                n2 = tolower(alphaDNA[sq->dsq[i-2]]);
                n3 = toupper(alphaDNA[sq->dsq[i-1]]);
                n4 = toupper(alphaDNA[sq->dsq[i]]);
                n5 = ' ';
          }
        }	
        else if(c == 5) {
	  ad->frameshifts++;
          if(esl_abc_XIsCanonical(sq->abc, sq->dsq[i-4])) t = sq->dsq[i-4];
          else if(esl_abc_XIsDegenerate(sq->abc, sq->dsq[i-4]))
          {
            for(t = 0; t < sq->abc->K; t++) 
              if(sq->abc->degen[sq->dsq[i-4]][t]) break;
          }     
          if(esl_abc_XIsCanonical(sq->abc, sq->dsq[i-3])) u = sq->dsq[i-3];
          else if(esl_abc_XIsDegenerate(sq->abc, sq->dsq[i-3]))
          {
            for(u = 0; u < sq->abc->K; u++)
              if(sq->abc->degen[sq->dsq[i-3]][u]) break;
          }
          if(esl_abc_XIsCanonical(sq->abc, sq->dsq[i-2])) v = sq->dsq[i-2];
          else if(esl_abc_XIsDegenerate(sq->abc, sq->dsq[i-2]))
          {
            for(v = 0; v < sq->abc->K; v++)
              if(sq->abc->degen[sq->dsq[i-2]][v]) break;
          }
          if(esl_abc_XIsCanonical(sq->abc, sq->dsq[i-1])) w = sq->dsq[i-1];
          else if(esl_abc_XIsDegenerate(sq->abc, sq->dsq[i-1]))
          {
            for(w = 0; w < sq->abc->K; w++)
              if(sq->abc->degen[sq->dsq[i-1]][w]) break;
          }
          if(esl_abc_XIsCanonical(sq->abc, sq->dsq[i])) x = sq->dsq[i];
          else if(esl_abc_XIsDegenerate(sq->abc, sq->dsq[i]))
          {
            for(x = 0; x < sq->abc->K; x++)
              if(sq->abc->degen[sq->dsq[i]][x]) break;
          }

          a = p7P_AMINO5(gm, k, t, u, v, w, x);
	  if(p7P_AMINO3(gm, k, t, u, v) == a) {
                n1 = toupper(alphaDNA[sq->dsq[i-4]]);
                n2 = toupper(alphaDNA[sq->dsq[i-3]]);
                n3 = toupper(alphaDNA[sq->dsq[i-2]]);
                n4 = tolower(alphaDNA[sq->dsq[i-1]]);
		n5 = tolower(alphaDNA[sq->dsq[i]]);
          }
          else if(p7P_AMINO3(gm, k, w, v, x) == a) {
                n1 = tolower(alphaDNA[sq->dsq[i-4]]);
                n2 = tolower(alphaDNA[sq->dsq[i-3]]);
                n3 = toupper(alphaDNA[sq->dsq[i-2]]);
                n4 = toupper(alphaDNA[sq->dsq[i-1]]);
                n5 = toupper(alphaDNA[sq->dsq[i]]);
          }
	  else if(p7P_AMINO3(gm, k, t, u, x) == a) {
                n1 = toupper(alphaDNA[sq->dsq[i-4]]);
                n2 = toupper(alphaDNA[sq->dsq[i-3]]);
                n3 = tolower(alphaDNA[sq->dsq[i-2]]);
                n4 = tolower(alphaDNA[sq->dsq[i-1]]);
                n5 = toupper(alphaDNA[sq->dsq[i]]);
          }
	  else if(p7P_AMINO3(gm, k, t, w, x) == a) {
                n1 = toupper(alphaDNA[sq->dsq[i-4]]);
                n2 = tolower(alphaDNA[sq->dsq[i-3]]);
                n3 = tolower(alphaDNA[sq->dsq[i-2]]);
                n4 = toupper(alphaDNA[sq->dsq[i-1]]);
                n5 = toupper(alphaDNA[sq->dsq[i]]);
          }
          else if(p7P_AMINO3(gm, k, u, v, w) == a) {
                n1 = tolower(alphaDNA[sq->dsq[i-4]]);
                n2 = toupper(alphaDNA[sq->dsq[i-3]]);
                n3 = toupper(alphaDNA[sq->dsq[i-2]]);
                n4 = toupper(alphaDNA[sq->dsq[i-1]]);
                n5 = tolower(alphaDNA[sq->dsq[i]]);
          }
	  else if(p7P_AMINO3(gm, k, u, v, x) == a) {
                n1 = tolower(alphaDNA[sq->dsq[i-4]]);
                n2 = toupper(alphaDNA[sq->dsq[i-3]]);
                n3 = toupper(alphaDNA[sq->dsq[i-2]]);
                n4 = tolower(alphaDNA[sq->dsq[i-1]]);
                n5 = toupper(alphaDNA[sq->dsq[i]]);
          }
          else if(p7P_AMINO3(gm, k, u, w, x) == a) {
                n1 = tolower(alphaDNA[sq->dsq[i-4]]);
                n2 = toupper(alphaDNA[sq->dsq[i-3]]);
                n3 = tolower(alphaDNA[sq->dsq[i-2]]);
                n4 = toupper(alphaDNA[sq->dsq[i-1]]);
                n5 = toupper(alphaDNA[sq->dsq[i]]);
          }
          else if(p7P_AMINO3(gm, k, t, v, w) == a) {
                n1 = toupper(alphaDNA[sq->dsq[i-4]]);
                n2 = tolower(alphaDNA[sq->dsq[i-3]]);
                n3 = toupper(alphaDNA[sq->dsq[i-2]]);
                n4 = toupper(alphaDNA[sq->dsq[i-1]]);
                n5 = tolower(alphaDNA[sq->dsq[i]]);
          }
          else if(p7P_AMINO3(gm, k, t, v, x) == a) {
                n1 = toupper(alphaDNA[sq->dsq[i-4]]);
                n2 = tolower(alphaDNA[sq->dsq[i-3]]);
                n3 = toupper(alphaDNA[sq->dsq[i-2]]);
                n4 = tolower(alphaDNA[sq->dsq[i-1]]);
                n5 = toupper(alphaDNA[sq->dsq[i]]);
          }
	  else if(p7P_AMINO3(gm, k, t, u, w) == a) {
                n1 = toupper(alphaDNA[sq->dsq[i-4]]);
                n2 = toupper(alphaDNA[sq->dsq[i-3]]);
                n3 = tolower(alphaDNA[sq->dsq[i-2]]);
                n4 = toupper(alphaDNA[sq->dsq[i-1]]);
                n5 = tolower(alphaDNA[sq->dsq[i]]);
          }
	}	

	if      (a == esl_abc_DigitizeSymbol(gm->abc, gm->consensus[k])) ad->mline[z-z1] = ad->model[z-z1];
        else if (expf(p7P_MSC(gm, k, a)) > 1.0)               ad->mline[z-z1] = '+'; /* >1 not >0; om has odds ratios, not scores */
        else                                                  ad->mline[z-z1] = ' ';

        ad->aseq  [z-z1] = toupper(alphaAmino[a]);
        ad->ntseq [5*(z-z1)] = n1;
        ad->ntseq [5*(z-z1)+1] = n2;
        ad->ntseq [5*(z-z1)+2] = n3;
	ad->ntseq [5*(z-z1)+3] = n4;
        ad->ntseq [5*(z-z1)+4] = n5;
        break;
	
      case p7T_I:
        ad->codon[y] = 3;
      	ad->model [z-z1] = '.';
        ad->mline [z-z1] = ' ';
        ad->aseq  [z-z1] = tolower(alphaAmino[a]);
        n1 = ' ';
        n2 = alphaDNA[sq->dsq[i-2]];	
	n3 = alphaDNA[sq->dsq[i-1]];	
        n4 = alphaDNA[sq->dsq[i]];	
        n5 = ' ';
        a = esl_gencode_GetTranslation(gcode, &sq->dsq[i-2]);
	ad->aseq  [z-z1] = tolower(alphaAmino[a]);
        ad->ntseq [5*(z-z1)] = ' ';
        ad->ntseq [5*(z-z1)+1] = toupper(n2);
        ad->ntseq [5*(z-z1)+2] = toupper(n3);
        ad->ntseq [5*(z-z1)+3] = toupper(n4);
        ad->ntseq [5*(z-z1)+4] = ' ';
        break;
	
      case p7T_D:
        ad->codon[y] = 0;
	ad->model [z-z1] = gm->consensus[k];
        ad->mline [z-z1] = ' ';
        ad->aseq  [z-z1] = '-';
        ad->ntseq [5*(z-z1)] = '-';
        ad->ntseq [5*(z-z1)+1] = '-';
        ad->ntseq [5*(z-z1)+2] = '-';
        ad->ntseq [5*(z-z1)+3] = '-';
        ad->ntseq [5*(z-z1)+4] = '-';
        break;

      default: ESL_XEXCEPTION(eslEINVAL, "invalid state in trace: not M,D,I");
      }
      y++;
    }
 
  ad->model [z2-z1+1] = '\0';
  ad->mline [z2-z1+1] = '\0';
  ad->aseq  [z2-z1+1] = '\0';
  ad->ntseq  [5*(z2-z1+1)] = '\0';
  ad->N = z2-z1+1;

  return ad;

 ERROR:
  p7_alidisplay_Destroy(ad);
  return NULL;
}

/* Function: p7_alidisplay_Create_empty()
 * Synopsis: Creates an empty P7_ALIDISPLAY object
 *
 * Purpose:  Creates an empty P7_ALIDISPLAY object, one that does not contain an alignment to
 *           display but has been initialized to reasonable values (NULL for all strings, 0 for the amount
 *           of memory allocated in its buffer, etc.).  This is mainly intended to be used to create a structure
 *           that a serialized P7_ALIDISPLAY object can be deserialized into.
 *
 * Returns:  Pointer to the new <P7_ALIDISPLAY>
 *
 * Throws:   Returns NULL if unable to allocate memory
 */
extern P7_ALIDISPLAY *p7_alidisplay_Create_empty()
{
  P7_ALIDISPLAY *new_obj;
  int status;  // standard ESL_ALLOC error condition

  ESL_ALLOC(new_obj, sizeof(P7_ALIDISPLAY));

  // Init fields to sensible "empty" values
  new_obj->rfline = NULL;
  new_obj->mmline = NULL;
  new_obj->csline = NULL;
  new_obj->model = NULL; 
  new_obj->mline = NULL;
  new_obj->aseq = NULL;
  new_obj->ntseq = NULL;
  new_obj->ppline = NULL;
  new_obj->N = 0;

  new_obj->hmmname = NULL; 
  new_obj->hmmacc = NULL;
  new_obj->hmmdesc = NULL;
  new_obj->hmmfrom = 0;
  new_obj->hmmto = 0;
  new_obj->M = 0;

  new_obj->sqname = NULL;
  new_obj->sqacc = NULL;
  new_obj->sqdesc = NULL;
  new_obj->sqfrom = 0;
  new_obj->sqto = 0;
  new_obj->L = 0;

  new_obj->memsize = 0;
  new_obj->mem = NULL;


  new_obj->orfname = NULL;
  new_obj->orffrom = 0;
  new_obj->orfto   = 0;

  return new_obj;

  ERROR: // only get here if the ESL_ALLOC fails
    return NULL;
}

/* Function:  p7_alidisplay_Clone()
 * Synopsis:  Make a duplicate of an ALIDISPLAY.
 *
 * Purpose:   Create a duplicate of alignment display <ad>.
 *            Return a pointer to the duplicate. Caller
 *            is responsible for freeing the new object.
 *
 * Returns:   pointer to new <P7_ALIDISPLAY>
 *
 * Throws:    <NULL> on allocation failure.
 */
P7_ALIDISPLAY *
p7_alidisplay_Clone(const P7_ALIDISPLAY *ad)
{
  P7_ALIDISPLAY *ad2 = NULL;
  int status;

  ESL_ALLOC(ad2, sizeof(P7_ALIDISPLAY));
  ad2->rfline  = ad2->mmline = ad2->csline = ad2->model   = ad2->mline  = ad2->aseq = ad2->ntseq = ad2->ppline = NULL;
  ad2->hmmname = ad2->hmmacc = ad2->hmmdesc = NULL;
  ad2->sqname  = ad2->sqacc  = ad2->sqdesc  = NULL;
  ad2->mem     = NULL;
  ad2->memsize = 0;

  if (ad->memsize) 		/* serialized */
    {
      ESL_ALLOC(ad2->mem, sizeof(char) * ad->memsize);
      ad2->memsize = ad->memsize;
      memcpy(ad2->mem, ad->mem, ad->memsize);

      ad2->rfline = (ad->rfline ? ad2->mem + (ad->rfline - ad->mem) : NULL );
      ad2->mmline = (ad->mmline ? ad2->mem + (ad->mmline - ad->mem) : NULL );
      ad2->csline = (ad->csline ? ad2->mem + (ad->csline - ad->mem) : NULL );
      ad2->model  = ad2->mem + (ad->model  - ad->mem);
      ad2->mline  = ad2->mem + (ad->mline  - ad->mem);
      ad2->aseq   = ad2->mem + (ad->aseq   - ad->mem);
      ad2->ntseq  = (ad->ntseq  ? ad2->mem + (ad->ntseq  - ad->mem) : NULL );
      ad2->ppline = (ad->ppline ? ad2->mem + (ad->ppline - ad->mem) : NULL );
      ad2->N      = ad->N;

      ad2->hmmname = ad2->mem + (ad->hmmname - ad->mem);
      ad2->hmmacc  = ad2->mem + (ad->hmmacc  - ad->mem);
      ad2->hmmdesc = ad2->mem + (ad->hmmdesc - ad->mem);
      ad2->hmmfrom = ad->hmmfrom;
      ad2->hmmto   = ad->hmmto;
      ad2->M       = ad->M;

      ad2->sqname  = ad2->mem + (ad->sqname - ad->mem);
      ad2->sqacc   = ad2->mem + (ad->sqacc  - ad->mem);
      ad2->sqdesc  = ad2->mem + (ad->sqdesc - ad->mem);
      ad2->sqfrom  = ad->sqfrom;
      ad2->sqto    = ad->sqto;
      ad2->L       = ad->L;

      ad2->orfname = ad2->mem + (ad->orfname - ad->mem);
      ad2->orffrom = ad->orffrom;
      ad2->orfto   = ad->orfto;
    }
  else				/* deserialized */
    {
      if ( esl_strdup(ad->rfline, -1, &(ad2->rfline)) != eslOK) goto ERROR;
      if ( esl_strdup(ad->mmline, -1, &(ad2->mmline)) != eslOK) goto ERROR;
      if ( esl_strdup(ad->csline, -1, &(ad2->csline)) != eslOK) goto ERROR;
      if ( esl_strdup(ad->model,  -1, &(ad2->model))  != eslOK) goto ERROR;
      if ( esl_strdup(ad->mline,  -1, &(ad2->mline))  != eslOK) goto ERROR;
      if ( esl_strdup(ad->aseq,   -1, &(ad2->aseq))   != eslOK) goto ERROR;
      if ( esl_strdup(ad->ntseq,  -1, &(ad2->ntseq))  != eslOK) goto ERROR;
      if ( esl_strdup(ad->ppline, -1, &(ad2->ppline)) != eslOK) goto ERROR;
      ad2->N = ad->N;

      if ( esl_strdup(ad->hmmname, -1, &(ad2->hmmname)) != eslOK) goto ERROR;
      if ( esl_strdup(ad->hmmacc,  -1, &(ad2->hmmacc))  != eslOK) goto ERROR;
      if ( esl_strdup(ad->hmmdesc, -1, &(ad2->hmmdesc)) != eslOK) goto ERROR;
      ad2->hmmfrom = ad->hmmfrom;
      ad2->hmmto   = ad->hmmto;
      ad2->M       = ad->M;

      if ( esl_strdup(ad->sqname,  -1, &(ad2->sqname)) != eslOK) goto ERROR;
      if ( esl_strdup(ad->sqacc,   -1, &(ad2->sqacc))  != eslOK) goto ERROR;
      if ( esl_strdup(ad->sqdesc,  -1, &(ad2->sqdesc)) != eslOK) goto ERROR;
      ad2->sqfrom  = ad->sqfrom;
      ad2->sqto    = ad->sqto;
      ad2->L       = ad->L;      

      if ( esl_strdup(ad->orfname,  -1, &(ad2->orfname)) != eslOK) goto ERROR;
      ad2->orffrom = ad->orffrom;
      ad2->orfto   = ad->orfto;

    }

  return ad2;

 ERROR:
  if (ad2) p7_alidisplay_Destroy(ad2);
  return NULL;
}


/* Function:  p7_alidisplay_Sizeof()
 * Synopsis:  Returns the total size of a P7_ALIDISPLAY, in bytes.
 *
 * Purpose:   Return the total size of <P7_ALIDISPLAY> <ad>, in bytes.
 *
 *            Note that <ad->memsize = p7_alidisplay_Sizeof(ad) - sizeof(P7_ALIDISPLAY)>,
 *            for a serialized object, because <ad->memsize> only refers to the sum
 *            of the variable-length allocated fields.
 *
 * Args:      ad - P7_ALIDISPLAY to get the size of
 *
 * Returns:   size of <ad> in bytes
 */
size_t
p7_alidisplay_Sizeof(const P7_ALIDISPLAY *ad)
{
  size_t n = sizeof(P7_ALIDISPLAY);

  if (ad->rfline) n += ad->N+1; /* +1 for \0 */
  if (ad->mmline) n += ad->N+1;
  if (ad->csline) n += ad->N+1; 
  if (ad->ppline) n += ad->N+1; 
  n += 3 * (ad->N+1);	          /* model, mline, aseq */
  if (ad->ntseq)  n += (3 * ad->N) + 1;	          /* ntseq */
  n += 1 + strlen(ad->hmmname);	  
  n += 1 + strlen(ad->hmmacc);	  /* optional acc, desc fields: when not present, just "" ("\0") */
  n += 1 + strlen(ad->hmmdesc);
  n += 1 + strlen(ad->sqname);
  n += 1 + strlen(ad->sqacc);  
  n += 1 + strlen(ad->sqdesc);

  n += 1 + strlen(ad->orfname);  /* optional field: when not present, just "" ("\0") */
 
  return n;
}

/* Total size of the fixed-length fields in a serialized P7_ALIDISPLAY
 * 5 32-bit ints: N, hmmfrom, hmmto, M, and obj_size (the size of the serialized object)
 * 5 64-bit ints: sqfrom, sqto, orffrom, orfto, L
 * 1 byte for presence/absence bit vector for rfline, mmline, csline, ppline, aseq, ntseq
 */
#define SER_BASE_SIZE ((5 * sizeof(int)) + (5 * sizeof(int64_t)) +1)



/* Function:  p7_alidisplay_Serialize
 * Synopsis:  Serializes a HMMD_SEARCH_STATS object into a stream of bytes
 *.           that can be reliably transmitted over internet sockets
 *
 * Purpose:   Converts an architecture-dependent P7_SEARCH_STATS object into a contiguous stream
 *            of bytes with each field of the data structure in network byte order for transmission
 *            over sockets.  The serialized byte stream may be part of a larger allocated buffer.
 *            If the provided buffer is NULL, allocates a new buffer large enough for the serialized object
 *            If the provided buffer is not large enough to hold the serialized object and its existing data, re-allocates
 *            a larger buffer
 *
 * Inputs:    obj: A pointer to the HMMD_SEARCH_STATS object to be serialized
 *            buf: Handle to the buffer that the object should be serialized into.  If *buf is NULL,
 *                 a new buffer will be allocated.  buf == NULL is not allowed.
 *            n:   Offset (in bytes) from the start of the buffer to where the serialized object should start.
 *            nalloc: size (in bytes) of the buffer passed in buf 
 *
 *Returns:    On success: returns eslOK, sets *buf to the base of the buffer containing the object
 *            if allocation or re-allocation was requried, sets *n to the offset from the start of the buffer
 *            to the first position after the serialized object and sets *nalloc to the new size of the buffer 
 *            if allocation or re-allocation was required.
 *
 * Throws:    Returns eslEMEM if unable to allocate or re-allocate memory.  Returns eslEINVAL if obj == NULL, n == NULL, or buf == NULL
 */
int p7_alidisplay_Serialize(const P7_ALIDISPLAY *obj, uint8_t **buf, uint32_t *n, uint32_t *nalloc){

  int status; // error variable used by ESL_ALLOC
  uint32_t ser_size; // size of the structure when serialized
  uint8_t *ptr; // current position within the buffer
  uint32_t network_32bit; // hold 32-bit fields after conversion to network order
  uint64_t network_64bit; // hold 64-bit fields after conversion to network order
  uint8_t presence_flags = 0; // Bit-vector that records presence or absence of optional strings
  uint32_t hmmname_length, hmmacc_length, hmmdesc_length, sqname_length, sqacc_length, sqdesc_length, orfname_length;

  // check to make sure we were passed a valid pointer 
  if(obj == NULL || buf == NULL || n == NULL){ // no object to serialize or nowhere to put a buffer pointer
    return(eslEINVAL);
  }

  // Pass 1: Compute size of the serialized data structure
  /* 11 ints: 4 int fields in P7_ALIDISPLAY + lengths of 6 variable-length strings + total length of serialized structure
     5 int64_t fields in P7_ALIDISPLAY
     1 byte for presence/absence bit vector for rfline, mmline, csline, ppline, aseq, ntseq 
    */
  ser_size = SER_BASE_SIZE; 

  // This method will work regardless of whether the object is in "serialized" or "deserialized" format
  // it's also blatantly stolen from the _Sizeof() routine.  
  // Note that we can't just call _Sizeof() to figure out how big the serialized data structure will be because
  // the serialized structure has some fields that differ from the base P7_ALIDISPLAY structure

  if (obj->rfline){
    presence_flags += RFLINE_PRESENT;
    ser_size += obj->N+1; /* +1 for \0 */
  }
  
  if (obj->mmline) {
    presence_flags += MMLINE_PRESENT;
    ser_size += obj->N+1;
  }

  if (obj->csline){
    presence_flags += CSLINE_PRESENT;
    ser_size += obj->N+1; 
  }

  ser_size += 2 * (obj->N+1);           /* model, mline */
  
  if (obj->aseq){
    presence_flags += ASEQ_PRESENT;
    ser_size += obj->N+1;
  }

  if (obj->ntseq){
    presence_flags += NTSEQ_PRESENT;
    ser_size += (3 * obj->N) + 1;           /* ntseq */
  }

  if (obj->ppline){
    presence_flags += PPLINE_PRESENT;
    ser_size += obj->N+1;
  }

  hmmname_length = strlen(obj->hmmname);
  ser_size += 1 + hmmname_length;

  hmmacc_length = strlen(obj->hmmacc);   
  ser_size += 1 + hmmacc_length;    /* optional acc, desc fields: when not present, just "" ("\0") */

  hmmdesc_length = strlen(obj->hmmdesc);
  ser_size += 1 + hmmdesc_length;

  sqname_length = strlen(obj->sqname);
  ser_size += 1 + sqname_length;

  sqacc_length = strlen(obj->sqacc);
  ser_size += 1 + sqacc_length;  

  sqdesc_length = strlen(obj->sqdesc);
  ser_size += 1 + sqdesc_length; 

  if (obj->orfname != NULL) {
      orfname_length = strlen(obj->orfname);
      ser_size += 1 + orfname_length;  /* optional field: when not present, just "" ("\0") */
  }

  // Now that we know how big the serialized data structure will be, determine if we have enough buffer space to hold it
  if(*buf == NULL){ // have no buffer, so allocate one
    ESL_ALLOC(*buf, ser_size);
    *nalloc = ser_size;
  }

  if((*n + ser_size) > *nalloc){ //have a buffer, but it's not big enough
    ESL_REALLOC(*buf, (*n + ser_size));
    *nalloc = *n + ser_size;
  }

  // Pass 2: serialize the structure

  //First, the fixed-length field
  ptr = *buf + *n; // point to the start of empty space in the buffer

  network_32bit = esl_hton32(ser_size); // first field in the serialized object is its size
  memcpy(ptr, &network_32bit, sizeof(uint32_t)); // Write size of the serialized object into the buffer
  ptr += sizeof(uint32_t);

  // Field 2: N
  network_32bit = esl_hton32(obj->N);
  memcpy(ptr, &network_32bit, sizeof(uint32_t));
  ptr += sizeof(uint32_t);
 
  // Field 3: Hmmfrom field
  network_32bit = esl_hton32(obj->hmmfrom);
  memcpy(ptr, &network_32bit, sizeof(uint32_t));
  ptr += sizeof(uint32_t);

  // Field 4: Hmmto field
  network_32bit = esl_hton32(obj->hmmto);
  memcpy(ptr, &network_32bit, sizeof(uint32_t));
  ptr += sizeof(uint32_t);

  // Field 5: M field
  network_32bit = esl_hton32(obj->M);
  memcpy(ptr, &network_32bit, sizeof(uint32_t));
  ptr += sizeof(uint32_t);

  // Field 6: Sqfrom
  network_64bit = esl_hton64(obj->sqfrom);
  memcpy(ptr, &network_64bit, sizeof(int64_t));
  ptr += sizeof(int64_t);

  // Field 7: Sqto
  network_64bit = esl_hton64(obj->sqto);
  memcpy(ptr, &network_64bit, sizeof(int64_t));
  ptr += sizeof(int64_t);

  // Field 8: Orf_from
  network_64bit = esl_hton64(obj->orffrom);
  memcpy(ptr, &network_64bit, sizeof(int64_t));
  ptr += sizeof(int64_t);

  // Field 9: Orf_to
  network_64bit = esl_hton64(obj->orfto);
  memcpy(ptr, &network_64bit, sizeof(int64_t));
  ptr += sizeof(int64_t);

  // Field 10: L
  network_64bit = esl_hton64(obj->L);
  memcpy(ptr, &network_64bit, sizeof(int64_t));
  ptr += sizeof(int64_t);

  // Field 11: presence_flags
  memcpy(ptr, &presence_flags, sizeof(uint8_t));
  ptr += sizeof(uint8_t);

  //Now, the strings, some of which are optional
  // Note that many of these strings are fixed-length if they are present

  // Field 12: Rfline
  if(presence_flags & RFLINE_PRESENT){
    strcpy((char *) ptr, obj->rfline);
    ptr += obj->N + 1;
  }

  // Field 13: mmline
  if(presence_flags & MMLINE_PRESENT){
    strcpy((char *) ptr, obj->mmline);
    ptr += obj->N + 1;
  }

  // Field 14: csline
  if(presence_flags & CSLINE_PRESENT){
    strcpy((char *) ptr, obj->csline);
    ptr += obj->N + 1;
  }

  // Field 15: Model
  strcpy((char *) ptr, obj->model);
  ptr += obj->N + 1;
  
  // Field 16: Mline
  strcpy((char *) ptr, obj->mline);
  ptr += obj->N + 1;

  // Field 17: Aseq
  if(presence_flags & ASEQ_PRESENT){
    strcpy((char *) ptr, obj->aseq);
    ptr += obj->N + 1;
  }

  // Field 18: ntseq
  if(presence_flags & NTSEQ_PRESENT){
    strcpy((char *) ptr, obj->ntseq);
    ptr += (3 * obj->N) + 1;
  }

  // Field 19: PPline
  if(presence_flags & PPLINE_PRESENT){
    strcpy((char *) ptr, obj->ppline);
    ptr += obj->N + 1;
  }

  // Field 20: Hmmname
  strcpy((char *) ptr, obj->hmmname);
  ptr += hmmname_length + 1;

  // Field 21: Hmmacc
  strcpy((char *) ptr, obj->hmmacc);
  ptr += hmmacc_length + 1;

  // Field 22: Hmmdesc
  strcpy((char *) ptr, obj->hmmdesc);
  ptr += hmmdesc_length + 1;

  // Field 23: Sqname
  strcpy((char *) ptr, obj->sqname);
  ptr += sqname_length +1;

  // Field 24: Sqacc
  strcpy((char *) ptr, obj->sqacc);
  ptr += sqacc_length +1 ;

  // Field 25: Sqdesc
  strcpy((char *) ptr, obj->sqdesc);
  ptr += sqdesc_length +1 ;

  // Field 26: Orfname
  strcpy((char *) ptr, obj->orfname);
  ptr += orfname_length +1 ;

  // sanity-check that we computed the length correctly
  if(ptr != *buf + *n + ser_size){
    printf("Serialized object length did not match computed length in p7_alidisplay_Serialize\n");
    return eslEINVAL;
  }

  *n = ptr - *buf; // update n to be just past the serialized object
  return eslOK; // If we make it here, everything succeeded, so return a pass

  ERROR:
    return eslEMEM;
}

/* Function:  p7_alidisplay_Deserialize
 * Synopsis:  Derializes a P7_ALIDISPLAY object from a stream of bytes in network order into
 *            a valid data structure
 *
 * Purpose:   Deserializes a serialized P7_ALIDISPLAY object from
 *.           buf starting at position position *pos.  
 *
 * Inputs:    buf: the buffer that the object should be de-serialized from
 *            pos: a pointer to the offset from the start of buf to the beginning of the object
 *            ret_obj: a P7_ALIDISPLAY structure to deserialize the object into.  May not be NULL. May either be an 
 *            "empty" object created with p7_alidisplay_Create_empty, or a P7_ALIDISPLAY object containing valid data
 *
 * Returns:   On success: returns eslOK, deserializes the P7_ALIDISPLAY object into ret_object, and updates 
 *.           pos to point to the position after the end of the P7_ALIDISPLAY object.
 *
 * Throws:    Returns eslEINVAL if ret_obj == NULL, buf == NULL, or N == NULL.  Returnts eslEMEM if unable to increase
 *            the buffer in ret_obj to match the size of the deserialized object.           
 */
extern int p7_alidisplay_Deserialize(const uint8_t *buf, uint32_t *n, P7_ALIDISPLAY *ret_obj){
  int status;  // Standard Easel error code variable

  uint8_t *ptr;
  char *mem_ptr;
  uint64_t network_64bit; // holds 64-bit values in network order 
  uint32_t network_32bit; // holds 64-bit values in network order 
  uint32_t obj_size; // How much space does the variable-length portion of the serialized object take up?
  uint8_t presence_flags; // bit-vector that tells us which strings are present in the object
  int string_length; // used to hold the length of strings copied out of serialized object

  if ((buf == NULL) || (ret_obj == NULL) || (n == NULL)){ // check to make sure we've been passed valid objects
      return(eslEINVAL);
  }

  mem_ptr = NULL; // set this for safety
  ptr = (uint8_t *) buf + *n; // Get pointer to start of the object
  //First field: Size of the serialized object.  Copy out of buffer into scalar variable to deal with memory alignment, convert to 
  // host machine order
  memcpy(&network_32bit, ptr, sizeof(uint32_t)); // Grab the bytes out of the buffer
  obj_size = esl_ntoh32(network_32bit);
  ptr += sizeof(uint32_t);

  if(ret_obj->memsize < (obj_size - SER_BASE_SIZE)){  // ret_obj doesn't have enough space for this P7_ALIDISPLAY
    if(ret_obj->mem != NULL){
      ESL_REALLOC(ret_obj->mem, (obj_size - SER_BASE_SIZE));
    }
    else{
      ESL_ALLOC(ret_obj->mem, (obj_size - SER_BASE_SIZE));
    }
    ret_obj->memsize = obj_size - SER_BASE_SIZE;
  }

  // Field 2: N
  memcpy(&network_32bit, ptr, sizeof(uint32_t)); // Grab the bytes out of the buffer
  ret_obj->N = esl_ntoh32(network_32bit);
  ptr += sizeof(uint32_t);

  // Field 3: Hmmfrom
  memcpy(&network_32bit, ptr, sizeof(uint32_t)); 
  ret_obj->hmmfrom = esl_ntoh32(network_32bit);
  ptr += sizeof(uint32_t);

  // Field 4: Hmmto
  memcpy(&network_32bit, ptr, sizeof(uint32_t)); 
  ret_obj->hmmto = esl_ntoh32(network_32bit);
  ptr += sizeof(uint32_t);

  // Field 5: M
  memcpy(&network_32bit, ptr, sizeof(uint32_t)); 
  ret_obj->M = esl_ntoh32(network_32bit);
  ptr += sizeof(uint32_t);

  // Field 6: sqfrom
  memcpy(&network_64bit, ptr, sizeof(uint64_t)); 
  ret_obj->sqfrom = esl_ntoh64(network_64bit);
  ptr += sizeof(uint64_t);

  // Field 7: sqto
  memcpy(&network_64bit, ptr, sizeof(uint64_t)); 
  ret_obj->sqto = esl_ntoh64(network_64bit);
  ptr += sizeof(uint64_t);

  // Field 8: Orf_from
  memcpy(&network_64bit, ptr, sizeof(uint64_t));
  ret_obj->orffrom = esl_ntoh64(network_64bit);
  ptr += sizeof(uint64_t);

  // Field 9: Orf_to
  memcpy(&network_64bit, ptr, sizeof(uint64_t));
  ret_obj->orfto = esl_ntoh64(network_64bit);
  ptr += sizeof(uint64_t);

  // Field 10: L
  memcpy(&network_64bit, ptr, sizeof(uint64_t)); 
  ret_obj->L = esl_ntoh64(network_64bit);
  ptr += sizeof(uint64_t);

  // Field 11: presence flags
  presence_flags = *ptr; // no need for memcpy with one-byte field
  ptr += sizeof(uint8_t);

  // Bulk copy the strings into the alidisplay's mem field
  memcpy(ret_obj->mem, ptr, (obj_size - SER_BASE_SIZE)); 
  mem_ptr = ret_obj->mem;
  ptr += (obj_size - SER_BASE_SIZE);

  // Field 12: rfline, if present
  if(ptr != buf + *n + obj_size){
    printf("Error: in p7_alidisplay_Deserialize, found object (ptr) to be of size %ld, expected %u.\n", (long int) (ptr - (buf + *n)), obj_size);
    //return eslEINVAL;
  }

  if(presence_flags & RFLINE_PRESENT){
    ret_obj->rfline = mem_ptr;
    string_length = strlen(ret_obj->rfline);
    mem_ptr+= string_length +1; // + 1 to account for end-of-string character
  }
  else{ // not present
    ret_obj->rfline = NULL; 
  }

  // Field 13: mmline, if present
  if(presence_flags & MMLINE_PRESENT){
    ret_obj->mmline = mem_ptr;
    string_length = strlen(ret_obj->mmline);
    mem_ptr+= string_length + 1;
  }
  else{ // not present
    ret_obj->mmline = NULL; 
  }

  // Field 14: csline, if present
  if(presence_flags & CSLINE_PRESENT){
    ret_obj->csline = mem_ptr;
    string_length = strlen(ret_obj->csline);
    mem_ptr+= string_length + 1;
  }
  else{ // not present
    ret_obj->csline = NULL; 
  }

  // Field 15: model
  ret_obj->model = mem_ptr;
  string_length = strlen(ret_obj->model);
  mem_ptr+= string_length + 1;

 // Field 16: mline
  ret_obj->mline = mem_ptr;
  string_length = strlen(ret_obj->mline);
  mem_ptr+= string_length + 1;

  // Field 17: aseq, if present
  if(presence_flags & ASEQ_PRESENT){
    ret_obj->aseq = mem_ptr;
    string_length = strlen(ret_obj->aseq);
    mem_ptr+= string_length + 1;
  }
  else{ // not present
    ret_obj->aseq = NULL; 
  }

  // Field 18: ntseq, if present
  if(presence_flags & NTSEQ_PRESENT){
    ret_obj->ntseq = mem_ptr;
    string_length = strlen(ret_obj->ntseq);
    mem_ptr+= string_length + 1;
  }
  else{ // not present
    ret_obj->ntseq = NULL; 
  }

  // Field 19: ppline, if present
  if(presence_flags & PPLINE_PRESENT){
    ret_obj->ppline = mem_ptr;
    string_length = strlen(ret_obj->ppline);
    mem_ptr+= string_length + 1;
  }
  else{ // not present
    ret_obj->ppline = NULL; 
  }

  // Field 20: hmmname
  ret_obj->hmmname = mem_ptr;
  string_length = strlen(ret_obj->hmmname);
  mem_ptr+= string_length + 1;

  // Field 21: hmmacc
  ret_obj->hmmacc = mem_ptr;
  string_length = strlen(ret_obj->hmmacc);
  mem_ptr+= string_length + 1;

  // Field 22: hmmdesc
  ret_obj->hmmdesc = mem_ptr;
  string_length = strlen(ret_obj->hmmdesc);
  mem_ptr+= string_length + 1;

  // Field 23: sqname
  ret_obj->sqname = mem_ptr;
  string_length = strlen(ret_obj->sqname);
  mem_ptr+= string_length + 1;

  // Field 24: sqacc
  ret_obj->sqacc = mem_ptr;
  string_length = strlen(ret_obj->sqacc);
  mem_ptr+= string_length + 1;

  // Field 25: sqdesc
  ret_obj->sqdesc = mem_ptr;
  string_length = strlen(ret_obj->sqdesc);
  mem_ptr+= string_length +1;

  // Field 26: orfname
  ret_obj->orfname = mem_ptr;
  string_length = strlen(ret_obj->orfname);
  mem_ptr+= string_length +1;


  // Sanity-check that we got the length right
  if(mem_ptr - ret_obj->mem != (obj_size - SER_BASE_SIZE)){
    printf("Error: at end of p7_alidisplay_Deserialize, found strings to be of size %ld, expected %ld.\n", (mem_ptr - ret_obj->mem), (obj_size - SER_BASE_SIZE));
    return eslEINVAL;
  }
  *n += obj_size; 
  return eslOK;  // as usual, if we get to the end of the routine without failing, return success

  ERROR: // only get here if we can't allocate memory
    return eslEMEM;
}

/* Function:  p7_alidisplay_Serialize_old()
 * Synopsis:  Serialize a P7_ALIDISPLAY, using internal memory.
 *
 * Purpose:   Serialize the <P7_ALIDISPLAY> <ad>, internally converting
 *            all its variable-length allocations to a single
 *            contiguous memory allocation. Serialization aids
 *            interprocess communication.
 *            
 *            If <ad> is already serialized, do nothing.
 *
 * Args:      ad  - alidisplay to serialize
 *
 * Returns:   <eslOK> on success.
 *
 * Throws:    <eslEMEM> on allocation failure, and <ad> is restored to
 *            its original (deserialized) state.
 */

int
p7_alidisplay_Serialize_old(P7_ALIDISPLAY *ad)
{
  int pos;
  int n;
  int status;

  if (ad->mem) return eslOK;	/* already serialized, so no-op */
  ad->memsize = p7_alidisplay_Sizeof(ad) - sizeof(P7_ALIDISPLAY);
  ESL_ALLOC(ad->mem, ad->memsize);

  /* allow no exceptions past this point, because API guarantees restore of original state upon error */

  pos = 0;
  if (ad->rfline) { memcpy(ad->mem+pos, ad->rfline, ad->N+1); free(ad->rfline); ad->rfline = ad->mem+pos;  pos += ad->N+1; }
  if (ad->mmline) { memcpy(ad->mem+pos, ad->mmline, ad->N+1); free(ad->mmline); ad->mmline = ad->mem+pos;  pos += ad->N+1; }
  if (ad->csline) { memcpy(ad->mem+pos, ad->csline, ad->N+1); free(ad->csline); ad->csline = ad->mem+pos;  pos += ad->N+1; }
  memcpy(ad->mem+pos, ad->model,  ad->N+1); free(ad->model); ad->model = ad->mem+pos; pos += ad->N+1; 
  memcpy(ad->mem+pos, ad->mline,  ad->N+1); free(ad->mline); ad->mline = ad->mem+pos; pos += ad->N+1; 
  memcpy(ad->mem+pos, ad->aseq,   ad->N+1); free(ad->aseq);  ad->aseq  = ad->mem+pos; pos += ad->N+1; 
  if (ad->ntseq)  { memcpy(ad->mem+pos, ad->ntseq, (3*ad->N)+1); free(ad->ntseq);  ad->ntseq  = ad->mem+pos; pos += (3*ad->N)+1; } 
  if (ad->ppline) { memcpy(ad->mem+pos, ad->ppline, ad->N+1); free(ad->ppline); ad->ppline = ad->mem+pos;  pos += ad->N+1; }
  n = 1 + strlen(ad->hmmname);  memcpy(ad->mem + pos, ad->hmmname, n); free(ad->hmmname); ad->hmmname = ad->mem+pos; pos += n;
  n = 1 + strlen(ad->hmmacc);   memcpy(ad->mem + pos, ad->hmmacc,  n); free(ad->hmmacc);  ad->hmmacc  = ad->mem+pos; pos += n;
  n = 1 + strlen(ad->hmmdesc);  memcpy(ad->mem + pos, ad->hmmdesc, n); free(ad->hmmdesc); ad->hmmdesc = ad->mem+pos; pos += n;
  n = 1 + strlen(ad->sqname);   memcpy(ad->mem + pos, ad->sqname,  n); free(ad->sqname);  ad->sqname  = ad->mem+pos; pos += n;
  n = 1 + strlen(ad->sqacc);    memcpy(ad->mem + pos, ad->sqacc,   n); free(ad->sqacc);   ad->sqacc   = ad->mem+pos; pos += n;
  n = 1 + strlen(ad->sqdesc);   memcpy(ad->mem + pos, ad->sqdesc,  n); free(ad->sqdesc);  ad->sqdesc  = ad->mem+pos; pos += n;
  
  return eslOK;

 ERROR:
  if (ad->mem) { free(ad->mem); ad->mem = NULL; }
  return status;
}

/* Function:  p7_alidisplay_Deserialize()
 * Synopsis:  Deserialize a P7_ALIDISPLAY, using internal memory.
 *
 * Purpose:   Deserialize the <P7_ALIDISPLAY> <ad>, converting its internal
 *            allocations from a single contiguous memory chunk to individual
 *            variable-length allocations. Deserialization facilitates 
 *            reallocation/editing of individual elements of the display.
 *            
 *            If <ad> is already deserialized, do nothing.
 *
 * Args:      ad - alidisplay to serialize
 *
 * Returns:   <eslOK> on success
 *
 * Throws:    <eslEMEM> on allocation failure, and <ad> is restored to
 *            its original (serialized) state.
 */
int
p7_alidisplay_Deserialize_old(P7_ALIDISPLAY *ad)
{
  int pos;
  int n;
  int status;

  if (ad->mem == NULL) return eslOK; /* already deserialized, so no-op */

  pos = 0;
  if (ad->rfline) { ESL_ALLOC(ad->rfline, sizeof(char) * ad->N+1); memcpy(ad->rfline, ad->mem+pos, ad->N+1); pos += ad->N+1; }
  if (ad->mmline) { ESL_ALLOC(ad->mmline, sizeof(char) * ad->N+1); memcpy(ad->mmline, ad->mem+pos, ad->N+1); pos += ad->N+1; }
  if (ad->csline) { ESL_ALLOC(ad->csline, sizeof(char) * ad->N+1); memcpy(ad->csline, ad->mem+pos, ad->N+1); pos += ad->N+1; }
  ESL_ALLOC(ad->model, sizeof(char) * ad->N+1); memcpy(ad->model, ad->mem+pos, ad->N+1); pos += ad->N+1; 
  ESL_ALLOC(ad->mline, sizeof(char) * ad->N+1); memcpy(ad->mline, ad->mem+pos, ad->N+1); pos += ad->N+1; 
  ESL_ALLOC(ad->aseq,  sizeof(char) * ad->N+1); memcpy(ad->aseq,  ad->mem+pos, ad->N+1); pos += ad->N+1; 
  if (ad->ntseq)  { ESL_ALLOC(ad->ntseq,  sizeof(char) * (3*ad->N)+1); memcpy(ad->ntseq,  ad->mem+pos, (3*ad->N)+1); pos += (3*ad->N)+1; }
  if (ad->ppline) { ESL_ALLOC(ad->ppline, sizeof(char) * ad->N+1); memcpy(ad->ppline, ad->mem+pos, ad->N+1); pos += ad->N+1; }
  n = 1 + strlen(ad->mem+pos);  ESL_ALLOC(ad->hmmname,  sizeof(char) * n); memcpy(ad->hmmname,  ad->mem+pos, n); pos += n;
  n = 1 + strlen(ad->mem+pos);  ESL_ALLOC(ad->hmmacc,   sizeof(char) * n); memcpy(ad->hmmacc,   ad->mem+pos, n); pos += n;
  n = 1 + strlen(ad->mem+pos);  ESL_ALLOC(ad->hmmdesc,  sizeof(char) * n); memcpy(ad->hmmdesc,  ad->mem+pos, n); pos += n;
  n = 1 + strlen(ad->mem+pos);  ESL_ALLOC(ad->sqname,   sizeof(char) * n); memcpy(ad->sqname,   ad->mem+pos, n); pos += n;
  n = 1 + strlen(ad->mem+pos);  ESL_ALLOC(ad->sqacc,    sizeof(char) * n); memcpy(ad->sqacc,    ad->mem+pos, n); pos += n;
  n = 1 + strlen(ad->mem+pos);  ESL_ALLOC(ad->sqdesc,   sizeof(char) * n); memcpy(ad->sqdesc,   ad->mem+pos, n); pos += n;

  free(ad->mem);
  ad->mem     = NULL;
  ad->memsize = 0;
  return eslOK;
  
 ERROR:
  /* restore serialized state, if an alloc fails. tedious, if not nontrivial. */
  /* the pointers are non-NULL whether we just allocated them or if they're pointing into mem, so we have to check against mem+pos */
  pos = 0;
  if (ad->rfline) { if (ad->rfline != ad->mem+pos) { free(ad->rfline); ad->rfline = ad->mem+pos; }  pos += ad->N+1; }
  if (ad->mmline) { if (ad->mmline != ad->mem+pos) { free(ad->mmline); ad->mmline = ad->mem+pos; }  pos += ad->N+1; }
  if (ad->csline) { if (ad->csline != ad->mem+pos) { free(ad->csline); ad->csline = ad->mem+pos; }  pos += ad->N+1; }
  if (ad->model != ad->mem+pos) { free(ad->model); ad->model = ad->mem+pos; }  pos += ad->N+1; 
  if (ad->mline != ad->mem+pos) { free(ad->mline); ad->mline = ad->mem+pos; }  pos += ad->N+1; 
  if (ad->aseq  != ad->mem+pos) { free(ad->aseq);  ad->aseq  = ad->mem+pos; }  pos += ad->N+1; 
  if (ad->ntseq)  { if (ad->ntseq  != ad->mem+pos) { free(ad->ntseq);  ad->ntseq  = ad->mem+pos; }  pos += (3*ad->N)+1; }
  if (ad->ppline) { if (ad->ppline != ad->mem+pos) { free(ad->ppline); ad->ppline = ad->mem+pos; }  pos += ad->N+1; }

  n = 1 + strlen(ad->hmmname);  if (ad->hmmname != ad->mem+pos) { free(ad->hmmname); ad->hmmname = ad->mem+pos; }  pos += n;
  n = 1 + strlen(ad->hmmacc);   if (ad->hmmacc  != ad->mem+pos) { free(ad->hmmacc);  ad->hmmacc  = ad->mem+pos; }  pos += n;
  n = 1 + strlen(ad->hmmname);  if (ad->hmmdesc != ad->mem+pos) { free(ad->hmmdesc); ad->hmmdesc = ad->mem+pos; }  pos += n;
  n = 1 + strlen(ad->sqname);   if (ad->sqname  != ad->mem+pos) { free(ad->sqname);  ad->sqname = ad->mem+pos;  }  pos += n;
  n = 1 + strlen(ad->sqacc);    if (ad->sqacc   != ad->mem+pos) { free(ad->sqacc);   ad->sqacc  = ad->mem+pos;  }  pos += n;
  n = 1 + strlen(ad->sqname);   if (ad->sqdesc  != ad->mem+pos) { free(ad->sqdesc);  ad->sqdesc = ad->mem+pos;  }  pos += n;
  return status;
}


/* Function:  p7_alidisplay_Destroy()
 * Synopsis:  Frees a <P7_ALIDISPLAY>
 */
void
p7_alidisplay_Destroy(P7_ALIDISPLAY *ad)
{
  if (ad == NULL) return;
  if (ad->mem)
    {	/* serialized form */
      free(ad->mem);
    }
  else
    {	/* deserialized form */
      if (ad->rfline)  free(ad->rfline);
      if (ad->mmline)  free(ad->mmline);
      if (ad->csline)  free(ad->csline);
      if (ad->model)   free(ad->model);
      if (ad->mline)   free(ad->mline);
      if (ad->aseq)    free(ad->aseq);
      if (ad->ntseq)   free(ad->ntseq);
      if (ad->ppline)  free(ad->ppline);
      if (ad->hmmname) free(ad->hmmname);
      if (ad->hmmacc)  free(ad->hmmacc);
      if (ad->hmmdesc) free(ad->hmmdesc);
      if (ad->sqname)  free(ad->sqname);
      if (ad->sqacc)   free(ad->sqacc);
      if (ad->sqdesc)  free(ad->sqdesc);
      if (ad->orfname) free(ad->orfname);
    }
  free(ad);
}
/*---------------- end, alidisplay object -----------------------*/



/*****************************************************************
 * 2. The P7_ALIDISPLAY API
 *****************************************************************/

static int
integer_textwidth(long n)
{
  int w = (n < 0)? 1 : 0;
  while (n != 0) { n /= 10; w++; }
  return w;
}


/* Function:  p7_alidisplay_EncodePostProb()
 * Synopsis:  Convert a posterior probability to a char code.
 *
 * Purpose:   Convert the posterior probability <p> to
 *            a character code suitable for Stockholm format
 *            <#=GC PP_cons> and <#=GR seqname PP> annotation
 *            lines. HMMER uses the same codes in alignment
 *            output.
 *            
 *            Characters <0-9*> are used; $0.0 \leq p < 0.05$
 *            is coded as 0, $0.05 \leq p < 0.15$ is coded as
 *            1, ... and so on ..., $0.85 \leq p < 0.95$ is
 *            coded as 9, and $0.95 \leq p \leq 1.0$ is coded
 *            as '*'.
 *
 * Returns:   the encoded character.
 */
char
p7_alidisplay_EncodePostProb(float p)
{
  return (p + 0.05 >= 1.0) ? '*' :  (char) ((p + 0.05) * 10.0) + '0';
}

/* Function:  p7_alidisplay_DecodePostProb()
 * Synopsis:  Convert a char code post prob to an approx float.
 *
 * Purpose:   Convert posterior probability code <pc>, which
 *            is [0-9*], to an approximate floating point probability.
 *            
 *            The result is crude, because <pc> has already discretized
 *            with loss of precision. We require that 
 *            <p7_alidisplay_EncodePostProb(p7_alidisplay_DecodePostProb(pc)) == pc>,
 *            and that <pc=='0'> decodes to a nonzero probability just to
 *            avoid any possible absorbing-zero artifacts.
 *
 * Returns:   the decoded real-valued approximate probability.
 */
float
p7_alidisplay_DecodePostProb(char pc)
{
  if      (pc == '0') return 0.01;
  else if (pc == '*') return 1.0;
  else if (pc == '.') return 0.0;
  else                return ((float) (pc - '0') / 10.);
}


/* Function:  p7_alidisplay_Print()
 * Synopsis:  Human readable output of <P7_ALIDISPLAY>
 *
 * Purpose:   Prints alignment <ad> to stream <fp>.
 *            
 *            Put at least <min_aliwidth> alignment characters per
 *            line; try to make lines no longer than <linewidth>
 *            characters, including name, coords, and spacing.  The
 *            width of lines may exceed <linewidth>, if that's what it
 *            takes to put a name, coords, and <min_aliwidth>
 *            characters of alignment on a line.
 *            
 *            As a special case, if <linewidth> is negative or 0, then
 *            alignments are formatted in a single block of unlimited
 *            line length.
 *
 * Returns:   <eslOK> on success.
 *
 * Throws:    <eslEWRITE> on write error, such as filling the disk.
 */
int
p7_alidisplay_Print(FILE *fp, P7_ALIDISPLAY *ad, int min_aliwidth, int linewidth, P7_PIPELINE *pli)
{
   int status;
	/* if there is a target sequence then we must be calling from hmmscant to print the target sequence in the domain alignment display */
	if( ad->ntseq == NULL)
   {	   
      if ((status = p7_alidisplay_nontranslated_Print(fp, ad, min_aliwidth, linewidth, pli->show_accessions)) != eslOK) return status;
   }
   else if(pli->frameshift)
   {
      if((status = p7_frameshift_alidisplay_Print(fp, ad, min_aliwidth, linewidth, pli)) != eslOK) return status;
   } 
   else
   {   
      if ((status = p7_alidisplay_translated_Print(fp, ad, min_aliwidth, linewidth, pli)) != eslOK) return status;
   }

	return status;
}

/* Function:  p7_frameshift_alidisplay_Print()
* Synopsis:  Human readable output of <P7_ALIDISPLAY> for nhmmscant
*
* Purpose:   Prints alignment <ad> to stream <fp>.
*            
*            Put at least <min_aliwidth> alignment characters per
*            line; try to make lines no longer than <linewidth>
*            characters, including name, coords, and spacing.  The
*            width of lines may exceed <linewidth>, if that's what it
*            takes to put a name, coords, and <min_aliwidth>
*            characters of alignment on a line.
*            
*            As a special case, if <linewidth> is negative or 0, then
*            alignments are formatted in a single block of unlimited
*            line length.
*
* Returns:   <eslOK> on success.
*
* Throws:    <eslEWRITE> on write error, such as filling the disk.
*/
int
p7_frameshift_alidisplay_Print(FILE *fp, P7_ALIDISPLAY *ad, int min_aliwidth, int linewidth, P7_PIPELINE *pli)
{
  char *buf          = NULL;
  char *show_hmmname = NULL;
  char *show_seqname = NULL;
  int   namewidth, coordwidth, aliwidth;
  int   pos;
  int   status;
  int   ni, nk;
  int   z;
  long  i1,i2;
  int   a1,a2;
  int   k1,k2;
  int   k;
  int   npos;
  int   i,j,y;
  int   show_accessions;
  int   show_translated_sequence;
  int   show_vertical_codon;

  show_accessions = pli->show_accessions;
  show_translated_sequence = pli->show_translated_sequence;
  show_vertical_codon = pli->show_vertical_codon;

<<<<<<< HEAD
  /* implement the --acc option for preferring accessions over names in output  */
=======
   /* implement the --acc option for preferring accessions over names in output  */
>>>>>>> 6e91416d
  show_hmmname = (show_accessions && ad->hmmacc[0] != '\0') ? ad->hmmacc : ad->hmmname;
  show_seqname = (show_accessions && ad->sqacc[0]  != '\0') ? ad->sqacc  : ad->sqname;

  /* dynamically size the output lines */
  namewidth  = ESL_MAX(strlen(show_hmmname), strlen(show_seqname));
<<<<<<< HEAD
=======
  if (show_translated_sequence) {
      namewidth  = ESL_MAX(namewidth, strlen(ad->orfname));
  }

>>>>>>> 6e91416d
  coordwidth = ESL_MAX(
 	       ESL_MAX(integer_textwidth(ad->hmmfrom), integer_textwidth(ad->hmmto)),
	       ESL_MAX(integer_textwidth(ad->sqfrom), integer_textwidth(ad->sqto)));
  aliwidth   = (linewidth > 0) ? linewidth - namewidth - 2*coordwidth - 5 : ad->N;

  if (aliwidth < ad->N && aliwidth < min_aliwidth) aliwidth = min_aliwidth; /* at least, regardless of some silly linewidth setting */
  else if(!show_vertical_codon) aliwidth /= 5; /* divide by 5 if printing codons horizontally */
  else if(!show_vertical_codon) aliwidth /= 5; /* divide by 5 if printing codons horizontally */

  ESL_ALLOC(buf, sizeof(char) * (aliwidth+1));
  buf[aliwidth] = 0;

  /* Break the alignment into multiple blocks of width aliwidth for printing */
  i1 = ad->sqfrom;
  if(ad->sqfrom < ad->sqto) i2 = i1 - 1;
  else                      i2 = i1 + 1;

  if(ad->sqfrom < ad->sqto) { a1 = (i1+2)/3;    a2 = a1-1; }
  else                      { a1 = (i1+2)/3-1;  a2 = a1 + 1; }
  k1 = ad->hmmfrom;

  for (pos = 0; pos < ad->N; pos += aliwidth)
  {   
    if (pos > 0) { if (fprintf(fp, "\n") < 0) ESL_XEXCEPTION_SYS(eslEWRITE, "alignment display write failed"); } /* blank line betweeen blocks */
    ni = nk = 0; 
    for (z = pos; z < pos + aliwidth && z < ad->N; z++) 
    {
      if (ad->model[z] != '.') nk++; /* k advances except on insert states */
      if (ad->aseq[z]  != '-') ni++; /* i advances except on delete states */
    }
    k2 = k1+nk-1;

    if (ad->csline != NULL) 
    {
      if (fprintf(fp, "  %*s ", namewidth+coordwidth+1, " ") < 0) ESL_XEXCEPTION_SYS(eslEWRITE, "alignment display write failed"); 
      for (i = 0; i < aliwidth; i++)
      {
        if (ad->csline[pos+i] == 0) break; 
        if (fprintf(fp, (show_vertical_codon) ? "%c" : "  %c  ", ad->csline[pos+i]) < 0) ESL_XEXCEPTION_SYS(eslEWRITE, "alignment display write failed"); 
      }
	
      if (fprintf(fp, "CS\n") < 0) ESL_XEXCEPTION_SYS(eslEWRITE, "alignment display write failed"); 
    }
    if (ad->rfline != NULL) 
    {
      if (fprintf(fp, "  %*s ", namewidth+coordwidth+1, " ") < 0) ESL_XEXCEPTION_SYS(eslEWRITE, "alignment display write failed"); 
 
      for (i = 0; i < aliwidth; i++)
      {
        if (ad->rfline[pos+i] == 0) break; 
        if (fprintf(fp, (show_vertical_codon) ? "%c" : "  %c  ",  ad->rfline[pos+i]) < 0) ESL_XEXCEPTION_SYS(eslEWRITE, "alignment display write failed"); 
      }

      if (fprintf(fp, "RF\n") < 0) ESL_XEXCEPTION_SYS(eslEWRITE, "alignment display write failed"); 
    }

    if (ad->mmline != NULL) 
    {
      if (fprintf(fp, "  %*s ", namewidth+coordwidth+1, " ") < 0) ESL_XEXCEPTION_SYS(eslEWRITE, "alignment display write failed"); 

      for (i = 0; i < aliwidth; i++)
      {
        if (ad->mmline[pos+i] == 0) break; 
        if (fprintf(fp, (show_vertical_codon) ? "%c" : "  %c  ", ad->mmline[pos+i]) < 0) ESL_XEXCEPTION_SYS(eslEWRITE, "alignment display write failed"); 
      }
 
      if (fprintf(fp, "MM\n") < 0) ESL_XEXCEPTION_SYS(eslEWRITE, "alignment display write failed"); 
    }

    if (fprintf(fp, "  %*s %*d ", namewidth,  show_hmmname, coordwidth, k1) < 0) ESL_XEXCEPTION_SYS(eslEWRITE, "alignment display write failed"); 

    for (i = 0; i < aliwidth; i++)
    {
      if (ad->model[pos+i] == 0) break; 
      if (fprintf(fp, (show_vertical_codon) ? "%c" : "  %c  ", ad->model[pos+i]) < 0) ESL_XEXCEPTION_SYS(eslEWRITE, "alignment display write failed");
    }

    if (fprintf(fp, " %-*d\n", coordwidth, k2) < 0) ESL_XEXCEPTION_SYS(eslEWRITE, "alignment display write failed"); 
    if (fprintf(fp, "  %*s ", namewidth+coordwidth+1, " ") < 0) ESL_XEXCEPTION_SYS(eslEWRITE, "alignment display write failed");

    for (i = 0; i < aliwidth; i++)
    {
      if (ad->mline[pos+i] == 0) break; 
      if (fprintf(fp, (show_vertical_codon) ? "%c" : "  %c  ", ad->mline[pos+i]) < 0) ESL_XEXCEPTION_SYS(eslEWRITE, "alignment display write failed"); 
    }

    if (fprintf(fp, "\n") < 0) ESL_XEXCEPTION_SYS(eslEWRITE, "alignment display write failed"); 

    if (show_translated_sequence)
    {
      if (fprintf(fp, "  %*s", namewidth, show_seqname)  < 0) ESL_XEXCEPTION_SYS(eslEWRITE, "alignment display write failed");

      if (ni > 0) { if (fprintf(fp, " %*d ", coordwidth, a1)  < 0) ESL_XEXCEPTION_SYS(eslEWRITE, "alignment display write failed"); }
      else { if (fprintf(fp, " %*s ", coordwidth, "-") < 0) ESL_XEXCEPTION_SYS(eslEWRITE, "alignment display write failed"); }
	   
      for (i = 0, y = 0; i < aliwidth; i++, y++)
      {
        if (ad->aseq[pos+i] == 0) break; 
        if (fprintf(fp, (show_vertical_codon) ? "%c" : "  %c  ", ad->aseq[pos+i]) < 0) ESL_XEXCEPTION_SYS(eslEWRITE, "alignment display write failed"); 
	if(ad->codon[pos+y] != 0)
        { 			    
	  if(ad->sqfrom < ad->sqto) a2++;	 
	  else                      a2--;	 
	} 
      }
      if (ni > 0) { if (fprintf(fp, " %-*d\n", coordwidth, a2)  < 0) ESL_XEXCEPTION_SYS(eslEWRITE, "alignment display write failed"); }
      else { if (fprintf(fp, " %*s\n", coordwidth, "-") < 0) ESL_XEXCEPTION_SYS(eslEWRITE, "alignment display write failed"); }
    }
  
    if (fprintf(fp, "  %*s", namewidth, show_seqname)  < 0) ESL_XEXCEPTION_SYS(eslEWRITE, "alignment display write failed");
    if (ni > 0) { if (fprintf(fp, " %*ld ", coordwidth, i1)  < 0) ESL_XEXCEPTION_SYS(eslEWRITE, "alignment display write failed"); }
   else { if (fprintf(fp, " %*s ", coordwidth, "-") < 0) ESL_XEXCEPTION_SYS(eslEWRITE, "alignment display write failed"); }

   npos = pos * 5;
   if(show_vertical_codon)
   {
     /*
      * Display the DNA codon vertically instead of horizontally
      */	   
     for(k = 0; k < 5; k++)
     {	
       if(k != 0)   
       { 
         if (fprintf(fp, "  %*s", namewidth, " ") < 0) ESL_XEXCEPTION_SYS(eslEWRITE, "alignment display write failed");
	 if (fprintf(fp, " %*s ", coordwidth, " ")  < 0) ESL_XEXCEPTION_SYS(eslEWRITE, "alignment display write failed");			
       }
	
       for (i = 0, j = 0; j < aliwidth; i+=5, j++)
       {
         if (ad->ntseq[npos+i] == 0) break; 
         if (fprintf(fp, "%c", ad->ntseq[npos+i+k])  < 0) ESL_XEXCEPTION_SYS(eslEWRITE, "alignment display write failed");
       }
       if(k < 2) { if (fprintf(fp, "\n")  < 0) ESL_XEXCEPTION_SYS(eslEWRITE, "alignment display write failed");}
     }
   }
   else
   {
     /*
      * Display the DNA codon horizontally
      */
      for (i = 0, j = 0, y = 0; j < aliwidth; i+=5, j++, y++)
      {
        if (ad->ntseq[npos+i] == 0) break; 
        if (fprintf(fp, "%c%c%c%c%c", ad->ntseq[npos+i],ad->ntseq[npos+i+1],ad->ntseq[npos+i+2],ad->ntseq[npos+i+3],ad->ntseq[npos+i+4]) < 0) ESL_XEXCEPTION_SYS(eslEWRITE, "alignment display write failed");
	if(ad->sqfrom < ad->sqto) i2 += ad->codon[pos+y];	 
	else                      i2 -= ad->codon[pos+y];
      }
    }		
	
    if (ni > 0) { if (fprintf(fp, " %-*ld\n", coordwidth, i2)  < 0) ESL_XEXCEPTION_SYS(eslEWRITE, "alignment display write failed"); }
    else { if (fprintf(fp, " %*s\n", coordwidth, "-") < 0) ESL_XEXCEPTION_SYS(eslEWRITE, "alignment display write failed"); }

    if (fprintf(fp, "  %*s ", namewidth+coordwidth+1, "")  < 0) ESL_XEXCEPTION_SYS(eslEWRITE, "alignment display write failed");

    for (i = 0; i < aliwidth; i++)
    {
      if (ad->ppline[pos+i] == 0) break; 
      if (fprintf(fp, (show_vertical_codon) ? "%c" : "  %c  ", ad->ppline[pos+i])  < 0) ESL_XEXCEPTION_SYS(eslEWRITE, "alignment display write failed");
    }

    if (fprintf(fp, " PP\n")  < 0) ESL_XEXCEPTION_SYS(eslEWRITE, "alignment display write failed");	  
  
    /* print DNA sequence */
    k1 += nk;
    if   (ad->sqfrom < ad->sqto) { i1 = i2 + 1;  a1 = a2 + 1; }
    else                         { i1 = i2 - 1;  a1 = a2 - 1; }// revcomp hit for DNA
  }
  fflush(fp);
  free(buf);
  return eslOK;

ERROR:
if (buf) free(buf);
return status;
}

/* Function:  p7_alidisplay_translated_Print()
* Synopsis:  Human readable output of <P7_ALIDISPLAY> for hmmscant
*
* Purpose:   Prints alignment <ad> to stream <fp>.
*            
*            Put at least <min_aliwidth> alignment characters per
*            line; try to make lines no longer than <linewidth>
*            characters, including name, coords, and spacing.  The
*            width of lines may exceed <linewidth>, if that's what it
*            takes to put a name, coords, and <min_aliwidth>
*            characters of alignment on a line.
*            
*            As a special case, if <linewidth> is negative or 0, then
*            alignments are formatted in a single block of unlimited
*            line length.
*
* Returns:   <eslOK> on success.
*
* Throws:    <eslEWRITE> on write error, such as filling the disk.
*/
int
p7_alidisplay_translated_Print(FILE *fp, P7_ALIDISPLAY *ad, int min_aliwidth, int linewidth, P7_PIPELINE *pli)
{
char *buf          = NULL;
char *show_hmmname = NULL;
char *show_seqname = NULL;
int   namewidth, coordwidth, aliwidth;
int   pos;
int   status;
int   ni, nk;
int   z;
long  i1,i2;
int   k1,k2;
int   o1,o2; /* start/end positions in alidisplay within an orf */
int   k;

int   npos;
int   i,j;
int   show_accessions;
int   show_translated_sequence;
int   show_vertical_codon;

show_accessions = pli->show_accessions;
show_translated_sequence = pli->show_translated_sequence;
show_vertical_codon = pli->show_vertical_codon;

/* implement the --acc option for preferring accessions over names in output  */
show_hmmname = (show_accessions && ad->hmmacc[0] != '\0') ? ad->hmmacc : ad->hmmname;
show_seqname = (show_accessions && ad->sqacc[0]  != '\0') ? ad->sqacc  : ad->sqname;

/* dynamically size the output lines */
namewidth  = ESL_MAX(strlen(show_hmmname), strlen(show_seqname));
if (show_translated_sequence) {
namewidth  = ESL_MAX(namewidth, strlen(ad->orfname));
}


coordwidth = ESL_MAX(
	      ESL_MAX(integer_textwidth(ad->hmmfrom), integer_textwidth(ad->hmmto)),
	      ESL_MAX(integer_textwidth(ad->sqfrom), integer_textwidth(ad->sqto)));
				  
aliwidth   = (linewidth > 0) ? linewidth - namewidth - 2*coordwidth - 5 : ad->N;

if (aliwidth < ad->N && aliwidth < min_aliwidth) aliwidth = min_aliwidth; /* at least, regardless of some silly linewidth setting */

if (!show_vertical_codon) aliwidth /= 3;

ESL_ALLOC(buf, sizeof(char) * (aliwidth+1));
buf[aliwidth] = 0;

/* Break the alignment into multiple blocks of width aliwidth for printing */
printf("FROM %d\n", ad->sqfrom);
i1 = ad->sqfrom;
k1 = ad->hmmfrom;
o1 = ad->orffrom;

for (pos = 0; pos < ad->N; pos += aliwidth)
{
   
if (pos > 0) { if (fprintf(fp, "\n") < 0) ESL_XEXCEPTION_SYS(eslEWRITE, "alignment display write failed"); } /* blank line betweeen blocks */

ni = nk = 0; 
for (z = pos; z < pos + aliwidth && z < ad->N; z++) {
if (ad->model[z] != '.') nk++; /* k advances except on insert states */
if (ad->aseq[z]  != '-') ni++; /* i advances except on delete states */
}
k2 = k1+nk-1;
    if (ad->sqfrom < ad->sqto) i2 = i1+(ni-1)*3+2;
else                       i2 = i1-(ni*3)+1; // revcomp hit for DNA
o2 = o1+(ni-1);

  if (ad->csline != NULL) 
  {
     if (fprintf(fp, "  %*s ", namewidth+coordwidth+1, " ") < 0) ESL_XEXCEPTION_SYS(eslEWRITE, "alignment display write failed"); 
 
     for (i = 0; i < aliwidth; i++)
	{
	       if (ad->csline[pos+i] == 0) break; 
	       if (fprintf(fp, 
		     (show_vertical_codon) ? "%c" : " %c ", 
			 ad->csline[pos+i]) < 0) ESL_XEXCEPTION_SYS(eslEWRITE, "alignment display write failed"); 
	}
if (fprintf(fp, " CS\n") < 0) ESL_XEXCEPTION_SYS(eslEWRITE, "alignment display write failed");
  }

  if (ad->rfline != NULL) 
  {
 if (fprintf(fp, "  %*s ", namewidth+coordwidth+1, " ") < 0) ESL_XEXCEPTION_SYS(eslEWRITE, "alignment display write failed"); 
 
 for (i = 0; i < aliwidth; i++)
	{
	       if (ad->rfline[pos+i] == 0) break; 
	       if (fprintf(fp,
		      (show_vertical_codon) ? "%c" : " %c ", 
		      ad->rfline[pos+i]) < 0) ESL_XEXCEPTION_SYS(eslEWRITE, "alignment display write failed"); 
	}
if (fprintf(fp, " RF\n") < 0) ESL_XEXCEPTION_SYS(eslEWRITE, "alignment display write failed");
  }

  if (ad->mmline != NULL) 
  {
 if (fprintf(fp, "  %*s ", namewidth+coordwidth+1, " ") < 0) ESL_XEXCEPTION_SYS(eslEWRITE, "alignment display write failed"); 

 for (i = 0; i < aliwidth; i++)
	{
	       if (ad->mmline[pos+i] == 0) break; 
	       if (fprintf(fp, 
		      (show_vertical_codon) ? "%c" : " %c ", 
		      ad->mmline[pos+i]) < 0) ESL_XEXCEPTION_SYS(eslEWRITE, "alignment display write failed"); 
	}
if (fprintf(fp, " MM\n") < 0) ESL_XEXCEPTION_SYS(eslEWRITE, "alignment display write failed");
  }
 
if (fprintf(fp, "  %*s %*d ", namewidth,  show_hmmname, coordwidth, k1) < 0) ESL_XEXCEPTION_SYS(eslEWRITE, "alignment display write failed"); 

for (i = 0; i < aliwidth; i++)
     {
	    if (ad->model[pos+i] == 0) break; 
	    if (fprintf(fp,
		   (show_vertical_codon) ? "%c" : " %c ", 
		    ad->model[pos+i]) < 0) ESL_XEXCEPTION_SYS(eslEWRITE, "alignment display write failed");
     }
if (fprintf(fp, " %-*d\n", coordwidth, k2) < 0) ESL_XEXCEPTION_SYS(eslEWRITE, "alignment display write failed"); 

if (fprintf(fp, "  %*s ", namewidth+coordwidth+1, " ") < 0) ESL_XEXCEPTION_SYS(eslEWRITE, "alignment display write failed"); 
for (i = 0; i < aliwidth; i++)
     {
	   if (ad->mline[pos+i] == 0) break; 
	    if (fprintf(fp,
		   (show_vertical_codon) ? "%c" : " %c ", 
       ad->mline[pos+i]) < 0) ESL_XEXCEPTION_SYS(eslEWRITE, "alignment display write failed"); 
     }
if (fprintf(fp, "\n") < 0) ESL_XEXCEPTION_SYS(eslEWRITE, "alignment display write failed"); 

if (show_translated_sequence)
    {
		   if (fprintf(fp, "  %*s", namewidth, ad->orfname)  < 0) ESL_XEXCEPTION_SYS(eslEWRITE, "alignment display write failed");
		   if (ni > 0) 
		   {
			 if (fprintf(fp, " %*d ", coordwidth, o1)  < 0) ESL_XEXCEPTION_SYS(eslEWRITE, "alignment display write failed");
		   }
		   else
		   {		  
			 if (fprintf(fp, " %*s ", coordwidth, "-") < 0) ESL_XEXCEPTION_SYS(eslEWRITE, "alignment display write failed");
		   }
		  
		   for (i = 0; i < aliwidth; i++)
			  {
			    if (ad->aseq[pos+i] == 0) break; 
			    if (fprintf(fp,
			      (show_vertical_codon) ? "%c" : " %c ", 
				   ad->aseq[pos+i]) < 0) ESL_XEXCEPTION_SYS(eslEWRITE, "alignment display write failed"); 
			  } 		  
		   if (ni > 0)
		   {		  
			 if (fprintf(fp, " %-*d\n", coordwidth, o2)  < 0) ESL_XEXCEPTION_SYS(eslEWRITE, "alignment display write failed");
		   }
		   else
		   {		  
			 if (fprintf(fp, " %*s\n", coordwidth, "-") < 0) ESL_XEXCEPTION_SYS(eslEWRITE, "alignment display write failed");
		   }
		}
	  
      if (fprintf(fp, "  %*s", namewidth, show_seqname)  < 0) ESL_XEXCEPTION_SYS(eslEWRITE, "alignment display write failed");
      if (ni > 0) 
	   {
 	      if (fprintf(fp, " %*ld ", coordwidth, i1)  < 0) ESL_XEXCEPTION_SYS(eslEWRITE, "alignment display write failed");
	   }
	   else
	   {		  
		 if (fprintf(fp, " %*s ", coordwidth, "-") < 0) ESL_XEXCEPTION_SYS(eslEWRITE, "alignment display write failed");
       }

	  npos = pos * 3;
      if(show_vertical_codon)
	  {
         /*
          * Display the DNA codon vertically instead of horizontally
          */	   
         for(k = 0; k < 3; k++)
	     {	
		   if(k != 0)   
		   { 
             if (fprintf(fp, "  %*s", namewidth, " ") < 0) ESL_XEXCEPTION_SYS(eslEWRITE, "alignment display write failed");
 	         if (fprintf(fp, " %*s ", coordwidth, " ")  < 0) ESL_XEXCEPTION_SYS(eslEWRITE, "alignment display write failed");			
		   }
		
	       for (i = 0, j = 0; j < aliwidth; i+=3, j++)
	       {
			  if (ad->ntseq[npos+i] == 0) break; 
              if (fprintf(fp, "%c", ad->ntseq[npos+i+k])  < 0) ESL_XEXCEPTION_SYS(eslEWRITE, "alignment display write failed");
	       }
		   if(k < 2)  
 	        if (fprintf(fp, "\n")  < 0) ESL_XEXCEPTION_SYS(eslEWRITE, "alignment display write failed");
	     }
	  }
	  else
      {
	
         /*
          * Display the DNA codon horizontally
          */	   
	     for (i = 0, j = 0; j < aliwidth; i+=3, j++)
	     {
		    if (ad->ntseq[npos+i] == 0) break; 
            if (fprintf(fp, "%c%c%c", ad->ntseq[npos+i],ad->ntseq[npos+i+1],ad->ntseq[npos+i+2])  < 0) ESL_XEXCEPTION_SYS(eslEWRITE, "alignment display write failed");
	     }

	  }		
		
      if (ni > 0)
        {		  
 	        if (fprintf(fp, " %-*ld\n", coordwidth, i2)  < 0) ESL_XEXCEPTION_SYS(eslEWRITE, "alignment display write failed");
        }
      else
        {		  
            if (fprintf(fp, " %*s\n", coordwidth, "-") < 0) ESL_XEXCEPTION_SYS(eslEWRITE, "alignment display write failed");
        }
	
      if (fprintf(fp, "  %*s ", namewidth+coordwidth+1, "")  < 0) ESL_XEXCEPTION_SYS(eslEWRITE, "alignment display write failed");

	  for (i = 0; i < aliwidth; i++)
	     {
		   if (ad->ppline[pos+i] == 0) break; 
           if (fprintf(fp, 
			   (show_vertical_codon) ? "%c" : " %c ", 
		       ad->ppline[pos+i])  < 0) ESL_XEXCEPTION_SYS(eslEWRITE, "alignment display write failed");
		 }

	 if (fprintf(fp, " PP\n")  < 0) ESL_XEXCEPTION_SYS(eslEWRITE, "alignment display write failed");	  
	  
     /* print DNA sequence */

      k1 += nk;
      if   (ad->sqfrom < ad->sqto)  i1 += ni*3;
      else                          i1 -= ni*3;  // revcomp hit for DNA
      o1 += ni;
    }
  fflush(fp);
  free(buf);
  return eslOK;

 ERROR:
  if (buf) free(buf);
  return status;
}  

/* Function:  p7_alidisplay_Print()
 * Synopsis:  Human readable output of <P7_ALIDISPLAY>
 *
 * Purpose:   Prints alignment <ad> to stream <fp>.
 *            
 *            Put at least <min_aliwidth> alignment characters per
 *            line; try to make lines no longer than <linewidth>
 *            characters, including name, coords, and spacing.  The
 *            width of lines may exceed <linewidth>, if that's what it
 *            takes to put a name, coords, and <min_aliwidth>
 *            characters of alignment on a line.
 *            
 *            As a special case, if <linewidth> is negative or 0, then
 *            alignments are formatted in a single block of unlimited
 *            line length.
 *
 * Returns:   <eslOK> on success.
 *
 * Throws:    <eslEWRITE> on write error, such as filling the disk.
 */
int
p7_alidisplay_nontranslated_Print(FILE *fp, P7_ALIDISPLAY *ad, int min_aliwidth, int linewidth, int show_accessions)
{
  char *buf          = NULL;
  char *show_hmmname = NULL;
  char *show_seqname = NULL;
  int   namewidth, coordwidth, aliwidth;
  int   pos;
  int   status;
  int   ni, nk;
  int   z;
  long  i1,i2;
  int   k1,k2;

  /* implement the --acc option for preferring accessions over names in output  */
  show_hmmname = (show_accessions && ad->hmmacc[0] != '\0') ? ad->hmmacc : ad->hmmname;
  show_seqname = (show_accessions && ad->sqacc[0]  != '\0') ? ad->sqacc  : ad->sqname;
      
  /* dynamically size the output lines */
  namewidth  = ESL_MAX(strlen(show_hmmname), strlen(show_seqname));
  coordwidth = ESL_MAX(ESL_MAX(integer_textwidth(ad->hmmfrom),
                              integer_textwidth(ad->hmmto)),
                      ESL_MAX(integer_textwidth(ad->sqfrom),
                              integer_textwidth(ad->sqto)));

  aliwidth   = (linewidth > 0) ? linewidth - namewidth - 2*coordwidth - 5 : ad->N;
  if (aliwidth < ad->N && aliwidth < min_aliwidth) aliwidth = min_aliwidth; /* at least, regardless of some silly linewidth setting */
  ESL_ALLOC(buf, sizeof(char) * (aliwidth+1));
  buf[aliwidth] = 0;

  /* Break the alignment into multiple blocks of width aliwidth for printing */
  i1 = ad->sqfrom;
  k1 = ad->hmmfrom;
  for (pos = 0; pos < ad->N; pos += aliwidth)
    {
      if (pos > 0) { if (fprintf(fp, "\n") < 0) ESL_XEXCEPTION_SYS(eslEWRITE, "alignment display write failed"); } /* blank line betweeen blocks */

      ni = nk = 0; 
      for (z = pos; z < pos + aliwidth && z < ad->N; z++) {
        if (ad->model[z] != '.') nk++; /* k advances except on insert states */
        if (ad->aseq[z]  != '-') ni++; /* i advances except on delete states */
      }

      k2 = k1+nk-1;
      if (ad->sqfrom < ad->sqto) i2 = i1+ni-1;
      else                       i2 = i1-ni+1; // revcomp hit for DNA

      if (ad->csline != NULL) { strncpy(buf, ad->csline+pos, aliwidth); if (fprintf(fp, "  %*s %s CS\n", namewidth+coordwidth+1, "", buf) < 0) ESL_XEXCEPTION_SYS(eslEWRITE, "alignment display write failed"); } 
      if (ad->rfline != NULL) { strncpy(buf, ad->rfline+pos, aliwidth); if (fprintf(fp, "  %*s %s RF\n", namewidth+coordwidth+1, "", buf) < 0) ESL_XEXCEPTION_SYS(eslEWRITE, "alignment display write failed"); } 
      if (ad->mmline != NULL) { strncpy(buf, ad->mmline+pos, aliwidth); if (fprintf(fp, "  %*s %s MM\n", namewidth+coordwidth+1, "", buf) < 0) ESL_XEXCEPTION_SYS(eslEWRITE, "alignment display write failed"); }

      strncpy(buf, ad->model+pos, aliwidth); if (fprintf(fp, "  %*s %*d %s %-*d\n", namewidth,  show_hmmname, coordwidth, k1, buf, coordwidth, k2) < 0) ESL_XEXCEPTION_SYS(eslEWRITE, "alignment display write failed"); 
      strncpy(buf, ad->mline+pos, aliwidth); if (fprintf(fp, "  %*s %s\n", namewidth+coordwidth+1, " ", buf)                                       < 0) ESL_XEXCEPTION_SYS(eslEWRITE, "alignment display write failed"); 

      if (ni > 0) { strncpy(buf, ad->aseq+pos, aliwidth); if (fprintf(fp, "  %*s %*ld %s %-*ld\n", namewidth, show_seqname, coordwidth, i1,  buf, coordwidth, i2)  < 0) ESL_XEXCEPTION_SYS(eslEWRITE, "alignment display write failed");  }
      else        { strncpy(buf, ad->aseq+pos, aliwidth); if (fprintf(fp, "  %*s %*s %s %*s\n",    namewidth, show_seqname, coordwidth, "-", buf, coordwidth, "-") < 0) ESL_XEXCEPTION_SYS(eslEWRITE, "alignment display write failed");  }

      if (ad->ppline != NULL)  { strncpy(buf, ad->ppline+pos, aliwidth);  if (fprintf(fp, "  %*s %s PP\n", namewidth+coordwidth+1, "", buf)  < 0) ESL_XEXCEPTION_SYS(eslEWRITE, "alignment display write failed");  }

      k1 += nk;
      if   (ad->sqfrom < ad->sqto)  i1 += ni;
      else                          i1 -= ni;  // revcomp hit for DNA
    }
  fflush(fp);
  free(buf);
  return eslOK;

 ERROR:
  if (buf) free(buf);
  return status;
}  

/* Function:  p7_alidisplay_Backconvert()
 * Synopsis:  Convert an alidisplay to a faux trace and subsequence.
 *
 * Purpose:   Convert alignment display object <ad> to a faux subsequence
 *            and faux subsequence trace, returning them in <ret_sq> and
 *            <ret_tr>. 
 *            
 *            The subsequence <*ret_sq> is digital; ascii residues in
 *            <ad> are digitized using digital alphabet <abc>.
 *            
 *            The subsequence and trace are suitable for passing as
 *            array elements to <p7_tracealign_Seqs>. This is the
 *            main purpose of backconversion. Results of a profile
 *            search are stored in a hit list as a processed
 *            <P7_ALIDISPLAY>, not as a <P7_TRACE> and <ESL_SQ>, to
 *            reduce space and to reduce communication overhead in
 *            parallelized search implementations. After reduction
 *            to a final hit list, a master may want to construct a
 *            multiple alignment of all the significant hits. 
 *
 * Returns:   <eslOK> on success.
 *
 * Throws:    <eslEMEM> on allocation failures. <eslECORRUPT> on unexpected internal
 *            data corruption. On any exception, <*ret_sq> and <*ret_tr> are
 *            <NULL>.
 *
 * Xref:      SRE:J4/29.
 */
int
p7_alidisplay_Backconvert(const P7_ALIDISPLAY *ad, const ESL_ALPHABET *abc, ESL_SQ **ret_sq, P7_TRACE **ret_tr)
{
  ESL_SQ   *sq   = NULL;	/* RETURN: faux subsequence          */
  P7_TRACE *tr   = NULL;	/* RETURN: faux trace                */
  int       subL = 0;		/* subsequence length in the <ad>    */
  int       a, i, k;        	/* coords for <ad>, <sq->dsq>, model */
  char      s;   	        /* current state type: MDI           */
  int       status;
  
  /* Make a first pass over <ad> just to calculate subseq length */
  for (a = 0; a < ad->N; a++)
    if (! esl_abc_CIsGap(abc, ad->aseq[a])) subL++;

  /* Allocations */
  if ((sq = esl_sq_CreateDigital(abc)) == NULL)   { status = eslEMEM; goto ERROR; }
  if ((status = esl_sq_GrowTo(sq, subL)) != eslOK) goto ERROR;

  if ((tr = (ad->ppline == NULL) ?  p7_trace_Create() : p7_trace_CreateWithPP()) == NULL) { status = eslEMEM; goto ERROR; }
  if ((status = p7_trace_GrowTo(tr, subL+6)) != eslOK) goto ERROR;   /* +6 is for SNB/ECT */
  
  /* Construction of dsq, trace */
  sq->dsq[0] = eslDSQ_SENTINEL;
  if ((status = ((ad->ppline == NULL) ? p7_trace_Append(tr, p7T_S, 0, 0) : p7_trace_AppendWithPP(tr, p7T_S, 0, 0, 0.0))) != eslOK) goto ERROR;
  if ((status = ((ad->ppline == NULL) ? p7_trace_Append(tr, p7T_N, 0, 0) : p7_trace_AppendWithPP(tr, p7T_N, 0, 0, 0.0))) != eslOK) goto ERROR;
  if ((status = ((ad->ppline == NULL) ? p7_trace_Append(tr, p7T_B, 0, 0) : p7_trace_AppendWithPP(tr, p7T_B, 0, 0, 0.0))) != eslOK) goto ERROR;
  k = ad->hmmfrom - 1;   // -1 so the first M causes k to advance to <hmmfrom>.
  i = 1;                 //    ... which assumes <ad> always starts with M; currently true, all alis are local alis.
  for (a = 0; a < ad->N; a++)
    {
      /* here, anything that could appear in the original input
       * sequence, as opposed to an alignment gap, needs to be
       * reconstructed.  So, do not test for IsResidue(), because that
       * will fail to reconstruct * chars. use ! IsGap() instead.
       * [xref iss#135]
       */
      if   (! esl_abc_CIsGap(abc, ad->model[a])) { k++; s = (! esl_abc_CIsGap(abc, ad->aseq[a]) ? p7T_M : p7T_D); }
      else s = p7T_I; 

      if ((status = ((ad->ppline == NULL) ? p7_trace_Append(tr, s, k, i) : p7_trace_AppendWithPP(tr, s, k, i, p7_alidisplay_DecodePostProb(ad->ppline[a])))) != eslOK) goto ERROR;

      switch (s) {
      case p7T_M: sq->dsq[i] = esl_abc_DigitizeSymbol(abc, ad->aseq[a]); i++; break;
      case p7T_I: sq->dsq[i] = esl_abc_DigitizeSymbol(abc, ad->aseq[a]); i++; break;
      case p7T_D:                                                             break;
      }
    }
  if ((status = ((ad->ppline == NULL) ? p7_trace_Append(tr, p7T_E, 0, 0) : p7_trace_AppendWithPP(tr, p7T_E, 0, 0, 0.0))) != eslOK) goto ERROR;
  if ((status = ((ad->ppline == NULL) ? p7_trace_Append(tr, p7T_C, 0, 0) : p7_trace_AppendWithPP(tr, p7T_C, 0, 0, 0.0))) != eslOK) goto ERROR;
  if ((status = ((ad->ppline == NULL) ? p7_trace_Append(tr, p7T_T, 0, 0) : p7_trace_AppendWithPP(tr, p7T_T, 0, 0, 0.0))) != eslOK) goto ERROR;
  sq->dsq[i] = eslDSQ_SENTINEL;

  /* some sanity checks */
  if (tr->N != ad->N + 6)  ESL_XEXCEPTION(eslECORRUPT, "backconverted trace ended up with unexpected size (%s/%s)",         ad->sqname, ad->hmmname);
  if (k     != ad->hmmto)  ESL_XEXCEPTION(eslECORRUPT, "backconverted trace didn't end at expected place on model (%s/%s)", ad->sqname, ad->hmmname);
  if (i     != subL+1)     ESL_XEXCEPTION(eslECORRUPT, "backconverted subseq didn't end at expected length (%s/%s)",        ad->sqname, ad->hmmname);

  /* Set up <sq> annotation as a subseq of a source sequence */
  if ((status = esl_sq_FormatName(sq, "%s/%" PRId64 "-%" PRId64 "", ad->sqname, ad->sqfrom, ad->sqto))                      != eslOK) goto ERROR;
  if ((status = esl_sq_FormatDesc(sq, "[subseq from] %s", ad->sqdesc[0] != '\0' ? ad->sqdesc : ad->sqname)) != eslOK) goto ERROR;
  if ((status = esl_sq_SetSource (sq, ad->sqname))                                                          != eslOK) goto ERROR;
  if (ad->sqacc[0]  != '\0') { if ((status = esl_sq_SetAccession  (sq, ad->sqacc)) != eslOK) goto ERROR; }
  sq->n     = subL;
  sq->start = ad->sqfrom;
  sq->end   = ad->sqto;
  sq->C     = 0;
  sq->W     = subL;
  sq->L     = ad->L;
  
  tr->M     = ad->M;
  tr->L     = ad->L;

  *ret_sq = sq;
  *ret_tr = tr;
  return eslOK;

 ERROR:
  if (sq != NULL) esl_sq_Destroy(sq);
  if (tr != NULL) p7_trace_Destroy(tr);
  *ret_sq = NULL;
  *ret_tr = NULL;
  return status;
}
/*------------------- end, alidisplay API -----------------------*/


/*****************************************************************
 * 3. Debugging/dev code
 *****************************************************************/


/* Function:  p7_alidisplay_Sample()
 * Synopsis:  Sample a random, ugly <P7_ALIDISPLAY> for test purposes
 * Incept:    SRE, Wed Feb 28 14:22:12 2018 [Caravan Palace, Dragons]
 *
 * Purpose:   Sample a random, dirty <P7_ALIDISPLAY> of length <N> for 
 *            testing purposes, using random number generator <rng>.
 *            Return it through <ret_ad>. Caller frees.
 *            
 *            P7_ALIDISPLAY is assumed to be a _local_ alignment.
 *            Must start with M, and end with M|D.
 *            
 * Args:      rng    - random number generator
 *            N      - length of alignment
 *            ret_ad - RETURN: random sampled <P7_ALIDISPLAY>
 *
 * Returns:   <eslOK> on success, and <ret_ad> points to the new
 *            <P7_ALIDISPLAY>
 *
 * Throws:    <eslEMEM> on allocation error, and <ret_ad> is NULL.
 */
int
p7_alidisplay_Sample(ESL_RANDOMNESS *rng, int N, P7_ALIDISPLAY **ret_ad)
{
  P7_ALIDISPLAY *ad            = NULL;
  char          *guidestring   = NULL;	/* string [0..N-1] composed of MDI */
  int            nM            = 0;
  int            nD            = 0;
  int            nI            = 0;
  enum p7t_statetype_e last_st;
  int            pos;
  int            status;

  ESL_ALLOC(guidestring, sizeof(char) * (N+1));

  guidestring[0] = 'M'; nM++; last_st = p7T_M; /* local alignments must start with M */
  for (pos = 1; pos < N-1; pos++)
    {
      switch (last_st) 
	{
	case p7T_M:
	  switch (esl_rnd_Roll(rng, 3)) 
	    {
	    case 0: guidestring[pos] = 'M'; nM++; last_st = p7T_M; break;
	    case 1: guidestring[pos] = 'D'; nD++; last_st = p7T_D; break;
	    case 2: guidestring[pos] = 'I'; nI++; last_st = p7T_I; break;
	    }
	  break;

	case p7T_I: 
	  switch (esl_rnd_Roll(rng, 2))
	    {
	    case 0: guidestring[pos] = 'M'; nM++; last_st = p7T_M; break;
	    case 1: guidestring[pos] = 'I'; nI++; last_st = p7T_I; break;
	    }
	  break;

	case p7T_D: 
	  switch (esl_rnd_Roll(rng, 2)) 
	    {
	    case 0: guidestring[pos] = 'M'; nM++; last_st = p7T_M; break;
	    case 1: guidestring[pos] = 'D'; nD++; last_st = p7T_D; break;
	    }
	  break;
	  
	default:
	  break;
	}
    }
  /* local alignments can end on M or D. (optimal local alignments can only end on M) */
  switch (last_st) {
  case p7T_I:
    guidestring[N-1] = 'M';  nM++;  break;
  default:   
    switch (esl_rnd_Roll(rng, 2)) {
    case 0: guidestring[N-1] = 'M'; nM++; break;
    case 1: guidestring[N-1] = 'D'; nD++; break;
    }
    break;
  }
  guidestring[N] = '\0';

  ESL_ALLOC(ad, sizeof(P7_ALIDISPLAY));
  ad->rfline  = ad->mmline = ad->csline = ad->model   = ad->mline  = ad->aseq = ad->ntseq = ad->ppline = NULL;
  ad->hmmname = ad->hmmacc = ad->hmmdesc = NULL;
  ad->sqname  = ad->sqacc  = ad->sqdesc  = NULL;
  ad->orfname = NULL;
  ad->mem     = NULL;
  ad->memsize = 0;

  /* Optional lines are added w/ 50% chance */
  if (esl_rnd_Roll(rng, 2) == 0)  ESL_ALLOC(ad->rfline, sizeof(char) * (N+1));
  if (esl_rnd_Roll(rng, 2) == 0)  ESL_ALLOC(ad->mmline, sizeof(char) * (N+1));
  if (esl_rnd_Roll(rng, 2) == 0)  ESL_ALLOC(ad->csline, sizeof(char) * (N+1));
  if (esl_rnd_Roll(rng, 2) == 0)  ESL_ALLOC(ad->ppline, sizeof(char) * (N+1));
  ESL_ALLOC(ad->model, sizeof(char) * (N+1));
  ESL_ALLOC(ad->mline, sizeof(char) * (N+1));
  ESL_ALLOC(ad->aseq,  sizeof(char) * (N+1));
  ad->N = N;

  esl_strdup("my_hmm", -1, &(ad->hmmname));
  if (esl_rnd_Roll(rng, 2) == 0) esl_strdup("PF000007",          -1, &(ad->hmmacc));  else esl_strdup("", -1, &(ad->hmmacc));
  if (esl_rnd_Roll(rng, 2) == 0) esl_strdup("(hmm description)", -1, &(ad->hmmdesc)); else esl_strdup("", -1, &(ad->hmmdesc));

  esl_strdup("my_seq", -1, &(ad->sqname));
  if (esl_rnd_Roll(rng, 2) == 0) esl_strdup("ABC000001.42",           -1, &(ad->sqacc));  else esl_strdup("", -1, &(ad->sqacc));
  if (esl_rnd_Roll(rng, 2) == 0) esl_strdup("(sequence description)", -1, &(ad->sqdesc)); else esl_strdup("", -1, &(ad->sqdesc));

  esl_strdup("", -1, &(ad->orfname));

  /* model, seq coords must look valid. */
  ad->hmmfrom = 100;
  ad->hmmto   = ad->hmmfrom + nM + nD - 1;
  ad->M       = ad->hmmto + esl_rnd_Roll(rng, 2);

  ad->sqfrom  = 1000;
  ad->sqto    = ad->sqfrom + nM + nI - 1;
  ad->L       = ad->sqto + esl_rnd_Roll(rng, 2);

  /* rfline is free-char "reference annotation" on consensus; H3 puts '.' for inserts. */
  if (ad->rfline) {
    for (pos = 0; pos < N; pos++)
      ad->rfline[pos] = (guidestring[pos] == 'I' ? '.' : 'x');
    ad->rfline[pos] = '\0';
  }

  /* mmline indicates which columns should be masked (assigned background distribution), '.' indicates no mask; H3 puts '.' for inserts. */
  if (ad->mmline) {
    for (pos = 0; pos < N; pos++)
      ad->mmline[pos] = (guidestring[pos] == 'I' ? '.' : '.');
    ad->mmline[pos] = '\0';
  }

  /* csline is optional. It has free-char "consensus structure annotation" on consensus positions. H3 puts '.' on inserts. */
  if (ad->csline) {
    for (pos = 0; pos < N; pos++)
      ad->csline[pos] = (guidestring[pos] == 'I' ? '.' : 'X');
    ad->csline[pos] = '\0';
  }
  
  /* the mandatory three-line alignment display:
   *
   *   guidestring:    MMMDI
   *   model:          XXXX.
   *   mline:          A+   
   *   aseq:           AAA-a
   */
  for (pos = 0; pos < N; pos++)
    {
      switch (guidestring[pos]) {
      case 'M':
	ad->model[pos] = 'X';
	switch (esl_rnd_Roll(rng, 3)) {
	case 0: ad->mline[pos] = 'A';    
	case 1: ad->mline[pos] = '+';
	case 2: ad->mline[pos] = ' ';
	}
	if (ad->mline[pos] == ' ' && esl_rnd_Roll(rng, 50) == 0) ad->aseq[pos] = '*';  // dirty aligned sequence up with nasty * stop codons, about 1/(3*50) of the time.
	else                                                     ad->aseq[pos] = 'A';  // ... they would only be aligned to ' ' on an mline.
	break;                                                                         // ... they might appear aligned to a match or insert state (see iss#135)

      case 'D':
	ad->model[pos] = 'X';
	ad->mline[pos] = ' ';
	ad->aseq[pos]  = '-';
	break;

      case 'I':
	ad->model[pos] = '.';
	ad->mline[pos] = ' ';
	ad->aseq[pos]  = 'a';
	break;
      }
    }
  ad->model[pos] = '\0';
  ad->mline[pos] = '\0';
  ad->aseq[pos]  = '\0';

  /* ppline is optional */
  if (ad->ppline) {
    for (pos = 0; pos < N; pos++)
      ad->ppline[pos] = (guidestring[pos] == 'D' ? '.' : p7_alidisplay_EncodePostProb(esl_random(rng)));
    ad->ppline[pos] = '\0';
  }

  free(guidestring);
  *ret_ad = ad; 
  return eslOK;

 ERROR:
  if (guidestring) free(guidestring);
  if (ad)          p7_alidisplay_Destroy(ad);
  *ret_ad = NULL;
  return status;
}



/* Function:  p7_alidisplay_Dump()
 * Synopsis:  Print contents of P7_ALIDISPLAY for inspection.
 *
 * Purpose:   Print contents of the <P7_ALIDISPLAY> <ad> to
 *            stream <fp> for inspection. Includes all elements
 *            of the structure, whether the object is allocated
 *            in serialized or deserialized form, and the total
 *            size of the object in bytes.
 *
 * Returns:   <eslOK>
 */
int
p7_alidisplay_Dump(FILE *fp, const P7_ALIDISPLAY *ad)
{
  fprintf(fp, "P7_ALIDISPLAY dump\n");
  fprintf(fp, "------------------\n");

  fprintf(fp, "rfline  = %s\n", ad->rfline ? ad->rfline : "[none]");
  fprintf(fp, "mmline  = %s\n", ad->mmline ? ad->mmline : "[none]");
  fprintf(fp, "csline  = %s\n", ad->csline ? ad->csline : "[none]");
  fprintf(fp, "model   = %s\n", ad->model);
  fprintf(fp, "mline   = %s\n", ad->mline);
  fprintf(fp, "aseq    = %s\n", ad->aseq);
  fprintf(fp, "N       = %d\n", ad->N);
  fprintf(fp, "\n");

  fprintf(fp, "hmmname = %s\n", ad->hmmname);
  fprintf(fp, "hmmacc  = %s\n", ad->hmmacc[0]  == '\0' ? "[none]" : ad->hmmacc);
  fprintf(fp, "hmmdesc = %s\n", ad->hmmdesc[0] == '\0' ? "[none]" : ad->hmmdesc);
  fprintf(fp, "hmmfrom = %d\n", ad->hmmfrom);
  fprintf(fp, "hmmto   = %d\n", ad->hmmto);
  fprintf(fp, "M       = %d\n", ad->M);
  fprintf(fp, "\n");

  fprintf(fp, "sqname  = %s\n",  ad->sqname);
  fprintf(fp, "sqacc   = %s\n",  ad->sqacc[0]  == '\0' ? "[none]" : ad->sqacc);
  fprintf(fp, "sqdesc  = %s\n",  ad->sqdesc[0] == '\0' ? "[none]" : ad->sqdesc);
  fprintf(fp, "sqfrom  = %" PRId64 "\n", ad->sqfrom);
  fprintf(fp, "sqto    = %" PRId64 "\n", ad->sqto);
  fprintf(fp, "L       = %" PRId64 "\n", ad->L);
  fprintf(fp, "\n");

  fprintf(fp, "size    = %d bytes\n",  (int) p7_alidisplay_Sizeof(ad));
  fprintf(fp, "%s\n", ad->mem ? "serialized" : "not serialized");
  return eslOK;
}

/* Function:  p7_alidisplay_Compare()
 * Synopsis:  Compare two <P7_ALIDISPLAY> objects for equality
 *
 * Purpose:   Compare alignment displays <ad1> and <ad2> for 
 *            equality. Return <eslOK> if they have identical 
 *            contents; <eslFAIL> if not.
 *            
 *            Only contents matter, not serialization status;
 *            a serialized and deserialized version of the same
 *            alidisplay will compare identical.
 */
int
p7_alidisplay_Compare(const P7_ALIDISPLAY *ad1, const P7_ALIDISPLAY *ad2)
{
  if (ad1->mem && ad2->mem)	/* both objects serialized */
    {
      if (ad1->memsize != ad2->memsize)                  return eslFAIL;
      if (memcmp(ad1->mem, ad2->mem, ad1->memsize) != 0) return eslFAIL;
    }
  
  if (esl_strcmp(ad1->rfline,  ad2->rfline)  != eslOK) return eslFAIL;
  if (esl_strcmp(ad1->mmline,  ad2->mmline)  != eslOK) return eslFAIL;
  if (esl_strcmp(ad1->csline,  ad2->csline)  != eslOK) return eslFAIL;
  if (esl_strcmp(ad1->model,   ad2->model)   != eslOK) return eslFAIL;
  if (esl_strcmp(ad1->mline,   ad2->mline)   != eslOK) return eslFAIL;
  if (esl_strcmp(ad1->aseq,    ad2->aseq)    != eslOK) return eslFAIL;
  if (esl_strcmp(ad1->ntseq,   ad2->ntseq)   != eslOK) return eslFAIL;
  if (esl_strcmp(ad1->ppline,  ad2->ppline)  != eslOK) return eslFAIL;
  if (ad1->N != ad2->N)                                return eslFAIL;

  if (esl_strcmp(ad1->hmmname, ad2->hmmname) != eslOK) return eslFAIL;
  if (esl_strcmp(ad1->hmmacc,  ad2->hmmacc)  != eslOK) return eslFAIL;
  if (esl_strcmp(ad1->hmmdesc, ad2->hmmdesc) != eslOK) return eslFAIL;
  if (ad1->hmmfrom != ad2->hmmfrom)                    return eslFAIL;
  if (ad1->hmmto   != ad2->hmmto)                      return eslFAIL;
  if (ad1->M       != ad2->M)                          return eslFAIL;

  if (esl_strcmp(ad1->sqname,  ad2->sqname)  != eslOK) return eslFAIL;
  if (esl_strcmp(ad1->sqacc,   ad2->sqacc)   != eslOK) return eslFAIL;
  if (esl_strcmp(ad1->sqdesc,  ad2->sqdesc)  != eslOK) return eslFAIL;
  if (ad1->sqfrom != ad2->sqfrom)                      return eslFAIL;
  if (ad1->sqto   != ad2->sqto)                        return eslFAIL;
  if (ad1->M      != ad2->M)                           return eslFAIL;
  
  return eslOK;
}


/*-------------- end, debugging/dev code ------------------------*/



/*****************************************************************
 * 4. Benchmark driver.
 *****************************************************************/
#ifdef p7ALIDISPLAY_BENCHMARK
/*
   gcc -o benchmark-alidisplay -std=gnu99 -g -Wall -O2 -I. -L. -I../easel -L../easel -Dp7ALIDISPLAY_BENCHMARK p7_alidisplay.c -lhmmer -leasel -lm 

   ./benchmark-alidisplay <hmmfile>     runs benchmark
   ./benchmark-alidisplay -b <hmmfile>  gets baseline time to subtract: just random trace generation
 */
#include "p7_config.h"

#include "easel.h"
#include "esl_alphabet.h"
#include "esl_getopts.h"
#include "esl_random.h"
#include "esl_stopwatch.h"

#include "hmmer.h"

static ESL_OPTIONS options[] = {
  /* name           type      default  env  range toggles reqs incomp  help                                       docgroup*/
  { "-h",        eslARG_NONE,   FALSE, NULL, NULL,  NULL,  NULL, NULL, "show brief help on version and usage",             0 },
  { "-b",        eslARG_NONE,   FALSE, NULL, NULL,  NULL,  NULL, NULL, "baseline timing",                                  0 },
  { "-p",        eslARG_NONE,   FALSE, NULL, NULL,  NULL,  NULL, NULL, "include fake PP line, just to see how it looks",   0 },
  { "-s",        eslARG_INT,     "42", NULL, NULL,  NULL,  NULL, NULL, "set random number seed to <n>",                    0 },
  { "-N",        eslARG_INT,  "50000", NULL, "n>0", NULL,  NULL, NULL, "number of traces to generate",                     0 },
   {  0, 0, 0, 0, 0, 0, 0, 0, 0, 0 },
};
static char usage[]  = "[-options] <hmmfile>";
static char banner[] = "benchmark driver for P7_ALIDISPLAY";

int 
main(int argc, char **argv)
{
  ESL_GETOPTS    *go      = p7_CreateDefaultApp(options, 1, argc, argv, banner, usage);
  char           *hmmfile = esl_opt_GetArg(go, 1);
  int             N       = esl_opt_GetInteger(go, "-N");
  ESL_STOPWATCH  *w       = esl_stopwatch_Create();
  ESL_RANDOMNESS *r       = esl_randomness_CreateFast(esl_opt_GetInteger(go, "-s"));
  ESL_ALPHABET   *abc     = NULL;
  P7_HMMFILE     *hfp     = NULL;
  P7_HMM         *hmm     = NULL;
  P7_BG          *bg      = NULL;
  P7_PROFILE     *gm      = NULL;
  P7_OPROFILE    *om      = NULL;
  P7_TRACE       *tr      = NULL;
  ESL_SQ         *sq      = NULL;
  P7_ALIDISPLAY  *ad      = NULL;
  int             i,z;

  if (p7_hmmfile_OpenE(hmmfile, NULL, &hfp, NULL) != eslOK) p7_Fail("Failed to open HMM file %s", hmmfile);
  if (p7_hmmfile_Read(hfp, &abc, &hmm)            != eslOK) p7_Fail("Failed to read HMM");
  p7_hmmfile_Close(hfp);
  

  bg = p7_bg_Create(abc);
  p7_bg_SetLength(bg, 0);
  gm = p7_profile_Create(hmm->M, abc);
  p7_ProfileConfig(hmm, bg, gm, 0, p7_UNIGLOCAL); /* that sets N,C,J to generate nothing */
  om = p7_oprofile_Create(gm->M, abc);
  p7_oprofile_Convert(gm, om);

  if (esl_opt_GetBoolean(go, "-p")) tr = p7_trace_CreateWithPP();
  else                              tr = p7_trace_Create();

  sq = esl_sq_CreateDigital(abc);

  esl_stopwatch_Start(w);
  for (i = 0; i < N; i++)
    {
      p7_ProfileEmit(r, hmm, gm, bg, sq, tr);
      esl_sq_SetName(sq, "random");

      if (! esl_opt_GetBoolean(go, "-b")) 
	{
	  if (esl_opt_GetBoolean(go, "-p")) 
	    for (z = 0; z < tr->N; z++)
	      if (tr->i[z] > 0) tr->pp[z] = esl_random(r);

	  ad = p7_alidisplay_Create(tr, 0, om, sq, NULL);
	  p7_alidisplay_Print(stdout, ad, 40, 80, FALSE);
	  p7_alidisplay_Destroy(ad);
	}
      p7_trace_Reuse(tr);
      esl_sq_Reuse(sq);
    }
  esl_stopwatch_Stop(w);
  esl_stopwatch_Display(stdout, w, "# CPU time: ");

  esl_sq_Destroy(sq);
  p7_trace_Destroy(tr);
  p7_oprofile_Destroy(om);
  p7_profile_Destroy(gm);
  p7_bg_Destroy(bg);
  p7_hmm_Destroy(hmm);
  esl_alphabet_Destroy(abc);
  esl_randomness_Destroy(r);
  esl_stopwatch_Destroy(w);
  esl_getopts_Destroy(go);
  return 0;
}
#endif /*p7ALIDISPLAY_BENCHMARK*/
/*--------------------- end, benchmark driver -------------------*/

/****************************************************************
 * 5. Unit tests.
 ****************************************************************/
#ifdef p7ALIDISPLAY_TESTDRIVE

/*Testing function that generates a P7_ALIDISPLAY containing a nucleotide sequence string rather than an amino
  *sequence string.  This function should only be used for testing the serialization/deserializaton code.  No attempt
  *is made to make the nucleotide string be reasonable or even valid -- it's just a valid C string of the correct length
  * Like p7_alidisplay_Sample, which it is based on, it randomly selects which of the optional fields should be present in the 
  * alidisplay */
static int
alidisplay_SampleFake_ntseq(ESL_RANDOMNESS *rng, int N, P7_ALIDISPLAY **ret_ad)
{
  P7_ALIDISPLAY *ad            = NULL;
  char          *guidestring   = NULL;  /* string [0..N-1] composed of MDI */
  int            nM            = 0;
  int            nD            = 0;
  int            nI            = 0;
  enum p7t_statetype_e last_st;
  int            pos;
  int            status;

  ESL_ALLOC(guidestring, sizeof(char) * (N+1));

  guidestring[0] = 'M'; nM++; last_st = p7T_M; /* local alignments must start with M */
  for (pos = 1; pos < N-1; pos++)
    {
      switch (last_st) 
  {
  case p7T_M:
    switch (esl_rnd_Roll(rng, 3)) 
      {
      case 0: guidestring[pos] = 'M'; nM++; last_st = p7T_M; break;
      case 1: guidestring[pos] = 'D'; nD++; last_st = p7T_D; break;
      case 2: guidestring[pos] = 'I'; nI++; last_st = p7T_I; break;
      }
    break;

  case p7T_I: 
    switch (esl_rnd_Roll(rng, 2))
      {
      case 0: guidestring[pos] = 'M'; nM++; last_st = p7T_M; break;
      case 1: guidestring[pos] = 'I'; nI++; last_st = p7T_I; break;
      }
    break;

  case p7T_D: 
    switch (esl_rnd_Roll(rng, 2)) 
      {
      case 0: guidestring[pos] = 'M'; nM++; last_st = p7T_M; break;
      case 1: guidestring[pos] = 'D'; nD++; last_st = p7T_D; break;
      }
    break;
    
  default:
    break;
  }
    }
  /* local alignments can end on M or D. (optimal local alignments can only end on M) */
  switch (last_st) {
  case p7T_I:
    guidestring[N-1] = 'M';  nM++;  break;
  default:   
    switch (esl_rnd_Roll(rng, 2)) {
    case 0: guidestring[N-1] = 'M'; nM++; break;
    case 1: guidestring[N-1] = 'D'; nD++; break;
    }
    break;
  }
  guidestring[N] = '\0';

  ESL_ALLOC(ad, sizeof(P7_ALIDISPLAY));
  ad->rfline  = ad->mmline = ad->csline = ad->model   = ad->mline  = ad->aseq = ad->ntseq = ad->ppline = NULL;
  ad->hmmname = ad->hmmacc = ad->hmmdesc = NULL;
  ad->sqname  = ad->sqacc  = ad->sqdesc  = NULL;
  ad->orfname = NULL;
  ad->mem     = NULL;
  ad->memsize = 0;

  /* Optional lines are added w/ 50% chance */
  if (esl_rnd_Roll(rng, 2) == 0)  ESL_ALLOC(ad->rfline, sizeof(char) * (N+1));
  if (esl_rnd_Roll(rng, 2) == 0)  ESL_ALLOC(ad->mmline, sizeof(char) * (N+1));
  if (esl_rnd_Roll(rng, 2) == 0)  ESL_ALLOC(ad->csline, sizeof(char) * (N+1));
  if (esl_rnd_Roll(rng, 2) == 0)  ESL_ALLOC(ad->ppline, sizeof(char) * (N+1));
  ESL_ALLOC(ad->model, sizeof(char) * (N+1));
  ESL_ALLOC(ad->mline, sizeof(char) * (N+1));
  ESL_ALLOC(ad->ntseq,  sizeof(char) * ((3 *N)+1));
  ad->N = N;

  esl_strdup("my_hmm", -1, &(ad->hmmname));
  if (esl_rnd_Roll(rng, 2) == 0) esl_strdup("PF000007",          -1, &(ad->hmmacc));  else esl_strdup("", -1, &(ad->hmmacc));
  if (esl_rnd_Roll(rng, 2) == 0) esl_strdup("(hmm description)", -1, &(ad->hmmdesc)); else esl_strdup("", -1, &(ad->hmmdesc));

  esl_strdup("my_seq", -1, &(ad->sqname));
  if (esl_rnd_Roll(rng, 2) == 0) esl_strdup("ABC000001.42",           -1, &(ad->sqacc));  else esl_strdup("", -1, &(ad->sqacc));
  if (esl_rnd_Roll(rng, 2) == 0) esl_strdup("(sequence description)", -1, &(ad->sqdesc)); else esl_strdup("", -1, &(ad->sqdesc));

  esl_strdup("orf1234", -1, &(ad->orfname));


  /* model, seq coords must look valid. */
  ad->hmmfrom = 100;
  ad->hmmto   = ad->hmmfrom + nM + nD - 1;
  ad->M       = ad->hmmto + esl_rnd_Roll(rng, 2);

  ad->sqfrom  = 1000;
  ad->sqto    = ad->sqfrom + nM + nI - 1;
  ad->L       = ad->sqto + esl_rnd_Roll(rng, 2);
  ad->orffrom = 1;
  ad->orfto   = ad->L * 3;


  /* rfline is free-char "reference annotation" on consensus; H3 puts '.' for inserts. */
  if (ad->rfline) {
    for (pos = 0; pos < N; pos++)
      ad->rfline[pos] = (guidestring[pos] == 'I' ? '.' : 'x');
    ad->rfline[pos] = '\0';
  }

  /* mmline indicates which columns should be masked (assigned background distribution), '.' indicates no mask; H3 puts '.' for inserts. */
  if (ad->mmline) {
    for (pos = 0; pos < N; pos++)
      ad->mmline[pos] = (guidestring[pos] == 'I' ? '.' : '.');
    ad->mmline[pos] = '\0';
  }

  /* csline is optional. It has free-char "consensus structure annotation" on consensus positions. H3 puts '.' on inserts. */
  if (ad->csline) {
    for (pos = 0; pos < N; pos++)
      ad->csline[pos] = (guidestring[pos] == 'I' ? '.' : 'X');
    ad->csline[pos] = '\0';
  }
  
  /* the mandatory three-line alignment display:
   *
   *   guidestring:    MMMDI
   *   model:          XXXX.
   *   mline:          A+   
   *   ntseq:           AAA-a
   */
  for (pos = 0; pos < N; pos++)
    {
      switch (guidestring[pos]) {
      case 'M':
  ad->model[pos] = 'X';
  switch (esl_rnd_Roll(rng, 3)) {
  case 0: ad->mline[pos] = 'A';    
  case 1: ad->mline[pos] = '+';
  case 2: ad->mline[pos] = ' ';
  }
  if (ad->mline[pos] == ' ' && esl_rnd_Roll(rng, 50) == 0) ad->ntseq[pos] = '*';  // dirty aligned sequence up with nasty * stop codons, about 1/(3*50) of the time.
  else                                                     ad->ntseq[pos] = 'A';  // ... they would only be aligned to ' ' on an mline.
  break;                                                                         // ... they might appear aligned to a match or insert state (see iss#135)

      case 'D':
  ad->model[pos] = 'X';
  ad->mline[pos] = ' ';
  ad->ntseq[pos]  = '-';
  break;

      case 'I':
  ad->model[pos] = '.';
  ad->mline[pos] = ' ';
  ad->ntseq[pos]  = 'a';
  break;
      }
    }
  ad->model[pos] = '\0';
  ad->mline[pos] = '\0';

  // pad out ntseq to the 3N length it needs
  for (pos = N; pos <  (3 * N); pos++){
    if(esl_rnd_Roll(rng, 50) == 0) ad->ntseq[pos] = '*';  // dirty aligned sequence up with nasty * stop codons, about 1/(3*50) of the time.
    else                                                     ad->ntseq[pos] = 'A';  // ... they would only be aligned to ' ' on an mline.
  }
  ad->ntseq[pos]  = '\0';

  /* ppline is optional */
  if (ad->ppline) {
    for (pos = 0; pos < N; pos++)
      ad->ppline[pos] = (guidestring[pos] == 'D' ? '.' : p7_alidisplay_EncodePostProb(esl_random(rng)));
    ad->ppline[pos] = '\0';
  }

  free(guidestring);
  *ret_ad = ad; 
  return eslOK;

 ERROR:
  if (guidestring) free(guidestring);
  if (ad)          p7_alidisplay_Destroy(ad);
  *ret_ad = NULL;
  return status;
}




static void utest_Serialize(int ntrials){
  int i;
  uint8_t **buf=NULL;
  uint32_t n;
  uint32_t nalloc;
  P7_ALIDISPLAY **serial=NULL, **deserial=NULL;
  int status, alignment_length;
  char msg[] = "utest_Serialize failed";

  ESL_ALLOC(buf, sizeof(uint8_t *));
  *buf = NULL;
  n = 0; 
  nalloc = 0;

  // Create a randomness object
  ESL_RANDOMNESS *rng;
  rng = esl_randomness_Create(0);

  ESL_ALLOC(serial, ntrials * sizeof(P7_ALIDISPLAY *));
  ESL_ALLOC(deserial, ntrials * sizeof(P7_ALIDISPLAY *));

  for(i = 0; i < ntrials; i++){
    // Create random alignment to serialize
    alignment_length = (esl_random_uint32(rng) %300) + 50;
    if (esl_rnd_Roll(rng, 2) == 0){ // 50% chance of alidisplay with an amino sequence, 50% chance of alidisplay with nucleotide seq.
      if(p7_alidisplay_Sample(rng, alignment_length, &(serial[i])) != eslOK){
        esl_fatal(msg);
      }
    }
    else{
      if(alidisplay_SampleFake_ntseq(rng, alignment_length, &(serial[i])) != eslOK){
        esl_fatal(msg);
      }
    }
    if(p7_alidisplay_Serialize(serial[i], buf, &n, &nalloc) != eslOK){
      esl_fatal(msg);
    } 
  }

  n = 0; // reset to start of buffer

  

  for(i = 0; i < ntrials; i++){
    deserial[i] = p7_alidisplay_Create_empty();
      if(deserial[i] == NULL){
      esl_fatal(msg);
    }
    if(p7_alidisplay_Deserialize(*buf, &n, deserial[i]) != eslOK){
      esl_fatal(msg);
    }
  }
  // free the buffer here to make sure we've actually copied all the data out of it into the new structures
  free(*buf);
  free(buf);
  for(i = 0; i < ntrials; i++){
    if(p7_alidisplay_Compare(serial[i], deserial[i]) != eslOK){ // deserialized structure didn't match serialized
      esl_fatal(msg);
    }

  }
  // haven't failed yet, so we've succeeded.  Clean up and exit

  for(i = 0; i < ntrials; i++){
    p7_alidisplay_Destroy(serial[i]);
    p7_alidisplay_Destroy(deserial[i]);
  }
  free(serial);
  free(deserial);

  return;

  ERROR:
    if(buf != NULL){
      if(*buf != NULL){
        free(*buf);
      }
      free(buf);
    }

    if(serial != NULL){
      for(i = 0; i < ntrials; i++){
        if(serial[i] != NULL){
          p7_alidisplay_Destroy(serial[i]);
        }
      }
      free(serial);
    }

    if(deserial == NULL){
      for(i = 0; i < ntrials; i++){
        if(deserial[i] != NULL){
          p7_alidisplay_Destroy(deserial[i]);
        }
      }
      free(deserial);
    }

    esl_fatal(msg);

}

// Test that the _Serialize() function generates the correct errors when passed invalid arguments
static void utest_Serialize_error_conditions(){
  int status;  // Easel error code variable
  P7_ALIDISPLAY *foo;
  uint8_t **buf=NULL;
  uint32_t n;
  uint32_t nalloc;

  char msg[] = "utest_Serialize_error_conditions failed";
  // Create an alisplay to work with.  Don't really care about its contents -- other tests will verify
  // correct serialization and deserialization
  ESL_ALLOC(foo, sizeof(P7_ALIDISPLAY *));
  ESL_RANDOMNESS *rng;
  rng = esl_randomness_Create(0);
  if(p7_alidisplay_Sample(rng, 100, &foo) != eslOK){
    esl_fatal(msg);
  }

  n = 0; 
  nalloc = 0;

  // Test 1: _Serialize returns error if passed NULL buffer
  buf = NULL;

  if(p7_alidisplay_Serialize(foo, buf, &n, &nalloc) != eslEINVAL){
    esl_fatal(msg);
  }
  else{
    printf("null buffer check passed\n");
  }

  ESL_ALLOC(buf, sizeof(uint8_t *)); // set buf to valid value
  *buf = NULL;

  // Test 2: error on NULL n ptr
  if(p7_alidisplay_Serialize(foo, buf, NULL, &nalloc) != eslEINVAL){
    esl_fatal(msg);
  }
  else{
    printf("invalid n check passed\n");
  }

  // Test 3: error on NULL object ptr
  if(p7_alidisplay_Serialize(NULL, buf, &n, &nalloc) != eslEINVAL){
    esl_fatal(msg);
  }
  else{
    printf("invalid object check passed\n");
  }

  if(buf !=NULL && *buf != NULL){
    free(*buf);
  }
  if(buf != NULL){
    free(buf); 
  }

  p7_alidisplay_Destroy(foo);

  return;

  ERROR:
    if(foo != NULL){
      p7_alidisplay_Destroy(foo);
    }

    if(buf !=NULL && *buf != NULL){
      free(*buf);
    }
    if(buf != NULL){
      free(buf); 
    }
    esl_fatal(msg);
}

static void utest_Deserialize_error_conditions(){
  P7_ALIDISPLAY *sampled = NULL; // sampled alidisplay that we'll serialze
  P7_ALIDISPLAY *deserial = NULL; // alidisplay to hold the deserialized object
  char msg[]="utest_Deserialize_error_conditions failed";
  uint8_t *buf = NULL;
  uint32_t n = 0, nalloc = 0;

  ESL_RANDOMNESS *rng        = esl_randomness_Create(0);

  deserial = p7_alidisplay_Create_empty();
  if(deserial == NULL){
    esl_fatal(msg);
  }

  if( p7_alidisplay_Sample(rng, 100, &sampled) != eslOK){ // don't really care what this alignment contains, just need a valid one
    // to pass to Deserialize
    esl_fatal(msg);
  }
  if(p7_alidisplay_Serialize(sampled, &buf, &n, &nalloc) != eslOK){ // serialize an object to deserialize
    esl_fatal(msg);
  }

  // Test 1: error on buf == NULL;
  if(p7_alidisplay_Deserialize(NULL, &n, deserial) != eslEINVAL){
    esl_fatal(msg);
  }
  printf("Test 1 passed\n");

  // Test 2: error on n == NULL
  if(p7_alidisplay_Deserialize(buf, NULL, deserial) != eslEINVAL){
    esl_fatal(msg);
  }
  printf("Test 2 passed\n");

  // Test 3: error on serialized object == NULL
  if(p7_alidisplay_Deserialize(buf, &n, NULL) != eslEINVAL){
    esl_fatal(msg);
  }
  printf("Test 3 passed\n");

  p7_alidisplay_Destroy(deserial);
  p7_alidisplay_Destroy(sampled);
  esl_randomness_Destroy(rng);
  return;
}


static void
utest_Backconvert(int be_verbose, ESL_RANDOMNESS *rng, ESL_ALPHABET *abc, int ntrials, int N)
{
  char          msg[] = "utest_Backconvert failed";
  P7_ALIDISPLAY *ad   = NULL;
  ESL_SQ        *sq   = NULL;
  P7_TRACE      *tr   = NULL;
  int            trial;

  for (trial = 0; trial < ntrials; trial++)
    {
      if ( p7_alidisplay_Sample(rng, N, &ad)                     != eslOK) esl_fatal(msg);
      if ( p7_alidisplay_Serialize_old(ad)                           != eslOK) esl_fatal(msg);
      if (be_verbose && p7_alidisplay_Dump(stdout, ad)           != eslOK) esl_fatal(msg);
      if ( p7_alidisplay_Backconvert(ad, abc, &sq, &tr)          != eslOK) esl_fatal(msg);
      if (be_verbose && p7_trace_Dump(stdout, tr, NULL, sq->dsq) != eslOK) esl_fatal(msg);
      if ( p7_trace_Validate(tr, abc, sq->dsq, NULL)             != eslOK) esl_fatal(msg);

      p7_alidisplay_Destroy(ad);
      esl_sq_Destroy(sq);
      p7_trace_Destroy(tr);
    }
  return;
}


#endif /*p7ALIDISPLAY_TESTDRIVE*/
/*------------------- end, unit tests ---------------------------*/

/*****************************************************************
 * 6. Test driver.
 *****************************************************************/
#ifdef p7ALIDISPLAY_TESTDRIVE

#include <stdlib.h>
#include <string.h>

#include "easel.h"
#include "esl_getopts.h"
#include "esl_random.h"

#include "hmmer.h"

static ESL_OPTIONS options[] = {
   /* name  type         default  env   range togs  reqs  incomp  help                docgrp */
  {"-h",  eslARG_NONE,    FALSE, NULL, NULL, NULL, NULL, NULL, "show help and usage",                            0},
  {"-N",  eslARG_INT,      "10", NULL, NULL, NULL, NULL, NULL, "number of random-sampled alidisplays to test",   0},
  {"-L",  eslARG_INT,      "20", NULL, NULL, NULL, NULL, NULL, "length of random-sampled alidisplays to test",   0},
  {"-s",  eslARG_INT,       "0", NULL, NULL, NULL, NULL, NULL, "set random number seed to <n>",                  0},
  {"-v",  eslARG_NONE,    FALSE, NULL, NULL, NULL, NULL, NULL, "show verbose commentary/output",                 0},
  { 0,0,0,0,0,0,0,0,0,0},
};
static char usage[]  = "[-options]";
static char banner[] = "test driver for p7_alidisplay.c";

int
main(int argc, char **argv)
{
  ESL_GETOPTS    *go         = esl_getopts_CreateDefaultApp(options, 0, argc, argv, banner, usage);
  ESL_RANDOMNESS *rng        = esl_randomness_CreateFast(esl_opt_GetInteger(go, "-s"));
  ESL_ALPHABET   *abc        = esl_alphabet_Create(eslAMINO);
  int             N          = esl_opt_GetInteger(go, "-N");
  int             L          = esl_opt_GetInteger(go, "-L");
  int             be_verbose = esl_opt_GetBoolean(go, "-v");

  //utest_Serialize_old  (            rng,      N, L);
  utest_Serialize(100);
  utest_Backconvert(be_verbose, rng, abc, N, L);
  utest_Serialize_error_conditions();
  utest_Deserialize_error_conditions();
  esl_alphabet_Destroy(abc);
  esl_randomness_Destroy(rng);
  esl_getopts_Destroy(go);
  return 0;
}
#endif /*p7ALIDISPLAY_TESTDRIVE*/
/*------------------- end, test driver --------------------------*/


/*****************************************************************
 * 7. Example.
 *****************************************************************/
/* 
   gcc -o p7_alidisplay_example -std=gnu99 -g -Wall -I. -L. -I../easel -L../easel -Dp7ALIDISPLAY_EXAMPLE p7_alidisplay.c -lhmmer -leasel -lm 
*/
#ifdef p7ALIDISPLAY_EXAMPLE
#include "p7_config.h"

#include "easel.h"
#include "esl_alphabet.h"
#include "esl_getopts.h"
#include "esl_sq.h"
#include "esl_sqio.h"

#include "hmmer.h"

static ESL_OPTIONS options[] = {
  /* name           type         default   env  range   toggles   reqs   incomp                             help                                                  docgroup*/
  { "-h",           eslARG_NONE,   FALSE, NULL, NULL,      NULL,  NULL,  NULL,                          "show brief help on version and usage",                         0 },
 {  0, 0, 0, 0, 0, 0, 0, 0, 0, 0 },
};
static char usage[]  = "[-options] <hmmfile> <seqfile>";
static char banner[] = "example driver for P7_ALIDISPLAY";

int 
main(int argc, char **argv)
{
  ESL_GETOPTS    *go      = p7_CreateDefaultApp(options, 2, argc, argv, banner, usage);
  char           *hmmfile = esl_opt_GetArg(go, 1);
  char           *seqfile = esl_opt_GetArg(go, 2);
  ESL_ALPHABET   *abc     = NULL;
  P7_HMMFILE     *hfp     = NULL;
  P7_HMM         *hmm     = NULL;
  P7_BG          *bg      = NULL;
  P7_PROFILE     *gm      = NULL;
  P7_OPROFILE    *om      = NULL;
  P7_TRACE       *tr1     = NULL;
  P7_TRACE       *tr2     = NULL;
  ESL_SQFILE     *sqfp    = NULL;
  ESL_SQ         *sq      = NULL;
  ESL_SQ         *sq2     = NULL;
  P7_ALIDISPLAY  *ad      = NULL;
  P7_PIPELINE    *pli     = NULL;
  P7_TOPHITS     *hitlist = NULL;

  p7_FLogsumInit();

  /* Read a single HMM from a file */
  if (p7_hmmfile_OpenE(hmmfile, NULL, &hfp, NULL) != eslOK) p7_Fail("Failed to open HMM file %s", hmmfile);
  if (p7_hmmfile_Read(hfp, &abc, &hmm)            != eslOK) p7_Fail("Failed to read HMM");
  p7_hmmfile_Close(hfp);

  /* Read a single sequence from a file */
  if (esl_sqfile_Open(seqfile, eslSQFILE_UNKNOWN, NULL, &sqfp) != eslOK) p7_Fail("Failed to open sequence file %s", seqfile);
  sq = esl_sq_CreateDigital(abc);
  if (esl_sqio_Read(sqfp, sq) != eslOK) p7_Fail("Failed to read sequence");

  /* Configure a profile from the HMM */
  bg = p7_bg_Create(abc);
  p7_bg_SetLength(bg, 0);
  gm = p7_profile_Create(hmm->M, abc);
  p7_ProfileConfig(hmm, bg, gm, 0, p7_UNILOCAL); 
  om = p7_oprofile_Create(gm->M, abc);
  p7_oprofile_Convert(gm, om);

  /* Create a pipeline and a top hits list */
  pli     = p7_pipeline_Create(NULL/*=default*/, hmm->M, 400, FALSE, p7_SEARCH_SEQS);
  hitlist = p7_tophits_Create();

  /* Run the pipeline */
  p7_pli_NewSeq(pli, sq);
  p7_bg_SetLength(bg, sq->n);
  p7_oprofile_ReconfigLength(om, sq->n);
  p7_Pipeline(pli, om, bg, sq, NULL, hitlist, NULL);

  if (hitlist->N == 0) { p7_Fail("target sequence doesn't hit"); }

  if (p7_alidisplay_Backconvert(hitlist->hit[0]->dcl[0].ad, abc, &sq2, &tr2) != eslOK) p7_Fail("backconvert failed");
  
  p7_trace_Dump(stdout, tr2, gm, sq2->dsq);

  p7_tophits_Destroy(hitlist);
  p7_alidisplay_Destroy(ad);
  esl_sq_Destroy(sq);
  esl_sq_Destroy(sq2);
  p7_trace_Destroy(tr2);
  p7_trace_Destroy(tr1);
  p7_oprofile_Destroy(om);
  p7_profile_Destroy(gm);
  p7_bg_Destroy(bg);
  p7_hmm_Destroy(hmm);
  esl_alphabet_Destroy(abc);
  esl_getopts_Destroy(go);
  return 0;
}
#endif /*p7ALIDISPLAY_EXAMPLE*/

<|MERGE_RESOLUTION|>--- conflicted
+++ resolved
@@ -148,16 +148,8 @@
   sq_namelen  = strlen(sq->name);                           n += sq_namelen  + 1;	  
   sq_acclen   = strlen(sq->acc);                            n += sq_acclen   + 1; /* sq->acc is "\0" when unset */
   sq_desclen  = strlen(sq->desc);                           n += sq_desclen  + 1; /* same for desc              */
-<<<<<<< HEAD
-
-  if (ntsq != NULL)    {  /* translated search only */
-      //orf_namelen = strlen(sq->orfid);                      n += orf_namelen  + 1; /* same for orfname          */
-  }
-  
-=======
   orf_namelen = strlen(sq->orfid);                          n += orf_namelen + 1; /* same for orfname          */
 
->>>>>>> 6e91416d
   ESL_ALLOC(ad, sizeof(P7_ALIDISPLAY));
   ad->mem = NULL;
 
@@ -179,15 +171,9 @@
   ad->sqname  = ad->mem + pos;  pos += sq_namelen +1;
   ad->sqacc   = ad->mem + pos;  pos += sq_acclen +1;
   ad->sqdesc  = ad->mem + pos;  pos += sq_desclen +1;
-<<<<<<< HEAD
-  if (ntsq != NULL)    {  /* translated search only */
-      ad->orfname = ad->mem + pos;  pos += orf_namelen +1;
-  }
- 
-=======
   ad->orfname = ad->mem + pos;  pos += orf_namelen +1;
 
->>>>>>> 6e91416d
+
   strcpy(ad->hmmname, om->name);
   if (om->acc  != NULL) strcpy(ad->hmmacc,  om->acc);  else ad->hmmacc[0]  = 0;
   if (om->desc != NULL) strcpy(ad->hmmdesc, om->desc); else ad->hmmdesc[0] = 0;
@@ -195,13 +181,7 @@
   strcpy(ad->sqname,  sq->name);
   strcpy(ad->sqacc,   sq->acc);
   strcpy(ad->sqdesc,  sq->desc);
-<<<<<<< HEAD
-  //if (ntsq != NULL)    { /* translated search only */
-    //  strcpy(ad->orfname,  sq->orfid);
- // }
-=======
   strcpy(ad->orfname,  sq->orfid);
->>>>>>> 6e91416d
 
   /* Determine hit coords */
   ad->hmmfrom = tr->k[z1];
@@ -1864,23 +1844,16 @@
   show_translated_sequence = pli->show_translated_sequence;
   show_vertical_codon = pli->show_vertical_codon;
 
-<<<<<<< HEAD
-  /* implement the --acc option for preferring accessions over names in output  */
-=======
    /* implement the --acc option for preferring accessions over names in output  */
->>>>>>> 6e91416d
   show_hmmname = (show_accessions && ad->hmmacc[0] != '\0') ? ad->hmmacc : ad->hmmname;
   show_seqname = (show_accessions && ad->sqacc[0]  != '\0') ? ad->sqacc  : ad->sqname;
 
   /* dynamically size the output lines */
   namewidth  = ESL_MAX(strlen(show_hmmname), strlen(show_seqname));
-<<<<<<< HEAD
-=======
   if (show_translated_sequence) {
       namewidth  = ESL_MAX(namewidth, strlen(ad->orfname));
   }
 
->>>>>>> 6e91416d
   coordwidth = ESL_MAX(
  	       ESL_MAX(integer_textwidth(ad->hmmfrom), integer_textwidth(ad->hmmto)),
 	       ESL_MAX(integer_textwidth(ad->sqfrom), integer_textwidth(ad->sqto)));

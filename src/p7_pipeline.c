/* H3's accelerated seq/profile comparison pipeline
 *  
 * Contents:
 *   1. P7_PIPELINE: allocation, initialization, destruction
 *   2. Pipeline API
 *   3. Example 1: search mode (in a sequence db)
 *   4. Example 2: scan mode (in an HMM db)
 */
#include "p7_config.h"

#include <stdlib.h>
#include <stdio.h>
#include <string.h> 

#include "easel.h"
#include "esl_exponential.h"
#include "esl_getopts.h"
#include "esl_gumbel.h"
#include "esl_vectorops.h"
#include "hmmer.h"
#include "esl_gencode.h"
/* Struct used to pass a collection of useful temporary objects around
 * within the LongTarget functions
 *  */
typedef struct {
  ESL_SQ           *tmpseq; // - a new or reused digital sequence object used for p7_alidisplay_Create() call
  P7_BG            *bg;
  P7_OPROFILE      *om;
  float            *scores;
  float            *fwd_emissions_arr;
} P7_PIPELINE_LONGTARGET_OBJS;

/* Struct used to pass a collection of useful temporary objects around
 * within the Frameshift functions
 *  */
typedef struct {
  ESL_SQ           *tmpseq; // - a new or reused digital sequence object used for p7_alidisplay_Create() call
  P7_BG            *bg;
  P7_PROFILE       *gm;
  float            *scores;
  float            *fwd_emissions_arr;
} P7_PIPELINE_FRAMESHIFT_OBJS;

/*****************************************************************
 * 1. The P7_PIPELINE object: allocation, initialization, destruction.
 *****************************************************************/

/* Function:  p7_pipeline_Create()
 * Synopsis:  Create a new accelerated comparison pipeline.
 *
 * Purpose:   Given an application configuration structure <go>
 *            containing certain standardized options (described
 *            below), some initial guesses at the model size <M_hint>
 *            and sequence length <L_hint> that will be processed,
 *            and a <mode> that can be either <p7_SCAN_MODELS> or
 *            <p7_SEARCH_SEQS> depending on whether we're searching one sequence
 *            against a model database (hmmscan mode) or one model
 *            against a sequence database (hmmsearch mode); create new
 *            pipeline object.
 *
 *            In search mode, we would generally know the length of
 *            our query profile exactly, and would pass <om->M> as <M_hint>;
 *            in scan mode, we generally know the length of our query
 *            sequence exactly, and would pass <sq->n> as <L_hint>.
 *            Targets will come in various sizes as we read them,
 *            and the pipeline will resize any necessary objects as
 *            needed, so the other (unknown) length is only an
 *            initial allocation.
 *            
 *            The configuration <go> must include settings for the 
 *            following options:
 *            
 *            || option      ||            description                    || usually  ||
 *            | --noali      |  don't output alignments (smaller output)   |   FALSE   |
 *            | -E           |  report hits <= this E-value threshold      |    10.0   |
 *            | -T           |  report hits >= this bit score threshold    |    NULL   |
 *            | -Z           |  set initial hit search space size          |    NULL   |
 *            | --domZ       |  set domain search space size               |    NULL   |
 *            | --domE       |  report domains <= this E-value threshold   |    10.0   |
 *            | --domT       |  report domains <= this bit score threshold |    NULL   |
 *            | --incE       |  include hits <= this E-value threshold     |    0.01   |
 *            | --incT       |  include hits >= this bit score threshold   |    NULL   |
 *            | --incdomE    |  include domains <= this E-value threshold  |    0.01   |
 *            | --incdomT    |  include domains <= this score threshold    |    NULL   |
 *            | --cut_ga     |  model-specific thresholding using GA       |   FALSE   |
 *            | --cut_nc     |  model-specific thresholding using NC       |   FALSE   |
 *            | --cut_tc     |  model-specific thresholding using TC       |   FALSE   |
 *            | --max        |  turn all heuristic filters off             |   FALSE   |
 *            | --F1         |  Stage 1 (MSV) thresh: promote hits P <= F1 |    0.02   |
 *            | --F2         |  Stage 2 (Vit) thresh: promote hits P <= F2 |    1e-3   |
 *            | --F3         |  Stage 2 (Fwd) thresh: promote hits P <= F3 |    1e-5   |
 *            | --nobias     |  turn OFF composition bias filter HMM       |   FALSE   |
 *            | --nonull2    |  turn OFF biased comp score correction      |   FALSE   |
 *            | --seed       |  RNG seed (0=use arbitrary seed)            |      42   |
 *            | --acc        |  prefer accessions over names in output     |   FALSE   |
 *
 *            As a special case, if <go> is <NULL>, defaults are set as above.
 *            This shortcut is used in simplifying test programs and the like.
 *            
 * Returns:   ptr to new <P7_PIPELINE> object on success. Caller frees this
 *            with <p7_pipeline_Destroy()>.
 *
 * Throws:    <NULL> on allocation failure.
 */
P7_PIPELINE *
p7_pipeline_Create(ESL_GETOPTS *go, int M_hint, int L_hint, int long_targets, enum p7_pipemodes_e mode)
{
  P7_PIPELINE *pli  = NULL;
  int          seed = (go ? esl_opt_GetInteger(go, "--seed") : 42);
  int          status;

  ESL_ALLOC(pli, sizeof(P7_PIPELINE));

  pli->do_alignment_score_calc = 0;
  pli->long_targets = long_targets;
  pli->frameshift = FALSE;
  
  if ((pli->fwd = p7_omx_Create(M_hint, L_hint, L_hint)) == NULL) goto ERROR;
  if ((pli->bck = p7_omx_Create(M_hint, L_hint, L_hint)) == NULL) goto ERROR;
  if ((pli->oxf = p7_omx_Create(M_hint, 0,      L_hint)) == NULL) goto ERROR;
  if ((pli->oxb = p7_omx_Create(M_hint, 0,      L_hint)) == NULL) goto ERROR;     

  /* Normally, we reinitialize the RNG to the original seed every time we're
   * about to collect a stochastic trace ensemble. This eliminates run-to-run
   * variability. As a special case, if seed==0, we choose an arbitrary one-time 
   * seed: time() sets the seed, and we turn off the reinitialization.
   */
  pli->r                  =  esl_randomness_CreateFast(seed);
  pli->do_reseeding       = (seed == 0) ? FALSE : TRUE;
  pli->ddef               = p7_domaindef_Create(pli->r);
  pli->ddef->do_reseeding = pli->do_reseeding;

  /* Configure reporting thresholds */
  pli->by_E            = TRUE;
  pli->E               = (go ? esl_opt_GetReal(go, "-E") : 10.0);
  pli->T               = 0.0;
  pli->dom_by_E        = TRUE;
  pli->domE            = (go ? esl_opt_GetReal(go, "--domE") : 10.0);
  pli->domT            = 0.0;
  pli->use_bit_cutoffs = FALSE;
  if (go && esl_opt_IsOn(go, "-T")) 
    {
      pli->T    = esl_opt_GetReal(go, "-T");  
      pli->by_E = FALSE;
    }
  if (go && esl_opt_IsOn(go, "--domT")) 
    {
      pli->domT     = esl_opt_GetReal(go, "--domT"); 
      pli->dom_by_E = FALSE;
    }


  /* Configure inclusion thresholds */
  pli->inc_by_E           = TRUE;
  pli->incE               = (go ? esl_opt_GetReal(go, "--incE") : 0.01);
  pli->incT               = 0.0;
  pli->incdom_by_E        = TRUE;
  pli->incdomE            = (go ? esl_opt_GetReal(go, "--incdomE") : 0.01);
  pli->incdomT            = 0.0;
  if (go && esl_opt_IsOn(go, "--incT")) 
    {
      pli->incT     = esl_opt_GetReal(go, "--incT"); 
      pli->inc_by_E = FALSE;
    } 
  if (go && esl_opt_IsOn(go, "--incdomT")) 
    {
      pli->incdomT     = esl_opt_GetReal(go, "--incdomT"); 
      pli->incdom_by_E = FALSE;
    }


  /* Configure for one of the model-specific thresholding options */
  if (go && esl_opt_GetBoolean(go, "--cut_ga"))
    {
      pli->T        = pli->domT        = 0.0;
      pli->by_E     = pli->dom_by_E    = FALSE;
      pli->incT     = pli->incdomT     = 0.0;
      pli->inc_by_E = pli->incdom_by_E = FALSE;
      pli->use_bit_cutoffs = p7H_GA;
    }
  if (go && esl_opt_GetBoolean(go, "--cut_nc"))
    {
      pli->T        = pli->domT        = 0.0;
      pli->by_E     = pli->dom_by_E    = FALSE;
      pli->incT     = pli->incdomT     = 0.0;
      pli->inc_by_E = pli->incdom_by_E = FALSE;
      pli->use_bit_cutoffs = p7H_NC;
    }
  if (go && esl_opt_GetBoolean(go, "--cut_tc"))
    {
      pli->T        = pli->domT        = 0.0;
      pli->by_E     = pli->dom_by_E    = FALSE;
      pli->incT     = pli->incdomT     = 0.0;
      pli->inc_by_E = pli->incdom_by_E = FALSE;
      pli->use_bit_cutoffs = p7H_TC;
    }


  /* Configure search space sizes for E value calculations  */
  pli->Z       = pli->domZ       = 0.0;
  pli->Z_setby = pli->domZ_setby = p7_ZSETBY_NTARGETS;
  if (go && esl_opt_IsOn(go, "-Z")) 
    {
      pli->Z_setby = p7_ZSETBY_OPTION;
      pli->Z       = esl_opt_GetReal(go, "-Z");
    }
  if (go && esl_opt_IsOn(go, "--domZ")) 
    {
      pli->domZ_setby = p7_ZSETBY_OPTION;
      pli->domZ       = esl_opt_GetReal(go, "--domZ");
    }


  /* Configure acceleration pipeline thresholds */
  pli->do_max        = FALSE;
  pli->do_biasfilter = TRUE;
  pli->do_null2      = TRUE;
  pli->F1     = ((go && esl_opt_IsOn(go, "--F1")) ? ESL_MIN(1.0, esl_opt_GetReal(go, "--F1")) : 0.02);
  pli->F2     = (go ? ESL_MIN(1.0, esl_opt_GetReal(go, "--F2")) : 1e-3);
  pli->F3     = (go ? ESL_MIN(1.0, esl_opt_GetReal(go, "--F3")) : 1e-5);
  if (long_targets) {
	  pli->B1     = (go ? esl_opt_GetInteger(go, "--B1") : 100);
	  pli->B2     = (go ? esl_opt_GetInteger(go, "--B2") : 240);
	  pli->B3     = (go ? esl_opt_GetInteger(go, "--B3") : 1000);
  } else {
	  pli->B1 = pli->B2 = pli->B3 = -1;
  }


  if (go && esl_opt_GetBoolean(go, "--max")) 
    {
      pli->do_max        = TRUE;
      pli->do_biasfilter = FALSE;

      pli->F2 = pli->F3 = 1.0;
      pli->F1 = (pli->long_targets ? 0.3 : 1.0); // need to set some threshold for F1 even on long targets. Should this be tighter?
    }
  if (go && esl_opt_GetBoolean(go, "--nonull2")) pli->do_null2      = FALSE;
  if (go && esl_opt_GetBoolean(go, "--nobias"))  pli->do_biasfilter = FALSE;
  

  /* Accounting as we collect results */
  pli->nmodels         = 0;
  pli->nseqs           = 0;
  pli->nres            = 0;
  pli->nnodes          = 0;
  pli->n_past_msv      = 0;
  pli->n_past_bias     = 0;
  pli->n_past_vit      = 0;
  pli->n_past_fwd      = 0;
  pli->pos_past_msv    = 0;
  pli->pos_past_bias   = 0;
  pli->pos_past_vit    = 0;
  pli->pos_past_fwd    = 0;
  pli->mode            = mode;
  pli->show_accessions = (go && esl_opt_GetBoolean(go, "--acc")   ? TRUE  : FALSE);
  pli->show_alignments = (go && esl_opt_GetBoolean(go, "--noali") ? FALSE : TRUE);
  pli->show_translated_sequence = (go && esl_opt_GetBoolean(go, "--notrans") ? FALSE : TRUE); /* TRUE to display translated DNA sequence in domain display for hmmscant */
  pli->show_vertical_codon = (go && esl_opt_GetBoolean(go, "--vertcodon") ? TRUE : FALSE); /* TRUE to display translated DNA sequence in domain display for hmmscant */
  pli->hfp             = NULL;
  pli->errbuf[0]       = '\0';

  return pli;

 ERROR:
  p7_pipeline_Destroy(pli);
  return NULL;
}

/* Function:  p7_pipeline_fs_Create()
 * Synopsis:  Create a new accelerated comparison pipeline.
 *
 * Purpose:   Given an application configuration structure <go>
 *            containing certain standardized options (described
 *            below), some initial guesses at the model size <M_hint>
 *            and sequence length <L_hint> that will be processed,
 *            and a <mode> that can be either <p7_SCAN_MODELS> or
 *            <p7_SEARCH_SEQS> depending on whether we're searching one sequence
 *            against a model database (hmmscan mode) or one model
 *            against a sequence database (hmmsearch mode); create new
 *            pipeline object.
 *
 *            In search mode, we would generally know the length of
 *            our query profile exactly, and would pass <om->M> as <M_hint>;
 *            in scan mode, we generally know the length of our query
 *            sequence exactly, and would pass <sq->n> as <L_hint>.
 *            Targets will come in various sizes as we read them,
 *            and the pipeline will resize any necessary objects as
 *            needed, so the other (unknown) length is only an
 *            initial allocation.
 *            
 *            The configuration <go> must include settings for the 
 *            following options:
 *            
 *            || option      ||            description                    || usually  ||
 *            | --noali      |  don't output alignments (smaller output)   |   FALSE   |
 *            | -E           |  report hits <= this E-value threshold      |    10.0   |
 *            | -T           |  report hits >= this bit score threshold    |    NULL   |
 *            | -Z           |  set initial hit search space size          |    NULL   |
 *            | --domZ       |  set domain search space size               |    NULL   |
 *            | --domE       |  report domains <= this E-value threshold   |    10.0   |
 *            | --domT       |  report domains <= this bit score threshold |    NULL   |
 *            | --incE       |  include hits <= this E-value threshold     |    0.01   |
 *            | --incT       |  include hits >= this bit score threshold   |    NULL   |
 *            | --incdomE    |  include domains <= this E-value threshold  |    0.01   |
 *            | --incdomT    |  include domains <= this score threshold    |    NULL   |
 *            | --cut_ga     |  model-specific thresholding using GA       |   FALSE   |
 *            | --cut_nc     |  model-specific thresholding using NC       |   FALSE   |
 *            | --cut_tc     |  model-specific thresholding using TC       |   FALSE   |
 *            | --max        |  turn all heuristic filters off             |   FALSE   |
 *            | --F1         |  Stage 1 (MSV) thresh: promote hits P <= F1 |    0.02   |
 *            | --F2         |  Stage 2 (Vit) thresh: promote hits P <= F2 |    1e-3   |
 *            | --F3         |  Stage 2 (Fwd) thresh: promote hits P <= F3 |    1e-5   |
 *            | --nobias     |  turn OFF composition bias filter HMM       |   FALSE   |
 *            | --nonull2    |  turn OFF biased comp score correction      |   FALSE   |
 *            | --seed       |  RNG seed (0=use arbitrary seed)            |      42   |
 *            | --acc        |  prefer accessions over names in output     |   FALSE   |
 *
 *            As a special case, if <go> is <NULL>, defaults are set as above.
 *            This shortcut is used in simplifying test programs and the like.
 *            
 * Returns:   ptr to new <P7_PIPELINE> object on success. Caller frees this
 *            with <p7_pipeline_Destroy()>.
 *
 * Throws:    <NULL> on allocation failure.
 */
P7_PIPELINE *
p7_pipeline_fs_Create(ESL_GETOPTS *go, int M_hint, int L_hint, int frameshift, enum p7_pipemodes_e mode)
{
  P7_PIPELINE *pli  = NULL;
  int          seed = (go ? esl_opt_GetInteger(go, "--seed") : 42);
  int          status;

  ESL_ALLOC(pli, sizeof(P7_PIPELINE));

  pli->do_alignment_score_calc = 0;
  pli->frameshift = frameshift;
  pli->long_targets = FALSE;

  if ((pli->gfwd = p7_gmx_fs_Create(M_hint, L_hint)) == NULL) goto ERROR;
  if ((pli->gbck = p7_gmx_Create(M_hint, L_hint)) == NULL) goto ERROR;
  if ((pli->gxf = p7_gmx_fs_Create(M_hint, L_hint)) == NULL) goto ERROR;
  if ((pli->gxb = p7_gmx_Create(M_hint, L_hint)) == NULL) goto ERROR;     
  if ((pli->oxf = p7_omx_Create(M_hint, L_hint, L_hint)) == NULL) goto ERROR;
  if ((pli->oxb = p7_omx_Create(M_hint, L_hint, L_hint)) == NULL) goto ERROR;     

  /* Normally, we reinitialize the RNG to the original seed every time we're
   * about to collect a stochastic trace ensemble. This eliminates run-to-run
   * variability. As a special case, if seed==0, we choose an arbitrary one-time 
   * seed: time() sets the seed, and we turn off the reinitialization.
   */
  pli->r                  =  esl_randomness_CreateFast(seed);
  pli->do_reseeding       = (seed == 0) ? FALSE : TRUE;
  pli->ddef               = p7_domaindef_Create(pli->r);
  pli->ddef->do_reseeding = pli->do_reseeding;

  /* Configure reporting thresholds */
  pli->by_E            = TRUE;
  pli->E               = (go ? esl_opt_GetReal(go, "-E") : 10.0);
  pli->T               = 0.0;
  pli->dom_by_E        = TRUE;
  pli->domE            = (go ? esl_opt_GetReal(go, "--domE") : 10.0);
  pli->domT            = 0.0;
  pli->use_bit_cutoffs = FALSE;
  if (go && esl_opt_IsOn(go, "-T")) 
    {
      pli->T    = esl_opt_GetReal(go, "-T");  
      pli->by_E = FALSE;
    }
  if (go && esl_opt_IsOn(go, "--domT")) 
    {
      pli->domT     = esl_opt_GetReal(go, "--domT"); 
      pli->dom_by_E = FALSE;
    }


  /* Configure inclusion thresholds */
  pli->inc_by_E           = TRUE;
  pli->incE               = (go ? esl_opt_GetReal(go, "--incE") : 0.01);
  pli->incT               = 0.0;
  pli->incdom_by_E        = TRUE;
  pli->incdomE            = (go ? esl_opt_GetReal(go, "--incdomE") : 0.01);
  pli->incdomT            = 0.0;
  if (go && esl_opt_IsOn(go, "--incT")) 
    {
      pli->incT     = esl_opt_GetReal(go, "--incT"); 
      pli->inc_by_E = FALSE;
    } 
  if (go && esl_opt_IsOn(go, "--incdomT")) 
    {
      pli->incdomT     = esl_opt_GetReal(go, "--incdomT"); 
      pli->incdom_by_E = FALSE;
    }


  /* Configure for one of the model-specific thresholding options */
  if (go && esl_opt_GetBoolean(go, "--cut_ga"))
    {
      pli->T        = pli->domT        = 0.0;
      pli->by_E     = pli->dom_by_E    = FALSE;
      pli->incT     = pli->incdomT     = 0.0;
      pli->inc_by_E = pli->incdom_by_E = FALSE;
      pli->use_bit_cutoffs = p7H_GA;
    }
  if (go && esl_opt_GetBoolean(go, "--cut_nc"))
    {
      pli->T        = pli->domT        = 0.0;
      pli->by_E     = pli->dom_by_E    = FALSE;
      pli->incT     = pli->incdomT     = 0.0;
      pli->inc_by_E = pli->incdom_by_E = FALSE;
      pli->use_bit_cutoffs = p7H_NC;
    }
  if (go && esl_opt_GetBoolean(go, "--cut_tc"))
    {
      pli->T        = pli->domT        = 0.0;
      pli->by_E     = pli->dom_by_E    = FALSE;
      pli->incT     = pli->incdomT     = 0.0;
      pli->inc_by_E = pli->incdom_by_E = FALSE;
      pli->use_bit_cutoffs = p7H_TC;
    }


  /* Configure search space sizes for E value calculations  */
  pli->Z       = pli->domZ       = 0.0;
  pli->Z_setby = pli->domZ_setby = p7_ZSETBY_NTARGETS;
  if (go && esl_opt_IsOn(go, "-Z")) 
    {
      pli->Z_setby = p7_ZSETBY_OPTION;
      pli->Z       = esl_opt_GetReal(go, "-Z");
    }
  if (go && esl_opt_IsOn(go, "--domZ")) 
    {
      pli->domZ_setby = p7_ZSETBY_OPTION;
      pli->domZ       = esl_opt_GetReal(go, "--domZ");
    }


  /* Configure acceleration pipeline thresholds */
  pli->do_max        = FALSE;
  pli->do_biasfilter = TRUE;
  pli->do_null2      = TRUE;
  pli->F1     = ((go && esl_opt_IsOn(go, "--F1")) ? ESL_MIN(1.0, esl_opt_GetReal(go, "--F1")) : 0.02);
  pli->F2     = (go ? ESL_MIN(1.0, esl_opt_GetReal(go, "--F2")) : 1e-3);
  pli->F3     = (go ? ESL_MIN(1.0, esl_opt_GetReal(go, "--F3")) : 1e-5);
	 // pli->B1     = (go ? esl_opt_GetInteger(go, "--B1") : 100);
	 // pli->B2     = (go ? esl_opt_GetInteger(go, "--B2") : 240);
	  pli->B3     = (go ? esl_opt_GetInteger(go, "--B3") : 1000);


  if (go && esl_opt_GetBoolean(go, "--max")) 
    {
      pli->do_max        = TRUE;
      pli->do_biasfilter = FALSE;

      pli->F2 = pli->F3 = 1.0;
      pli->F1 = 0.3; // need to set some threshold for F1 even on long targets. Should this be tighter?
    }
  if (go && esl_opt_GetBoolean(go, "--nonull2")) pli->do_null2      = FALSE;
  if (go && esl_opt_GetBoolean(go, "--nobias"))  pli->do_biasfilter = FALSE;
  

  /* Accounting as we collect results */
  pli->nmodels         = 0;
  pli->nseqs           = 0;
  pli->nres            = 0;
  pli->nnodes          = 0;
  pli->n_past_msv      = 0;
  pli->n_past_bias     = 0;
  pli->n_past_vit      = 0;
  pli->n_past_fwd      = 0;
  pli->pos_past_msv    = 0;
  pli->pos_past_bias   = 0;
  pli->pos_past_vit    = 0;
  pli->pos_past_fwd    = 0;
  pli->mode            = mode;
  pli->show_accessions = (go && esl_opt_GetBoolean(go, "--acc")   ? TRUE  : FALSE);
  pli->show_alignments = (go && esl_opt_GetBoolean(go, "--noali") ? FALSE : TRUE);
  pli->show_translated_sequence = (go && esl_opt_GetBoolean(go, "--notrans") ? FALSE : TRUE); /* TRUE to display translated DNA sequence in domain display for nhmmscant */
  pli->show_vertical_codon = (go && esl_opt_GetBoolean(go, "--vertcodon") ? TRUE : FALSE); /* TRUE to display translated DNA sequence in domain display for nhmmscant */
  pli->hfp             = NULL;
  pli->errbuf[0]       = '\0';

  return pli;

 ERROR:
  p7_pipeline_fs_Destroy(pli);
  return NULL;
}

/* Function:  p7_pipeline_Reuse()
 * Synopsis:  Reuse a pipeline for next target.
 *
 * Purpose:   Reuse <pli> for next target sequence (search mode)
 *            or model (scan mode). 
 *            
 *            May eventually need to distinguish from reusing pipeline
 *            for next query, but we're not really focused on multiquery
 *            use of hmmscan/hmmsearch/phmmer for the moment.
 */
int
p7_pipeline_Reuse(P7_PIPELINE *pli)
{
  p7_omx_Reuse(pli->oxf);
  p7_omx_Reuse(pli->oxb);
  p7_omx_Reuse(pli->fwd);
  p7_omx_Reuse(pli->bck);
  p7_domaindef_Reuse(pli->ddef);
  return eslOK;
}

/* Function:  p7_pipeline_fs_Reuse()
 * Synopsis:  Reuse a pipeline for next target.
 *
 * Purpose:   Reuse <pli> for next target sequence (search mode)
 *            or model (scan mode). 
 *            
 *            May eventually need to distinguish from reusing pipeline
 *            for next query, but we're not really focused on multiquery
 *            use of hmmscan/hmmsearch/phmmer for the moment.
 */
int
p7_pipeline_fs_Reuse(P7_PIPELINE *pli)
{
  p7_gmx_Reuse(pli->gxf);
  p7_gmx_Reuse(pli->gxb);
  p7_gmx_Reuse(pli->gfwd);
  p7_gmx_Reuse(pli->gbck);
  p7_omx_Reuse(pli->oxf);
  p7_omx_Reuse(pli->oxb);
  p7_domaindef_Reuse(pli->ddef);
  return eslOK;
}


/* Function:  p7_pipeline_Destroy()
 * Synopsis:  Free a <P7_PIPELINE> object.
 *
 * Purpose:   Free a <P7_PIPELINE> object.
 */
void
p7_pipeline_Destroy(P7_PIPELINE *pli)
{
  if (pli == NULL) return;
  p7_omx_Destroy(pli->oxf);
  p7_omx_Destroy(pli->oxb);
  p7_omx_Destroy(pli->fwd);
  p7_omx_Destroy(pli->bck);
  esl_randomness_Destroy(pli->r);
  p7_domaindef_Destroy(pli->ddef);
  free(pli);
}

/* Function:  p7_pipeline_fs_Destroy()
 * Synopsis:  Free a <P7_PIPELINE> object.
 *
 * Purpose:   Free a <P7_PIPELINE> object.
 */
void
p7_pipeline_fs_Destroy(P7_PIPELINE *pli)
{
  if (pli == NULL) return;
 
  p7_gmx_Destroy(pli->gxf);
  p7_gmx_Destroy(pli->gxb);
  p7_gmx_Destroy(pli->gfwd);
  p7_gmx_Destroy(pli->gbck);
  p7_omx_Destroy(pli->oxf);
  p7_omx_Destroy(pli->oxb);
  esl_randomness_Destroy(pli->r);
  p7_domaindef_Destroy(pli->ddef);
  free(pli);
}

/*---------------- end, P7_PIPELINE object ----------------------*/


/*****************************************************************
 * 2. The pipeline API.
 *****************************************************************/

/* Function:  p7_pli_ExtendAndMergeWindows
 * Synopsis:  Turns a list of ssv diagonals into windows, and merges
 *            overlapping windows.
 *
 * Purpose:   Accepts a <windowlist> of SSV diagonals, extends those
 *            to windows based on a combination of the max_length
 *            value from <om> and the prefix and suffix lengths stored
 *            in <data>, then merges (in place) windows that overlap
 *            by more than <pct_overlap> percent, ensuring that windows
 *            stay within the bounds of 1..<L>.
 *
 * Returns:   <eslOK>
 */
int
p7_pli_ExtendAndMergeWindows (P7_OPROFILE *om, const P7_SCOREDATA *data, P7_HMM_WINDOWLIST *windowlist, float pct_overlap) 
{

  int i;
  P7_HMM_WINDOW        *prev_window = NULL;
  P7_HMM_WINDOW        *curr_window = NULL;
  int64_t              window_start;
  int64_t              window_end;
  int32_t              window_len;
  int64_t              tmp;
  int                  new_hit_cnt = 0;
   if (windowlist->count == 0)
    return eslOK;

  /* extend windows */
  for (i=0; i<windowlist->count; i++) {
    curr_window = windowlist->windows+i;
    
	if ( curr_window->complementarity == p7_COMPLEMENT) {
      //flip for complement (then flip back), so the min and max bounds allow for appropriate overlap into neighboring segments in a multi-segment FM sequence
      curr_window->n = curr_window->target_len - curr_window->n +  1;
      window_start   = ESL_MAX( 1                      ,  curr_window->n - curr_window->length - (om->max_length * (0.1 + data->suffix_lengths[curr_window->k] ) ) ) ;
      window_end     = ESL_MIN( curr_window->target_len,  curr_window->n                       + (om->max_length * (0.1 + data->prefix_lengths[curr_window->k - curr_window->length + 1]  )) )   ;
  	  tmp            = window_end;
      window_end     = curr_window->target_len - window_start; // +  1;
      window_start   = curr_window->target_len - tmp ; //+  1;
      curr_window->n = curr_window->target_len - curr_window->n +  1;
    } else {
     // the 0.1 multiplier provides for a small buffer in excess of the predefined prefix/suffix lengths - one proportional to max_length
      window_start = ESL_MAX( 1                      ,  curr_window->n -                       (om->max_length * (0.1 + data->prefix_lengths[curr_window->k - curr_window->length + 1]  )) ) ;
      window_end   = ESL_MIN( curr_window->target_len,  curr_window->n + curr_window->length + (om->max_length * (0.1 + data->suffix_lengths[curr_window->k] ) ) )   ;
    }

    curr_window->length = window_end - window_start + 1;

    curr_window->fm_n -= (curr_window->n - window_start);
    curr_window->n = window_start;
  }

  /* merge overlapping windows, compressing list in place. */
  for (i=1; i<windowlist->count; i++) {
    prev_window = windowlist->windows+new_hit_cnt;
    curr_window = windowlist->windows+i;

    window_start = ESL_MAX(prev_window->n, curr_window->n);
    window_end   = ESL_MIN(prev_window->n+prev_window->length-1, curr_window->n+curr_window->length-1);
    window_len   = window_end - window_start + 1;

    if (  prev_window->complementarity == curr_window->complementarity &&
          prev_window->id == curr_window->id &&
          (float)(window_len)/ESL_MIN(prev_window->length, curr_window->length) > pct_overlap )
    {
      //merge windows
      window_start        = ESL_MIN(prev_window->n, curr_window->n);
      window_end          = ESL_MAX(prev_window->n+prev_window->length-1, curr_window->n+curr_window->length-1);
      prev_window->fm_n  -= (prev_window->n - window_start);
      prev_window->n      = window_start;
      prev_window->length = window_end - window_start + 1;
    } else {
      new_hit_cnt++;
      windowlist->windows[new_hit_cnt] = windowlist->windows[i];
    }
  }

  windowlist->count = new_hit_cnt+1;

  return eslOK;
}

/* Function:  p7_pli_ExtendAndMergeWindows
 * Synopsis:  Turns a list of ssv diagonals into windows, and merges
 *            overlapping windows.
 *
 * Purpose:   Accepts a <windowlist> of SSV diagonals, extends those
 *            to windows based on a combination of the max_length
 *            value from <om> and the prefix and suffix lengths stored
 *            in <data>, then merges (in place) windows that overlap
 *            by more than <pct_overlap> percent, ensuring that windows
 *            stay within the bounds of 1..<L>.
 *
 * Returns:   <eslOK>
 */
int
p7_pli_ExtendAndMergeORFs (ESL_SQ_BLOCK *orf_block, ESL_SQ *dna_sq, P7_PROFILE *gm, const P7_SCOREDATA *data, float pct_overlap) {

  int            i, d;
  ESL_SQ        *prev_orf = NULL;
  ESL_SQ        *curr_orf = NULL;
  int32_t        orf_start, orf_end;
  int64_t        dna_start, dna_end;
  int32_t        i_cords, j_cords;
  int32_t        k_cords, m_cords;
  int            new_hit_cnt = 0;
  int64_t        min_start, max_start;
  int64_t        min_end, max_end;
  int64_t        overlap, max_length;
  P7_GMX        *vgx = NULL;
  P7_TRACE      *vtr = NULL;

  if (orf_block->count == 0)
    return eslOK;

<<<<<<< HEAD
  /* extend orfs */
  for (i=0; i<orf_block->count; i++) {
    curr_orf = orf_block->list+i;
    orf_len = curr_orf->end - curr_orf->start + 1;    
    
    dna_start = ESL_MAX( 1        ,  curr_orf->start - (om->max_length - orf_len)  * 3);
    dna_end   = ESL_MIN( dna_sq->n,  curr_orf->end   + (om->max_length - orf_len)  * 3); 
	
=======
  vgx = p7_gmx_Create(gm->M, 100);
  vtr = p7_trace_Create();
 
  /* extend orf dna positions based on model max length*/
  for(i = 0; i < orf_block->count; i++)
  {
    curr_orf = &(orf_block->list[i]);
 
    p7_gmx_GrowTo(vgx, gm->M, curr_orf->n); 
    p7_ReconfigLength(gm, curr_orf->n);
    
    p7_GViterbi(curr_orf->dsq, curr_orf->n, gm, vgx, NULL);
    p7_GTrace(curr_orf->dsq, curr_orf->n, gm, vgx, vtr); 
    p7_trace_GetDomainCoords(vtr, 0, &i_cords, &j_cords, &k_cords, &m_cords);

    orf_start   = i_cords - (gm->max_length * (0.1 + data->prefix_lengths[k_cords]));
    orf_end     = j_cords + (gm->max_length * (0.1 + data->suffix_lengths[m_cords])); 

    dna_start = ESL_MAX(1,         curr_orf->start + (orf_start * 3));
    dna_end   = ESL_MIN(dna_sq->n, curr_orf->start + (orf_end   * 3));

>>>>>>> ca5f106f
    curr_orf->start = dna_start;
    curr_orf->end   = dna_end; 
 
    p7_gmx_Reuse(vgx);
    p7_trace_Reuse(vtr);
  }

<<<<<<< HEAD
  
  /* merge overlapping orfs, compressing list in place. */
  for (i=1; i<orf_block->count; i++) {
    prev_orf = orf_block->list+new_hit_cnt;
    curr_orf = orf_block->list+i;
    if((prev_orf->start <= curr_orf->start && prev_orf->end <= curr_orf->start) || 
       (curr_orf->start <= prev_orf->start && curr_orf->end <= prev_orf->start) ||
       (prev_orf->start >= curr_orf->start && prev_orf->end >= curr_orf->start) ||
       (curr_orf->start >= prev_orf->start && curr_orf->end >= prev_orf->start)   )
=======
  /*check for and merge overlaps in orf dna positions */ 
  for (i=1; i<orf_block->count; i++) {
    prev_orf = orf_block->list+new_hit_cnt;
    curr_orf = orf_block->list+i;
    
    max_start        = ESL_MAX(prev_orf->start, curr_orf->start);
    min_end          = ESL_MIN(prev_orf->end, curr_orf->end);

    overlap          = min_end - max_start + 1;
   
    min_start        = ESL_MIN(prev_orf->start, curr_orf->start);
    max_end          = ESL_MAX(prev_orf->end, curr_orf->end);

    max_length       = max_end - min_start + 1;
    
    if ( (float) overlap / max_length > pct_overlap)
>>>>>>> ca5f106f
    {
      prev_orf->start = min_start;
      prev_orf->end   = max_end;
    } else {
      new_hit_cnt++;
      orf_block->list[new_hit_cnt] = orf_block->list[i];
    }
  }

  orf_block->count = new_hit_cnt+1;
  
  p7_gmx_Destroy(vgx);
  p7_trace_Destroy(vtr);
  return eslOK;
}

/* Function:  p7_pli_ConvertWindows
 * Synopsis:  Turns a list of virtebi orf diagonals and coverts the 
 *            start <n> and length <length> variables of the window 
 *            into the correspoding coodinates in the dna sequence. 
 *
 * Returns:   <eslOK>
 */
int
p7_pli_ConvertExtendAndMergeWindows (P7_OPROFILE *om, const P7_SCOREDATA *data, P7_HMM_WINDOWLIST *windowlist, ESL_SQ *orf_list, int dna_len, float pct_overlap) {
  
  int i;
  P7_HMM_WINDOW        *prev_window = NULL;
  P7_HMM_WINDOW        *curr_window = NULL;
  int64_t              window_start;
  int64_t              window_end;
  int32_t              window_len;
  int64_t              tmp;
  int                  new_hit_cnt = 0;

  if (windowlist->count == 0)
    return eslOK;

  //convert windows to dna
  for (i=0; i<windowlist->count; i++) {
    curr_window = windowlist->windows+i;
    if(orf_list[i].start < orf_list[i].end) {   
      curr_window->n =  orf_list[i].start + (curr_window->n - 1) * 3;
      curr_window->complementarity = p7_NOCOMPLEMENT;
    } else {	
      curr_window->n =  (dna_len - orf_list[i].start + 1) + (curr_window->n - 1) * 3;
      curr_window->complementarity = p7_COMPLEMENT;
    }
    curr_window->target_len = dna_len;
  }
  //extend windows
   for (i=0; i<windowlist->count; i++) {
    curr_window = windowlist->windows+i;
    
	if ( curr_window->complementarity == p7_COMPLEMENT) {
      
	  //flip for complement (then flip back), so the min and max bounds allow for appropriate overlap into neighboring segments in a multi-segment FM sequence
	  curr_window->n = curr_window->target_len - curr_window->n +  1;
      window_start   = ESL_MAX( 1, curr_window->n - curr_window->length - (om->max_length * (0.1 + data->suffix_lengths[curr_window->k])) * 3);
      window_end     = ESL_MIN( curr_window->target_len, curr_window->n + (om->max_length * (0.1 + data->prefix_lengths[curr_window->k - curr_window->length + 1])) * 3);
  	  tmp            = window_end;
      window_end     = curr_window->target_len - window_start; // +  1;
      window_start   = curr_window->target_len - tmp ; //+  1;
      curr_window->n = curr_window->target_len - curr_window->n +  1;
    } else {

     // the 0.1 multiplier provides for a small buffer in excess of the predefined prefix/suffix lengths - one proportional to max_length
      window_start = ESL_MAX( 1, curr_window->n - (om->max_length * (0.1 + data->prefix_lengths[curr_window->k - curr_window->length + 1])) * 3);
      window_end   = ESL_MIN( curr_window->target_len, curr_window->n + curr_window->length + (om->max_length * (0.1 + data->suffix_lengths[curr_window->k])) * 3);
   	}

    curr_window->length = window_end - window_start + 1;

    curr_window->fm_n -= (curr_window->n - window_start);
    curr_window->n = window_start;
  }

  /* merge overlapping windows, compressing list in place. */
  for (i=1; i<windowlist->count; i++) {
    prev_window = windowlist->windows+new_hit_cnt;
    curr_window = windowlist->windows+i;

    window_start = ESL_MAX(prev_window->n, curr_window->n);
    window_end   = ESL_MIN(prev_window->n+prev_window->length-1, curr_window->n+curr_window->length-1);
    window_len   = window_end - window_start + 1;

    if (  prev_window->complementarity == curr_window->complementarity &&
          prev_window->id == curr_window->id &&
          (float)(window_len)/ESL_MIN(prev_window->length, curr_window->length) > pct_overlap )
    {
      //merge windows
      window_start        = ESL_MIN(prev_window->n, curr_window->n);
      window_end          = ESL_MAX(prev_window->n+prev_window->length-1, curr_window->n+curr_window->length-1);
	  prev_window->fm_n  -= (prev_window->n - window_start);
      prev_window->n      = window_start;
      prev_window->length = window_end - window_start + 1;
    } else {
      new_hit_cnt++;
      windowlist->windows[new_hit_cnt] = windowlist->windows[i];
    }
  }

  windowlist->count = new_hit_cnt+1;
  return eslOK;
}

/* Function:  p7_pli_TargetReportable
 * Synopsis:  Returns TRUE if target score meets reporting threshold.
 *
 * Purpose:   Returns <TRUE> if the bit score <score> and/or 
 *            log P-value <lnP> meet per-target reporting thresholds 
 *            for the processing pipeline.
 */
int
p7_pli_TargetReportable(P7_PIPELINE *pli, float score, double lnP)
{
  if      (  pli->by_E )
    {
      if ( !pli->long_targets  && exp(lnP) * pli->Z <= pli->E) return TRUE;
      if (  pli->long_targets  && exp(lnP) <= pli->E)          return TRUE; // database size is already built into the Pval if pli->targetlength == p7_TARGET_LONG
    }
  else if (! pli->by_E   && score         >= pli->T) return TRUE;

  return FALSE;
}

/* Function:  p7_pli_DomainReportable
 * Synopsis:  Returns TRUE if domain score meets reporting threshold. 
 *
 * Purpose:   Returns <TRUE> if the bit score <score> and/or 
 *            log P-value <lnP> meet per-domain reporting thresholds 
 *            for the processing pipeline.
 */
int
p7_pli_DomainReportable(P7_PIPELINE *pli, float dom_score, double lnP)
{
  if      (  pli->dom_by_E )
    {
      if ( !pli->long_targets  &&  exp(lnP) * pli->domZ <= pli->domE) return TRUE;
      if (  pli->long_targets  &&  exp(lnP) <= pli->domE) return TRUE;
    }
  else if (! pli->dom_by_E   && dom_score        >= pli->domT) return TRUE;
  return FALSE;
}

/* Function:  p7_pli_TargetIncludable()
 * Synopsis:  Returns TRUE if target score meets inclusion threshold.
 */
int
p7_pli_TargetIncludable(P7_PIPELINE *pli, float score, double lnP)
{
  if      (  pli->inc_by_E )
    {
      if ( !pli->long_targets && exp(lnP) * pli->Z <= pli->incE) return TRUE;
      if (  pli->long_targets && exp(lnP) <= pli->incE) return TRUE;
    }

  else if (! pli->inc_by_E   && score         >= pli->incT) return TRUE;

  return FALSE;
}

/* Function:  p7_pli_DomainIncludable()
 * Synopsis:  Returns TRUE if domain score meets inclusion threshold.
 */
int
p7_pli_DomainIncludable(P7_PIPELINE *pli, float dom_score, double lnP)
{
  if      (  pli->incdom_by_E   && exp(lnP) * pli->domZ <= pli->incdomE) return TRUE;
  else if (! pli->incdom_by_E   && dom_score        >= pli->incdomT) return TRUE;
  else return FALSE;
}




/* Function:  p7_pli_NewModel()
 * Synopsis:  Prepare pipeline for a new model (target or query)
 *
 * Purpose:   Caller has a new model <om>. Prepare the pipeline <pli>
 *            to receive this model as either a query or a target.
 *
 *            If the "experimental" bias filter HMM is in use, this
 *            call resets it to use the new model's composition. This
 *            overwrites the bias filter HMM's expected length! You
 *            need to call <p7_bg_SetLength()> after a <NewModel()> call.
 *            (Failure to do this is bug #h85, 14 Dec 10.)
 *
 *            The pipeline may alter the null model <bg> in a model-specific
 *            way (if we're using a composition bias filter HMM in the
 *            pipeline).
 *
 * Returns:   <eslOK> on success.
 * 
 *            <eslEINVAL> if pipeline expects to be able to use a
 *            model's bit score thresholds, but this model does not
 *            have the appropriate ones set.
 */
int
p7_pli_NewModel(P7_PIPELINE *pli, const P7_OPROFILE *om, P7_BG *bg)
{
  int status = eslOK;

  pli->nmodels++;
  pli->nnodes += om->M;
  if (pli->Z_setby == p7_ZSETBY_NTARGETS && pli->mode == p7_SCAN_MODELS) pli->Z = pli->nmodels;

  if (pli->do_biasfilter) p7_bg_SetFilter(bg, om->M, om->compo);

  if (pli->mode == p7_SEARCH_SEQS)
    status = p7_pli_NewModelThresholds(pli, om);

  pli->W = om->max_length;

  return status;
}

/* Function:  p7_pli_NewModelThresholds()
 * Synopsis:  Set reporting and inclusion bit score thresholds on a new model.
 *
 * Purpose:   Set the bit score thresholds on a new model, if we're 
 *            using Pfam GA, TC, or NC cutoffs for reporting or
 *            inclusion.
 *            
 *            In a "search" pipeline, this only needs to be done once
 *            per query model, so <p7_pli_NewModelThresholds()> gets 
 *            called by <p7_pli_NewModel()>.
 *            
 *            In a "scan" pipeline, this needs to be called for each
 *            model, and it needs to be called after
 *            <p7_oprofile_ReadRest()>, because that's when the bit
 *            score thresholds get read.
 *
 * Returns:   <eslOK> on success. 
 *            
 *            <eslEINVAL> if pipeline expects to be able to use a
 *            model's bit score thresholds, but this model does not
 *            have the appropriate ones set.
 *
 * Xref:      Written to fix bug #h60.
 */
int
p7_pli_NewModelThresholds(P7_PIPELINE *pli, const P7_OPROFILE *om)
{

  if (pli->use_bit_cutoffs)
  {
    if (pli->use_bit_cutoffs == p7H_GA)
    {
      if (om->cutoff[p7_GA1] == p7_CUTOFF_UNSET)
        ESL_FAIL(eslEINVAL, pli->errbuf, "GA bit thresholds unavailable on model %s\n", om->name);
      pli->T    = pli->incT    = om->cutoff[p7_GA1];
      pli->domT = pli->incdomT = om->cutoff[p7_GA2];
    }
    else if  (pli->use_bit_cutoffs == p7H_TC)
    {
      if (om->cutoff[p7_TC1] == p7_CUTOFF_UNSET)
        ESL_FAIL(eslEINVAL, pli->errbuf, "TC bit thresholds unavailable on model %s\n", om->name);
      pli->T    = pli->incT    = om->cutoff[p7_TC1];
      pli->domT = pli->incdomT = om->cutoff[p7_TC2];
    }
    else if (pli->use_bit_cutoffs == p7H_NC)
    {
      if (om->cutoff[p7_NC1] == p7_CUTOFF_UNSET)
        ESL_FAIL(eslEINVAL, pli->errbuf, "NC bit thresholds unavailable on model %s\n", om->name);
      pli->T    = pli->incT    = om->cutoff[p7_NC1];
      pli->domT = pli->incdomT = om->cutoff[p7_NC2];
    }
  }

  return eslOK;
}


/* Function:  p7_pli_NewSeq()
 * Synopsis:  Prepare pipeline for a new sequence (target or query)
 *
 * Purpose:   Caller has a new sequence <sq>. Prepare the pipeline <pli>
 *            to receive this model as either a query or a target.
 *
 * Returns:   <eslOK> on success.
 */
int
p7_pli_NewSeq(P7_PIPELINE *pli, const ESL_SQ *sq)
{
  if (!pli->long_targets && !pli->frameshift) pli->nseqs++; // if long_targets, sequence counting happens in the serial loop, which can track multiple windows for a single long sequence
  pli->nres += sq->n;
  if (pli->Z_setby == p7_ZSETBY_NTARGETS && pli->mode == p7_SEARCH_SEQS) pli->Z = pli->nseqs;
  return eslOK;
}

/* Function:  p7_pipeline_Merge()
 * Synopsis:  Merge the pipeline statistics
 *
 * Purpose:   Caller has a new model <om>. Prepare the pipeline <pli>
 *            to receive this model as either a query or a target.
 *
 *            The pipeline may alter the null model <bg> in a model-specific
 *            way (if we're using a composition bias filter HMM in the
 *            pipeline).
 *
 * Returns:   <eslOK> on success.
 * 
 *            <eslEINVAL> if pipeline expects to be able to use a
 *            model's bit score thresholds, but this model does not
 *            have the appropriate ones set.
 */
int
p7_pipeline_Merge(P7_PIPELINE *p1, P7_PIPELINE *p2)
{
  /* if we are searching a sequence database, we need to keep track of the
   * number of sequences and residues processed.
   */
  if (p1->mode == p7_SEARCH_SEQS)
    {
      p1->nseqs   += p2->nseqs;
      p1->nres    += p2->nres;
    }
  else
    {
      p1->nmodels += p2->nmodels;
      p1->nnodes  += p2->nnodes;
    }

  p1->n_past_msv  += p2->n_past_msv;
  p1->n_past_bias += p2->n_past_bias;
  p1->n_past_vit  += p2->n_past_vit;
  p1->n_past_fwd  += p2->n_past_fwd;
  p1->n_output    += p2->n_output;

  p1->pos_past_msv  += p2->pos_past_msv;
  p1->pos_past_bias += p2->pos_past_bias;
  p1->pos_past_vit  += p2->pos_past_vit;
  p1->pos_past_fwd  += p2->pos_past_fwd;
  p1->pos_output    += p2->pos_output;

  if (p1->Z_setby == p7_ZSETBY_NTARGETS)
    {
      p1->Z += (p1->mode == p7_SCAN_MODELS) ? p2->nmodels : p2->nseqs;
    }
  else
    {
      p1->Z = p2->Z;
    }

  return eslOK;
}

/* Function:  p7_pli_computeAliScores()
 * Synopsis:  Compute per-position scores for the alignment for a domain
 *
 * Purpose:   Compute per-position (Viterbi) scores for the alignment for a domain,
 *            for the purpose of optionally printing these scores out in association
 *            with each alignment. Such scores can, for example, be used to detangle
 *            overlapping alignments (from different models)
 *
 * Args:      dom             - domain with the alignment for which we wish to compute scores
 *            seq             - sequence in which domain resides
 *            data            - contains model's emission and transition values in unstriped form
 *            K               - alphabet size
 *
 * Returns:   <eslOK> on success.
 *
 * Throws:    <eslEMEM> on allocation failure.
 */
static int
p7_pli_computeAliScores(P7_DOMAIN *dom, ESL_DSQ *seq, const P7_SCOREDATA *data, int K)
{
  int status;
  int i, j, k;
  float sc;

  //Compute score contribution of each position in the alignment to the overall Viterbi score
  ESL_ALLOC( dom->scores_per_pos, sizeof(float) * dom->ad->N );
  for (i=0; i<dom->ad->N; i++)  dom->scores_per_pos[i] = 0.0;
  i = dom->iali - 1;        //sequence position
  j = dom->ad->hmmfrom - 1; //model position
  k = 0;
  while ( k<dom->ad->N) {
    if (dom->ad->model[k] != '.' && dom->ad->aseq[k] != '-') { //match
      i++;  j++;
      // Including the MM cost is a hack. The cost of getting to/from this match
      // state does matter, but an IM or DM transition would improperly deflate
      // the score of this column, so just give MM. That amount is offset out of
      // the score shown for preceding indels
      dom->scores_per_pos[k] = data->fwd_scores[K * j + seq[i]]
                             +  (j==1 ? 0 : log(data->fwd_transitions[p7O_MM][j]) );
      k++;
    } else if (dom->ad->model[k] == '.' ) { // insert
      //spin through the insert, accumulating cost;  only assign to final column in gap
      dom->scores_per_pos[k] = -eslINFINITY;

      sc = log(data->fwd_transitions[p7O_MI][j]);
      i++; k++;
      while (k<dom->ad->N && dom->ad->model[k] == '.') { //extend insert
        dom->scores_per_pos[k] = -eslINFINITY;
        sc += log(data->fwd_transitions[p7O_II][j]);
        i++; k++;
      }
      sc += log(data->fwd_transitions[p7O_IM][j+1]) - log(data->fwd_transitions[p7O_MM][j+1]);
      dom->scores_per_pos[k-1] = sc;

    } else if (dom->ad->aseq[k] == '-' ) { // delete
      dom->scores_per_pos[k] = -eslINFINITY;
      sc = log(data->fwd_transitions[p7O_MD][j]);
      j++; k++;
      while (k<dom->ad->N && dom->ad->aseq[k] == '-')  { //extend delete
        dom->scores_per_pos[k] = -eslINFINITY;
        sc += log(data->fwd_transitions[p7O_DD][j]);
        j++; k++;
      }
      sc += log(data->fwd_transitions[p7O_DM][j+1]) - log(data->fwd_transitions[p7O_MM][j+1]);
      dom->scores_per_pos[k-1] = sc;
    }
  }

  return eslOK;

ERROR:
  return eslEMEM;

}


/* Function:  p7_Pipeline()
 * Synopsis:  HMMER3's accelerated seq/profile comparison pipeline.
 *
 * Purpose:   Run H3's accelerated pipeline to compare profile <om>
 *            against sequence <sq>. If a significant hit is found,
 *            information about it is added to the <hitlist>. The pipeline 
 *            accumulates beancounting information about how many comparisons
 *            flow through the pipeline while it's active.
 *            
 * Returns:   <eslOK> on success. If a significant hit is obtained,
 *            its information is added to the growing <hitlist>. 
 *            
 *            <eslEINVAL> if (in a scan pipeline) we're supposed to
 *            set GA/TC/NC bit score thresholds but the model doesn't
 *            have any.
 *            
 *            <eslERANGE> on numerical overflow errors in the
 *            optimized vector implementations; particularly in
 *            posterior decoding. I don't believe this is possible for
 *            multihit local models, but I'm set up to catch it
 *            anyway. We may emit a warning to the user, but cleanly
 *            skip the problematic sequence and continue.
 *
 * Throws:    <eslEMEM> on allocation failure.
 *
 * Xref:      J4/25.
 */
int
p7_Pipeline(P7_PIPELINE *pli, P7_OPROFILE *om, P7_BG *bg, const ESL_SQ *sq, const ESL_SQ *ntsq, P7_TOPHITS *hitlist, const P7_SCOREDATA *data)
{
  P7_HIT          *hit     = NULL;     /* ptr to the current hit output data      */
  float            usc, vfsc, fwdsc;   /* filter scores                           */
  float            filtersc;           /* HMM null filter score                   */
  float            nullsc;             /* null model score                        */
  float            seqbias;  
  float            seq_score;          /* the corrected per-seq bit score */
  float            sum_score;           /* the corrected reconstruction score for the seq */
  float            pre_score, pre2_score; /* uncorrected bit scores for seq */
  double           P;                /* P-value of a hit */
  double           lnP;              /* log P-value of a hit */
  int              Ld;               /* # of residues in envelopes */
  int              d;
  int              status;
  if (sq->n == 0) return eslOK;    /* silently skip length 0 seqs; they'd cause us all sorts of weird problems */

  p7_omx_GrowTo(pli->oxf, om->M, 0, sq->n);    /* expand the one-row omx if needed */

  /* Base null model score (we could calculate this in NewSeq(), for a scan pipeline) */
  p7_bg_NullOne  (bg, sq->dsq, sq->n, &nullsc);

  /* First level filter: the MSV filter, multihit with <om> */
  p7_MSVFilter(sq->dsq, sq->n, om, pli->oxf, &usc);
  seq_score = (usc - nullsc) / eslCONST_LOG2;
  P = esl_gumbel_surv(seq_score,  om->evparam[p7_MMU],  om->evparam[p7_MLAMBDA]);
  if (P > pli->F1) return eslOK;
  pli->n_past_msv++;

  /* biased composition HMM filtering */
  if (pli->do_biasfilter)
    {
      p7_bg_FilterScore(bg, sq->dsq, sq->n, &filtersc);
     
      seq_score = (usc - filtersc) / eslCONST_LOG2;
      P = esl_gumbel_surv(seq_score,  om->evparam[p7_MMU],  om->evparam[p7_MLAMBDA]);
      if (P > pli->F1) return eslOK;
    }
  else filtersc = nullsc;
  pli->n_past_bias++;

  /* Second level filter: ViterbiFilter(), multihit with <om> */
  if (P > pli->F2)
    {
      p7_ViterbiFilter(sq->dsq, sq->n, om, pli->oxf, &vfsc);  
      seq_score = (vfsc-filtersc) / eslCONST_LOG2;
      P  = esl_gumbel_surv(seq_score,  om->evparam[p7_VMU],  om->evparam[p7_VLAMBDA]);
      if (P > pli->F2) return eslOK;
    }
  pli->n_past_vit++;

  /* Parse it with Forward and obtain its real Forward score. */
  p7_ForwardParser(sq->dsq, sq->n, om, pli->oxf, &fwdsc);

seq_score = (fwdsc-filtersc) / eslCONST_LOG2;
  P = esl_exp_surv(seq_score,  om->evparam[p7_FTAU],  om->evparam[p7_FLAMBDA]);
 if (P > pli->F3) return eslOK;
  pli->n_past_fwd++;
  /* ok, it's for real. Now a Backwards parser pass, and hand it to domain definition workflow */
  p7_omx_GrowTo(pli->oxb, om->M, 0, sq->n);
  p7_BackwardParser(sq->dsq, sq->n, om, pli->oxf, pli->oxb, NULL);
  status = p7_domaindef_ByPosteriorHeuristics(sq, ntsq, om, pli->oxf, pli->oxb, pli->fwd, pli->bck, pli->ddef, bg, FALSE, NULL, NULL, NULL);

  if (status != eslOK) ESL_FAIL(status, pli->errbuf, "domain definition workflow failure"); /* eslERANGE can happen  */
  if (pli->ddef->nregions   == 0) return eslOK; /* score passed threshold but there's no discrete domains here       */
  if (pli->ddef->nenvelopes == 0) return eslOK; /* rarer: region was found, stochastic clustered, no envelopes found */
  if (pli->ddef->ndom       == 0) return eslOK; /* even rarer: envelope found, no domain identified {iss131}         */
  if (ntsq != NULL)  // translated search, protein query, nucleotide target
  {
     P7_DOMAIN  *dom    = NULL;
     for (d = 0; d < pli->ddef->ndom; d++)
     {
       dom = pli->ddef->dcl + d;
       int ali_len = dom->jali - dom->iali + 1;
       if (ali_len < 4)  // anything less than this is a funny byproduct of the Forward score passing a very low threshold, but no reliable alignment existing that supports it
         dom->is_reported = FALSE;
     }
  }

  if (pli->do_alignment_score_calc) {
    for (d = 0; d < pli->ddef->ndom; d++)
      p7_pli_computeAliScores(pli->ddef->dcl + d, sq->dsq, data, om->abc->Kp);
     
  }

  /* Calculate the null2-corrected per-seq score */
  if (pli->do_null2)
    {
      seqbias = esl_vec_FSum(pli->ddef->n2sc, sq->n+1);
      seqbias = p7_FLogsum(0.0, log(bg->omega) + seqbias);
    }
  else seqbias = 0.0;
  pre_score =  (fwdsc - nullsc) / eslCONST_LOG2; 
  seq_score =  (fwdsc - (nullsc + seqbias)) / eslCONST_LOG2;
  
  /* Calculate the "reconstruction score": estimated
   * per-sequence score as sum of individual domains,
   * discounting domains that aren't significant after they're
   * null-corrected.
   */
  sum_score = 0.0f;
  seqbias   = 0.0f;

  Ld        = 0;  
  if (pli->do_null2) 
    {
      for (d = 0; d < pli->ddef->ndom; d++) 
	{
	  if (pli->ddef->dcl[d].envsc - pli->ddef->dcl[d].domcorrection > 0.0)
	    {
	      sum_score += pli->ddef->dcl[d].envsc;         /* NATS */
	      Ld        += pli->ddef->dcl[d].jenv  - pli->ddef->dcl[d].ienv + 1;
	      seqbias   += pli->ddef->dcl[d].domcorrection; /* NATS */  
	    }
	}
      seqbias = p7_FLogsum(0.0, log(bg->omega) + seqbias);  /* NATS */
    }
  else 
    {
      for (d = 0; d < pli->ddef->ndom; d++) 
	{
	  if (pli->ddef->dcl[d].envsc > 0.0)
	    {
	      sum_score += pli->ddef->dcl[d].envsc;      /* NATS */
	      Ld        += pli->ddef->dcl[d].jenv  - pli->ddef->dcl[d].ienv + 1;
	    }
	}
      seqbias = 0.0;
    }    
  sum_score += (sq->n-Ld) * log((float) sq->n / (float) (sq->n+3)); /* NATS */
  pre2_score = (sum_score - nullsc) / eslCONST_LOG2;                /* BITS */
  sum_score  = (sum_score - (nullsc + seqbias)) / eslCONST_LOG2;    /* BITS */

  /* A special case: let sum_score override the seq_score when it's better, and it includes at least 1 domain */
  if (Ld > 0 && sum_score > seq_score)
    {
      seq_score = sum_score;
      pre_score = pre2_score;
    }

  /* Apply thresholding and determine whether to put this
   * target into the hit list. E-value thresholding may
   * only be a lower bound for now, so this list may be longer
   * than eventually reported.
   */
  lnP =  esl_exp_logsurv (seq_score,  om->evparam[p7_FTAU], om->evparam[p7_FLAMBDA]);
  if (p7_pli_TargetReportable(pli, seq_score, lnP))
    {
      p7_tophits_CreateNextHit(hitlist, &hit);
      if (pli->mode == p7_SEARCH_SEQS) {
        if (                        (status  = esl_strdup(sq->name,  -1, &(hit->name)))  != eslOK) ESL_EXCEPTION(eslEMEM, "allocation failure");
        if (sq->acc[0]   != '\0' && (status  = esl_strdup(sq->acc,   -1, &(hit->acc)))   != eslOK) ESL_EXCEPTION(eslEMEM, "allocation failure");
        if (sq->desc[0]  != '\0' && (status  = esl_strdup(sq->desc,  -1, &(hit->desc)))  != eslOK) ESL_EXCEPTION(eslEMEM, "allocation failure");
        if (sq->name[0] != '\0' && (status  = esl_strdup(sq->name, -1, &(hit->orfid))) != eslOK) ESL_EXCEPTION(eslEMEM, "allocation failure");
      } else {
        if ((status  = esl_strdup(om->name, -1, &(hit->name)))  != eslOK) esl_fatal("allocation failure");
        if ((status  = esl_strdup(om->acc,  -1, &(hit->acc)))   != eslOK) esl_fatal("allocation failure");
        if ((status  = esl_strdup(om->desc, -1, &(hit->desc)))  != eslOK) esl_fatal("allocation failure");
      } 
      hit->ndom       = pli->ddef->ndom;
      hit->nexpected  = pli->ddef->nexpected;
      hit->nregions   = pli->ddef->nregions;
      hit->nclustered = pli->ddef->nclustered;
      hit->noverlaps  = pli->ddef->noverlaps;
      hit->nenvelopes = pli->ddef->nenvelopes;

      hit->pre_score  = pre_score; /* BITS */
      hit->pre_lnP    = esl_exp_logsurv (hit->pre_score,  om->evparam[p7_FTAU], om->evparam[p7_FLAMBDA]);

      hit->score      = seq_score; /* BITS */
      hit->lnP        = lnP;
      hit->sortkey    = pli->inc_by_E ? -lnP : seq_score; /* per-seq output sorts on bit score if inclusion is by score  */

      hit->sum_score  = sum_score; /* BITS */
      hit->sum_lnP    = esl_exp_logsurv (hit->sum_score,  om->evparam[p7_FTAU], om->evparam[p7_FLAMBDA]);

      /* Transfer all domain coordinates (unthresholded for
       * now) with their alignment displays to the hit list,
       * associated with the sequence. Domain reporting will
       * be thresholded after complete hit list is collected,
       * because we probably need to know # of significant
       * hits found to set domZ, and thence threshold and
       * count reported domains.
       */

      hit->dcl         = pli->ddef->dcl;
      pli->ddef->dcl   = NULL;
      hit->best_domain = 0;

      for (d = 0; d < hit->ndom; d++)
      {
        Ld = hit->dcl[d].jenv - hit->dcl[d].ienv + 1;
        hit->dcl[d].bitscore = hit->dcl[d].envsc + (sq->n-Ld) * log((float) sq->n / (float) (sq->n+3)); /* NATS, for the moment... */
        hit->dcl[d].dombias  = (pli->do_null2 ? p7_FLogsum(0.0, log(bg->omega) + hit->dcl[d].domcorrection) : 0.0); /* NATS, and will stay so */
        hit->dcl[d].bitscore = (hit->dcl[d].bitscore - (nullsc + hit->dcl[d].dombias)) / eslCONST_LOG2; /* now BITS, as it should be */
        hit->dcl[d].lnP      = esl_exp_logsurv (hit->dcl[d].bitscore,  om->evparam[p7_FTAU], om->evparam[p7_FLAMBDA]);

        if (hit->dcl[d].bitscore > hit->dcl[hit->best_domain].bitscore) hit->best_domain = d;
      }

      /* If we're using model-specific bit score thresholds (GA | TC |
       * NC) and we're in an hmmscan pipeline (mode = p7_SCAN_MODELS),
       * then we *must* apply those reporting or inclusion thresholds
       * now, because this model is about to go away; we won't have
       * its thresholds after all targets have been processed.
       * 
       * If we're using E-value thresholds and we don't know the
       * search space size (Z_setby or domZ_setby =
       * p7_ZSETBY_NTARGETS), we *cannot* apply those thresholds now,
       * and we *must* wait until all targets have been processed
       * (see p7_tophits_Threshold()).
       * 
       * For any other thresholding, it doesn't matter whether we do
       * it here (model-specifically) or at the end (in
       * p7_tophits_Threshold()). 
       * 
       * What we actually do, then, is to set the flags if we're using
       * model-specific score thresholds (regardless of whether we're
       * in a scan or a search pipeline); otherwise we leave it to 
       * p7_tophits_Threshold(). p7_tophits_Threshold() is always
       * responsible for *counting* the reported, included sequences.
       * 
       * [xref J5/92]
       */
      if (pli->use_bit_cutoffs)
      {
        if (p7_pli_TargetReportable(pli, hit->score, hit->lnP))
        {
          hit->flags |= p7_IS_REPORTED;
          if (p7_pli_TargetIncludable(pli, hit->score, hit->lnP))
            hit->flags |= p7_IS_INCLUDED;
        }

        for (d = 0; d < hit->ndom; d++)
        {
          if (p7_pli_DomainReportable(pli, hit->dcl[d].bitscore, hit->dcl[d].lnP))
          {
            hit->dcl[d].is_reported = TRUE;
            if (p7_pli_DomainIncludable(pli, hit->dcl[d].bitscore, hit->dcl[d].lnP))
              hit->dcl[d].is_included = TRUE;
          }
        }
      }
  
      /*
        if performing translated search, we want to record the location
        of the hit in both the full DNA sequence and in the ORF provided by
        esl_gencode_ProcessOrf (esl_gencode.c) used in p7_alidisplay_Create
        in p7_alidisplay.c.
        sq->start is the start location of the ORF in the nucleotide sequence and
        ad->sqfrom is the start of the hit in the ORF in amino acid locations
      */
      if (ntsq != NULL)
      {
         hit->target_len = ntsq->n;
         for (d = 0; d < hit->ndom; d++)
         {
            if (sq->start < sq->end)
            {
               hit->dcl[d].iorf       = sq->start;
               hit->dcl[d].jorf       = sq->end;
               hit->dcl[d].ienv       = (hit->dcl[d].ienv*3-2) + sq->start-1;
               hit->dcl[d].jenv       = (hit->dcl[d].jenv*3) + sq->start-1;
               hit->dcl[d].ad->orffrom=  hit->dcl[d].ad->sqfrom;
               hit->dcl[d].ad->orfto  =  hit->dcl[d].ad->sqto;
               hit->dcl[d].ad->sqfrom = (hit->dcl[d].ad->sqfrom*3-2) + sq->start-1;
               hit->dcl[d].ad->sqto   = (hit->dcl[d].ad->sqto*3) + sq->start-1;
            }
            else
            {
               hit->dcl[d].iorf       = sq->start;
               hit->dcl[d].jorf       = sq->end;
               hit->dcl[d].ienv       = sq->start - (hit->dcl[d].ienv - 1)*3;
               hit->dcl[d].jenv       = sq->start - (hit->dcl[d].jenv - 1)*3 - 2;
               hit->dcl[d].ad->orffrom=  hit->dcl[d].ad->sqfrom;
               hit->dcl[d].ad->orfto  =  hit->dcl[d].ad->sqto;
               hit->dcl[d].ad->sqfrom = sq->start - (hit->dcl[d].ad->sqfrom -1)*3;
               hit->dcl[d].ad->sqto   = sq->start - (hit->dcl[d].ad->sqto -1)*3 - 2;
            }
         }
      }
    }
  return eslOK;
}



/* Function:  p7_pli_postViterbi_LongTarget()
 * Synopsis:  the part of the LongTarget P7 search Pipeline downstream
 *            of the Viterbi filter
 *
 * Purpose:   This is called by postMSV_LongTarget(), and runs the
 *            post-Viterbi part of HMMER's accelerated pipeline to
 *            compare profile <om> against sequence <sq>. If a
 *            significant hit is found, information about it is
 *            added to the <hitlist>.
 *            The pipeline accumulates beancounting information
 *            about how many comparisons (and residues) flow through
 *            the pipeline while it's active.
 *
 * Args:      pli             - the main pipeline object
 *            om              - optimized profile (query)
 *            bg              - background model
 *            hitlist         - pointer to hit storage bin
 *            data            - for computing windows based on maximum prefix/suffix extensions
 *            seqidx          - the id # of the sequence from which the current window was extracted
 *            window_start    - the starting position of the extracted window (offset from the first
 *                              position of the block of a possibly longer sequence)
 *            window_len      - the length of the extracted window
 *            subseq          - digital sequence of the extracted window
 *            seq_start       - first position of the sequence block passed in to the calling pipeline function
 *            seq_name        - name of the sequence the window comes from
 *            seq_source      - source of the sequence the window comes from
 *            seq_acc         - acc of the sequence the window comes from
 *            seq_desc        - desc of the sequence the window comes from
 *            seq_len         - length of the sequence the window comes from (Available from FM; otherwise 0 and to be ignored)
 *            complementarity - boolean; is the passed window sourced from a complementary sequence block
 *            overlap         - number of residues in this sequence window that overlap a preceding window.
 *            pli_tmp         - a collection of objects used in the long target pipeline that should be
 *                              (and are) only allocated once per pipeline to minimize alloc overhead.

 * Returns:   <eslOK> on success. If a significant hit is obtained,
 *            its information is added to the growing <hitlist>.
 *
 *            <eslERANGE> on numerical overflow errors in the
 *            optimized vector implementations; particularly in
 *            posterior decoding. I don't believe this is possible for
 *            multihit local models, but I'm set up to catch it
 *            anyway. We may emit a warning to the user, but cleanly
 *            skip the problematic sequence and continue.
 *
 * Throws:    <eslEMEM> on allocation failure.
 *
 */
static int
p7_pli_postViterbi_LongTarget(P7_PIPELINE *pli, P7_OPROFILE *om, P7_BG *bg, P7_TOPHITS *hitlist, const P7_SCOREDATA *data,
    int64_t seqidx, int window_start, int window_len, ESL_DSQ *subseq,
    int64_t seq_start, char *seq_name, char *seq_source, char* seq_acc, char* seq_desc, int seq_len,
    int complementarity, int *overlap, P7_PIPELINE_LONGTARGET_OBJS *pli_tmp
)
{
  P7_DOMAIN        *dom     = NULL;     /* convenience variable, ptr to current domain */
  P7_HIT           *hit     = NULL;     /* ptr to the current hit output data      */
  float            fwdsc;   /* filter scores                           */
  float            nullsc;
  float            filtersc;           /* HMM null filter score                   */
  float            bias_filtersc;           /* HMM null filter score                   */
  float            seq_score;          /* the corrected per-seq bit score */
  double           P;               /* P-value of a hit */
  int              d;
  int              status;
//  int              nres;
  ESL_DSQ          *dsq_holder;

  int env_len;
  int ali_len;
  float bitscore;
  float dom_bias;
  float dom_score;
  double dom_lnP;

  int F3_L = ESL_MIN( window_len,  pli->B3);

  p7_bg_SetLength(bg, window_len);
  p7_bg_NullOne  (bg, subseq, window_len, &nullsc);
  if (pli->do_biasfilter)
  {
    p7_bg_FilterScore(bg, subseq, window_len, &bias_filtersc);
    bias_filtersc -= nullsc;  //remove nullsc, so bias scaling can be done, then add it back on later
  } else {
    bias_filtersc = 0;
  }

  p7_oprofile_ReconfigRestLength(om, window_len);

  /* Parse with Forward and obtain its real Forward score. */
  p7_ForwardParser(subseq, window_len, om, pli->oxf, &fwdsc);
  filtersc =  nullsc + (bias_filtersc * ( F3_L>window_len ? 1.0 : (float)F3_L/window_len) );
  seq_score = (fwdsc - filtersc) / eslCONST_LOG2;
  P = esl_exp_surv(seq_score,  om->evparam[p7_FTAU],  om->evparam[p7_FLAMBDA]);
  if (P > pli->F3 ) return eslOK;

  pli->pos_past_fwd += window_len - *overlap;

  *overlap = -1; // overload variable to tell calling function that this window passed fwd

  /*now that almost everything has been filtered away, set up seq object for domaindef function*/
  if ((status = esl_sq_SetName     (pli_tmp->tmpseq, seq_name))   != eslOK) goto ERROR;
  if ((status = esl_sq_SetSource   (pli_tmp->tmpseq, seq_source)) != eslOK) goto ERROR;
  if ((status = esl_sq_SetAccession(pli_tmp->tmpseq, seq_acc))    != eslOK) goto ERROR;
  if ((status = esl_sq_SetDesc     (pli_tmp->tmpseq, seq_desc))   != eslOK) goto ERROR;
  pli_tmp->tmpseq->L = seq_len;
  pli_tmp->tmpseq->n = window_len;
  dsq_holder = pli_tmp->tmpseq->dsq; // will point back to the original at the end
  pli_tmp->tmpseq->dsq = subseq;

  /* Now a Backwards parser pass, and hand it to domain definition workflow
   * In this case "domains" will end up being translated as independent "hits" */
  p7_omx_GrowTo(pli->oxb, om->M, 0, window_len);
  p7_BackwardParser(subseq, window_len, om, pli->oxf, pli->oxb, NULL);

  //if we're asked to not do null correction, pass a NULL instead of a temp scores variable - domaindef knows what to do
  status = p7_domaindef_ByPosteriorHeuristics(pli_tmp->tmpseq, NULL, om, pli->oxf, pli->oxb, pli->fwd, pli->bck, pli->ddef, bg, TRUE,
                                              pli_tmp->bg, (pli->do_null2?pli_tmp->scores:NULL), pli_tmp->fwd_emissions_arr);

  pli_tmp->tmpseq->dsq = dsq_holder;
  if (status != eslOK) ESL_FAIL(status, pli->errbuf, "domain definition workflow failure"); /* eslERANGE can happen */
  if (pli->ddef->nregions   == 0)  return eslOK; /* score passed threshold but there's no discrete domains here       */
  if (pli->ddef->nenvelopes == 0)  return eslOK; /* rarer: region was found, stochastic clustered, no envelopes found */


  /* Put these hits ("domains") into the hit list.
   *
   * Modified original pipeline to create a single hit for each
   * domain, so the remainder of the typical-case hit-merging
   * process can remain mostly intact.
   *
   * Some of them may not pass eventual E-value thresholds. In
   * protein context, these would be reported as supplementary
   * data (domains contributing to a full-sequence score), but
   * in nhmmer context, they'll just get thrown away later, so
   * drop them now, if possible.
   */
  for (d = 0; d < pli->ddef->ndom; d++)
  {

      dom = pli->ddef->dcl + d;

      //adjust the score of a hit to account for the full length model - the characters outside the envelope but in the window
      env_len = dom->jenv - dom->ienv + 1;
      ali_len = dom->jali - dom->iali + 1;
      bitscore = dom->envsc ;


      if (ali_len < 8) {
        p7_alidisplay_Destroy(dom->ad);
        continue; // anything less than this is a funny byproduct of the Forward score passing a very low threshold, but no reliable alignment existing that supports it
      }

     /* note: this bitscore was computed under a model with length of
      * env_len (jenv-ienv+1). Here, the score is modified (reduced) by
      * treating the hit as though it came from a window of length
      * om->max_length. To do this:
      */

      // (1) the entrance/exit costs are shifted from env_len to max_length:
      bitscore -= 2 * log(2. / (env_len+2)) ;
      bitscore += 2 * log(2. / (om->max_length+2)) ;

      // (2) the extension cost for going from ali bounds to env bounds is removed,
      // and replaced with the cost of going from ali bounds to max length (or env
      // bounds in the extremely rare case that the env_len is actually larger than om->max_length).
      bitscore -=  (env_len-ali_len)                            * log((float)env_len / (env_len+2));
      bitscore +=  (ESL_MAX(om->max_length, env_len) - ali_len) * log((float)om->max_length / (float) (om->max_length+2));

      /* Compute scores used to decide if we should keep this "domain" as a hit.
       * Note that the bias correction was captured in dom->domcorrection during
       * the p7_domaindef_ByPosteriorHeuristics() call.
       */
      dom_bias   = dom->domcorrection;
      p7_bg_SetLength(bg, ESL_MAX(om->max_length, env_len));
      p7_bg_NullOne  (bg, subseq, ESL_MAX(om->max_length, env_len), &nullsc);
      dom_score  = (bitscore - (nullsc))  / eslCONST_LOG2;
      dom_lnP   = esl_exp_logsurv(dom_score, om->evparam[p7_FTAU], om->evparam[p7_FLAMBDA]);

      if (pli->do_alignment_score_calc)
        p7_pli_computeAliScores(dom, subseq, data, om->abc->Kp);

      p7_tophits_CreateNextHit(hitlist, &hit);

      hit->ndom        = 1;
      hit->best_domain = 0;

      hit->window_length = om->max_length;
      hit->seqidx = seqidx;
      hit->subseq_start = seq_start;

      ESL_ALLOC(hit->dcl, sizeof(P7_DOMAIN) );
      hit->dcl[0] = pli->ddef->dcl[d];

      hit->dcl[0].ad->L = seq_len;


      // compute the real positions within the sequence handed to the pipeline
      if (complementarity == p7_NOCOMPLEMENT) {
        hit->dcl[0].ienv       += seq_start + window_start - 2;
        hit->dcl[0].jenv       += seq_start + window_start - 2;
        hit->dcl[0].iali       += seq_start + window_start - 2;
        hit->dcl[0].jali       += seq_start + window_start - 2;
        hit->dcl[0].ad->sqfrom += seq_start + window_start - 2;
        hit->dcl[0].ad->sqto   += seq_start + window_start - 2;
      } else {
        hit->dcl[0].ienv       = seq_start - (window_start + hit->dcl[0].ienv) + 2;
        hit->dcl[0].jenv       = seq_start - (window_start + hit->dcl[0].jenv) + 2;
        hit->dcl[0].iali       = seq_start - (window_start + hit->dcl[0].iali) + 2;
        hit->dcl[0].jali       = seq_start - (window_start + hit->dcl[0].jali) + 2;
        hit->dcl[0].ad->sqfrom = seq_start - (window_start + hit->dcl[0].ad->sqfrom) + 2;
        hit->dcl[0].ad->sqto   = seq_start - (window_start + hit->dcl[0].ad->sqto) + 2;
      }
      hit->pre_score = bitscore  / eslCONST_LOG2;
      hit->pre_lnP   = esl_exp_logsurv (hit->pre_score,  om->evparam[p7_FTAU], om->evparam[p7_FLAMBDA]);

      hit->dcl[0].dombias  = dom_bias;
      hit->sum_score  = hit->score  = hit->dcl[0].bitscore = dom_score;
      hit->sum_lnP    = hit->lnP    = hit->dcl[0].lnP  = dom_lnP;


      if (pli->mode == p7_SEARCH_SEQS)
      {
        if (                       (status  = esl_strdup(seq_name, -1, &(hit->name)))  != eslOK) ESL_EXCEPTION(eslEMEM, "allocation failure");
        if (seq_acc[0]  != '\0' && (status  = esl_strdup(seq_acc,  -1, &(hit->acc)))   != eslOK) ESL_EXCEPTION(eslEMEM, "allocation failure");
        if (seq_desc[0] != '\0' && (status  = esl_strdup(seq_desc, -1, &(hit->desc)))  != eslOK) ESL_EXCEPTION(eslEMEM, "allocation failure");
      } else {
        if ((status  = esl_strdup(om->name, -1, &(hit->name)))  != eslOK) esl_fatal("allocation failure");
        if ((status  = esl_strdup(om->acc,  -1, &(hit->acc)))   != eslOK) esl_fatal("allocation failure");
        if ((status  = esl_strdup(om->desc, -1, &(hit->desc)))  != eslOK) esl_fatal("allocation failure");
      }


      /* If using model-specific thresholds, filter now.  See notes in front
       * of the analogous piece of code in p7_Pipeline() for further explanation
       * of timing.
       */
      if (pli->use_bit_cutoffs)
      {
        if (p7_pli_TargetReportable(pli, hit->score, hit->lnP))
        {
          hit->flags |= p7_IS_REPORTED;
          if (p7_pli_TargetIncludable(pli, hit->score, hit->lnP))
            hit->flags |= p7_IS_INCLUDED;
        }

        if (p7_pli_DomainReportable(pli, hit->dcl[0].bitscore, hit->dcl[0].lnP))
        {
          hit->dcl[0].is_reported = TRUE;
          if (p7_pli_DomainIncludable(pli, hit->dcl[0].bitscore, hit->dcl[0].lnP))
            hit->dcl[0].is_included = TRUE;
        }

      }

  }

  return eslOK;

ERROR:
  ESL_EXCEPTION(eslEMEM, "Error in LongTarget pipeline\n");

}


/* Function:  p7_pli_postSSV_LongTarget()
 * Synopsis:  the part of the LongTarget P7 search Pipeline downstream
 *            of the SSV filter
 *
 * Purpose:   This is called by either the standard (SIMD-SSV) long-target
 *            pipeline (p7_Pipeline_LongTarget) or the FM-index long-target
 *            pipeline (p7_Pipeline_FM), and runs the post-MSV part of H3's
 *            accelerated pipeline to compare profile <om> against sequence
 *            <sq>. If a significant hit is found (within the function
 *            p7_pipeline_postViterbi_LongTarget(), called in this function),
 *            information about it is added to the <hitlist>. The pipeline
 *            accumulates beancounting information about how many comparisons
 *            and residues flow through the pipeline while it's active.
 *
 * Args:      pli             - the main pipeline object
 *            om              - optimized profile (query)
 *            bg              - background model
 *            hitlist         - pointer to hit storage bin
 *            data            - for computing windows based on maximum prefix/suffix extensions
 *            seqidx          - the id # of the sequence from which the current window was extracted
 *            window_start    - the starting position of the extracted window (offset from the first
 *                              position of the block of a possibly longer sequence)
 *            window_len      - the length of the extracted window
 *            subseq          - digital sequence of the extracted window
 *            seq_start       - first position of the sequence block passed in to the calling pipeline function
 *            seq_name        - name of the sequence the window comes from
 *            seq_source      - source of the sequence the window comes from
 *            seq_acc         - acc of the sequence the window comes from
 *            seq_desc        - desc of the sequence the window comes from
 *            seq_len         - length of the sequence the window comes from (only FM will have it; otherwise, 0 and ignored)
 *            nullsc          - score of the passed window vs the bg model
 *            usc             - msv score of the passed window
 *            complementarity - boolean; is the passed window sourced from a complementary sequence block
 *            vit_windowlist  - initialized window list, in which viterbi-passing hits are captured
 *            pli_tmp         - a collection of objects used in the long target pipeline that should be
 *                              (and are) only allocated once per pipeline to minimize alloc overhead.
 *
 * Returns:   <eslOK> on success. If a significant hit is obtained,
 *            its information is added to the growing <hitlist>.
 *
 *            <eslERANGE> on numerical overflow errors in the
 *            optimized vector implementations; particularly in
 *            posterior decoding. I don't believe this is possible for
 *            multihit local models, but I'm set up to catch it
 *            anyway. We may emit a warning to the user, but cleanly
 *            skip the problematic sequence and continue.
 *
 * Throws:    <eslEMEM> on allocation failure.
 *
 */
static int
p7_pli_postSSV_LongTarget(P7_PIPELINE *pli, P7_OPROFILE *om, P7_BG *bg, P7_TOPHITS *hitlist, const P7_SCOREDATA *data,
    int64_t seqidx, uint64_t window_start, int window_len, ESL_DSQ *subseq,
    uint64_t seq_start, char *seq_name, char *seq_source, char* seq_acc, char* seq_desc, int seq_len,
    float nullsc, float usc, int complementarity, P7_HMM_WINDOWLIST *vit_windowlist,
    P7_PIPELINE_LONGTARGET_OBJS *pli_tmp
)
{
  float            filtersc;           /* HMM null filter score                   */
  float            bias_filtersc;      /* HMM null filter score                   */
  float            seq_score;          /* the corrected per-seq bit score */
  double           P;                  /* P-value of a hit */
  int i;
  int overlap;
  uint64_t new_n;
  uint32_t new_len;

  int   loc_window_len;  //used to re-parameterize to shorter target windows

  int max_window_len      = 80000;
  int overlap_len         = ESL_MIN(40000, om->max_length); // Won't allow more than 40K overlap - that's an absurdly long MAXL.

  int F1_L = ESL_MIN( window_len,  pli->B1);
  int F2_L = ESL_MIN( window_len,  pli->B2);

  //initial bias filter, based on the input window_len
  if (pli->do_biasfilter) {
      p7_bg_SetLength(bg, window_len);
      p7_bg_FilterScore(bg, subseq, window_len, &bias_filtersc);
      bias_filtersc -= nullsc; // doing this because I'll be modifying the bias part of filtersc based on length, then adding nullsc back in.
      filtersc =  nullsc + (bias_filtersc * (float)(( F1_L>window_len ? 1.0 : (float)F1_L/window_len)));
      seq_score = (usc - filtersc) / eslCONST_LOG2;
      P = esl_gumbel_surv(seq_score,  om->evparam[p7_MMU],  om->evparam[p7_MLAMBDA]);
      if (P > pli->F1) return eslOK;
  } else {
    bias_filtersc = 0; // mullsc will be added in later
  }
  pli->pos_past_bias += window_len;

  //establish a possibly shorter target window parameterization
  loc_window_len = ESL_MIN(window_len,om->max_length);

  //compute the new nullsc based on possibly shorter window
  p7_bg_SetLength(bg, loc_window_len);
  p7_bg_NullOne  (bg, subseq, loc_window_len, &nullsc);

  // bias_filtersc has already been reduced by nullsc based on window_len
  // We compute a --B2-scaled bias, then tack on the nullsc based on the new,
  // possibly shorter length model
  filtersc =  nullsc + (bias_filtersc * ( F2_L>window_len ? 1.0 : (float)F2_L/window_len) );

  //Then configure the model length based on the possibly shorter window length
  p7_oprofile_ReconfigRestLength(om, loc_window_len);

  /* Second level filter: ViterbiFilter(), multihit with <om> */
  p7_omx_GrowTo(pli->oxf, om->M, 0, window_len);

  //use window_len instead of loc_window_len, because length parameterization is done, just need to loop over subseq
  p7_ViterbiFilter_longtarget(subseq, window_len, om, pli->oxf, filtersc, pli->F2, vit_windowlist);

  p7_pli_ExtendAndMergeWindows (om, data, vit_windowlist, 0.5);

  // if a window is still too long (>80Kb), need to split it up to
  // ensure numeric stability in Fwd.
  for (i=0; i<vit_windowlist->count; i++) {

      if (vit_windowlist->windows[i].length > max_window_len) {
         //modify the current window to restrict length to 40K, then add
         //new windows with max length 40K, and MAXL overlap w/ preceding window
         new_n   = vit_windowlist->windows[i].n ;
         new_len = vit_windowlist->windows[i].length ;
         vit_windowlist->windows[i].length = max_window_len;

         do {
           int shift = max_window_len - overlap_len;
           new_n   +=  shift;
           new_len -=  shift;
           p7_hmmwindow_new(vit_windowlist, 0, new_n, 0, 0, ESL_MIN(max_window_len,new_len), 0.0, p7_NOCOMPLEMENT, new_len );
         } while (new_len > max_window_len);
      }
  }

  overlap = 0;
  for (i=0; i<vit_windowlist->count; i++) {
    pli->pos_past_vit += vit_windowlist->windows[i].length;
    //remove overlap with preceding window
    if (i>0)
      pli->pos_past_vit -= ESL_MAX(0,  vit_windowlist->windows[i-1].n + vit_windowlist->windows[i-1].length - vit_windowlist->windows[i].n );

    p7_pli_postViterbi_LongTarget(pli, om, bg, hitlist, data, seqidx,
        window_start+vit_windowlist->windows[i].n-1, vit_windowlist->windows[i].length,
        subseq + vit_windowlist->windows[i].n - 1,
        seq_start, seq_name, seq_source, seq_acc, seq_desc, seq_len, complementarity, &overlap,
        pli_tmp
    );
    if (overlap == -1 && i<vit_windowlist->count-1) {
      overlap = ESL_MAX(0,  vit_windowlist->windows[i].n + vit_windowlist->windows[i].length - vit_windowlist->windows[i+1].n );
    } else {
      //that window didn't pass Fwd
      overlap = 0;
    }

    pli->ddef->ndom = 0;

  }

  return eslOK;

}




/* Function:  p7_Pipeline_LongTarget()
 * Synopsis:  Accelerated seq/profile comparison pipeline for long target sequences.
 *
 * Purpose:   Run HMMER's accelerated pipeline to compare profile <om>
 *            against sequence <sq>. If a significant hit is found,
 *            information about it is added to the <hitlist>. This is
 *            a variant of p7_Pipeline that runs one of two
 *            alternative SSV filters
 *              (1) the scanning SSV filter (p7_SSVFilter_longtarget) that scans
 *              a long sequence and finds high-scoring regions (windows), or
 *              (2) the FM-index-based SSV filter that finds modest-scoring
 *              diagonals using the FM-index, and extends them to maximum-
 *              scoring diagonals subjected to the SSV filter thresholds
 *
 *            Windows passing the appropriate SSV filter are then passed
 *            to the remainder of the pipeline. The pipeline accumulates
 *            bean counting information about how many comparisons and
 *            residues flow through the pipeline while it's active.
 *
 * Returns:   <eslOK> on success. If a significant hit is obtained,
 *            its information is added to the growing <hitlist>.
 *
 *            <eslEINVAL> if (in a scan pipeline) we're supposed to
 *            set GA/TC/NC bit score thresholds but the model doesn't
 *            have any.
 *
 *            <eslERANGE> on numerical overflow errors in the
 *            optimized vector implementations; particularly in
 *            posterior decoding. We don't believe this is possible for
 *            multihit local models, but we're set up to catch it
 *            anyway. We may emit a warning to the user, but cleanly
 *            skip the problematic sequence and continue.
 *
 * Args:      pli             - the main pipeline object
 *            om              - optimized profile (query)
 *            data            - for computing diagonals, and picking window edges based
 *                              on maximum prefix/suffix extensions
 *            bg              - background model
 *            hitlist         - pointer to hit storage bin (already allocated)
 *
 *            :: the next three values are assigned if a standard sequence database is being used. If FM database is used, they are ignored
 *            seqidx          - the id # of the sequence from which the current window was extracted
 *            sq              - digital sequence of the window
 *            complementarity - is <sq> from the top strand (p7_NOCOMPLEMENT), or bottom strand (P7_COMPLEMENT)
 *
 *            :: the next three are assigned if an FM database is being used. If standard sequence is used, they are set to NULL.
 *            fmf             - the FM_DATA for forward-strand search
 *            fmb             - the FM_DATA for reverse-strand (complement) search
 *            fm_cfg          - general FM configuration
 *
 * Throws:    <eslEMEM> on allocation failure.
 */
int
p7_Pipeline_LongTarget(P7_PIPELINE *pli, P7_OPROFILE *om, P7_SCOREDATA *data,
                        P7_BG *bg, P7_TOPHITS *hitlist,
                        int64_t seqidx, const ESL_SQ *sq, int complementarity,
                        const FM_DATA *fmf, const FM_DATA *fmb, FM_CFG *fm_cfg
                        )
{
  int              i;
  int              status;
  float            nullsc;   /* null model score                        */
  float            usc;      /* msv score  */
  float            P;
  float            bias_filtersc;

  ESL_DSQ          *subseq;
  uint64_t         seq_start;
  //int u;

  P7_HMM_WINDOWLIST msv_windowlist;
  P7_HMM_WINDOWLIST vit_windowlist;
  P7_HMM_WINDOW    *window;
  FM_SEQDATA        seq_data;

  P7_PIPELINE_LONGTARGET_OBJS *pli_tmp;

  if ((sq && (sq->n == 0)) || (fmf && (fmf->N == 0))) return eslOK;    /* silently skip length 0 seqs; they'd cause us all sorts of weird problems */


  ESL_ALLOC(pli_tmp, sizeof(P7_PIPELINE_LONGTARGET_OBJS));
  pli_tmp->tmpseq = NULL;
  pli_tmp->bg = p7_bg_Clone(bg);
  pli_tmp->om = p7_oprofile_Create(om->M, om->abc);
  ESL_ALLOC(pli_tmp->scores, sizeof(float) * om->abc->Kp * 4); //allocation of space to store scores that will be used in p7_oprofile_Update(Fwd|Vit|MSV)EmissionScores
  ESL_ALLOC(pli_tmp->fwd_emissions_arr, sizeof(float) *  om->abc->Kp * (om->M+1));

  msv_windowlist.windows = NULL;
  vit_windowlist.windows = NULL;
  p7_hmmwindow_init(&msv_windowlist);

  p7_omx_GrowTo(pli->oxf, om->M, 0, om->max_length);    /* expand the one-row omx if needed */

  /* Set false target length. This is a conservative estimate of the length of window that'll
   * soon be passed on to later phases of the pipeline;  used to recover some bits of the score
   * that we would miss if we left length parameters set to the full target length */
  p7_oprofile_ReconfigMSVLength(om, om->max_length);


  /* First level filter: the SSV filter, with <om>.
   * This variant of SSV will scan a long sequence and find
   * short high-scoring regions.
   */
  if (fmf) // using an FM-index
    p7_SSVFM_longlarget(om, 2.0, bg, pli->F1, fmf, fmb, fm_cfg, data, pli->strands, &msv_windowlist );
  else // compare directly to sequence
    p7_SSVFilter_longtarget(sq->dsq, sq->n, om, pli->oxf, data, bg, pli->F1, &msv_windowlist);


  /* convert hits to windows, merging neighboring windows
   */
  if ( msv_windowlist.count > 0 ) {

    /* In scan mode, if it passes the MSV filter, read the rest of the profile */
    if (!fmf && pli->hfp)
      {
	if (om->base_w == 0 &&  om->scale_w == 0) { // we haven't already read this hmm (if we're on the second strand, we would've)
	  p7_oprofile_ReadRest(pli->hfp, om);
	  if ((status = p7_pli_NewModelThresholds(pli, om)) != eslOK) goto ERROR;
	}
      }

    p7_oprofile_GetFwdEmissionArray(om, bg, pli_tmp->fwd_emissions_arr);

    if (data->prefix_lengths == NULL)  //otherwise, already filled in
      p7_hmm_ScoreDataComputeRest(om, data);

    p7_pli_ExtendAndMergeWindows (om, data, &msv_windowlist, 0);

    /*  If using FM, it's possible for a seed we just created to span more than one segment
     *  in the target. Check for this, and resolve it, by trimming an over-extended
     *  segment, and tacking it on as a new window (to be dealt with in a later pass)
     */
    if (fmf) {
      for (i=0; i<msv_windowlist.count; i++) {
        int again = TRUE;
        window = msv_windowlist.windows + i;

        while (again) {
          uint32_t seg_id;
          uint64_t seg_pos;
          again = FALSE;

          status = fm_getOriginalPosition (fmf, fm_cfg->meta, 0, window->length, window->complementarity, window->fm_n, &seg_id, &seg_pos);

          if (status == eslERANGE) {
            int overext;
            int use_length;
            int is_compl = (window->complementarity == p7_COMPLEMENT);

            overext = (seg_pos + window->length) - (fm_cfg->meta->seq_data[ seg_id ].target_start + fm_cfg->meta->seq_data[ seg_id ].length - 1) ;

            use_length = window->length - overext + 1;

            if (use_length >= 8 && window->length >= 8) { // if both halves are kinda long, split the first half off as a new window
              p7_hmmwindow_new(&msv_windowlist, seg_id + (is_compl?-1:1), window->n, window->fm_n, window->k+use_length-1, use_length, window->score, window->complementarity, fm_cfg->meta->seq_data[seg_id].length);
              window = msv_windowlist.windows + i; // it may have moved due a a realloc
              window->k      +=  use_length;
              window->length  =  overext;
              again         = TRUE;
            } else if (window->length >= 8) { //if just the right half is long enough, shift numbers over
              window->k      +=  use_length;
              window->length  =  overext;
            } else { //just limit the length of the left half
              window->length  =  use_length;
            }

          }
        }
      }
    }

  /* Pass each remaining window on to the remaining pipeline */
    p7_hmmwindow_init(&vit_windowlist);
    pli_tmp->tmpseq = esl_sq_CreateDigital(om->abc);
    if (!fmf )
      free (pli_tmp->tmpseq->dsq);  //this ESL_SQ object is just a container that'll point to a series of other DSQs, so free the one we just created inside the larger SQ object

   
    for (i=0; i<msv_windowlist.count; i++){
      window =  msv_windowlist.windows + i ;

      if (fmf) {
        fm_convertRange2DSQ( fmf, fm_cfg->meta, window->fm_n, window->length, window->complementarity, pli_tmp->tmpseq, TRUE );
        subseq = pli_tmp->tmpseq->dsq;
      } else {
        subseq = sq->dsq + window->n - 1;
      }

      p7_bg_SetLength(bg, window->length);
      p7_bg_NullOne  (bg, subseq, window->length, &nullsc);

      p7_bg_FilterScore(bg, subseq, window->length, &bias_filtersc);
      // Compute standard MSV to ensure that bias doesn't overcome SSV score when MSV
      // would have survived it
      p7_oprofile_ReconfigMSVLength(om, window->length);
      p7_MSVFilter(subseq, window->length, om, pli->oxf, &usc);
      P = esl_gumbel_surv( (usc-nullsc)/eslCONST_LOG2,  om->evparam[p7_MMU],  om->evparam[p7_MLAMBDA]);

      if (P > pli->F1 ) continue;
      pli->pos_past_msv += window->length;

      if (fmf) {
        seq_data = fm_cfg->meta->seq_data[window->id];
        seq_start =  seq_data.target_start;
        if (window->complementarity == p7_COMPLEMENT)
          seq_start += seq_data.length - 2;
      }

      status = p7_pli_postSSV_LongTarget(pli, om, bg, hitlist, data,
            (fmf != NULL ? seq_data.target_id     : seqidx),
            window->n, window->length, subseq,
            (fmf != NULL ? seq_start       : sq->start),
            (fmf != NULL ? seq_data.name   : sq->name),
            (fmf != NULL ? seq_data.source : sq->source),
            (fmf != NULL ? seq_data.acc    : sq->acc),
            (fmf != NULL ? seq_data.desc   : sq->desc),
            (fmf != NULL ? seq_data.length : -1),
            nullsc,
            usc,
            (fmf != NULL ? window->complementarity : complementarity),
            &vit_windowlist,
            pli_tmp
        );
        if (status != eslOK) goto ERROR;

    }

    if (fmf)  free (pli_tmp->tmpseq->dsq);

    pli_tmp->tmpseq->dsq = NULL;  //it's a pointer to a dsq object belonging to another sequence

    esl_sq_Destroy(pli_tmp->tmpseq);
    free (vit_windowlist.windows);
  }

  if (msv_windowlist.windows != NULL) free (msv_windowlist.windows);

  if (pli_tmp != NULL) {
    if (pli_tmp->bg != NULL)     p7_bg_Destroy(pli_tmp->bg);
    if (pli_tmp->om != NULL)     p7_oprofile_Destroy(pli_tmp->om);
    if (pli_tmp->scores != NULL)        free (pli_tmp->scores);
    if (pli_tmp->fwd_emissions_arr != NULL) free (pli_tmp->fwd_emissions_arr);
    free(pli_tmp);
  }

  return eslOK;

ERROR:
  if (msv_windowlist.windows != NULL) free (msv_windowlist.windows);
  if (vit_windowlist.windows != NULL) free (vit_windowlist.windows);

  if (pli_tmp != NULL) {
    if (pli_tmp->tmpseq != NULL) esl_sq_Destroy(pli_tmp->tmpseq);
    if (pli_tmp->bg != NULL)     p7_bg_Destroy(pli_tmp->bg);
    if (pli_tmp->om != NULL)     p7_oprofile_Destroy(pli_tmp->om);
    if (pli_tmp->scores != NULL)        free (pli_tmp->scores);
    if (pli_tmp->fwd_emissions_arr != NULL) free (pli_tmp->fwd_emissions_arr);
    free(pli_tmp);
  }

  return status;

}

/* Function:  p7_pli_postViterbi_Frameshift()
 * Synopsis:  the part of the Frameshift P7 search Pipeline downstream
 *            of the Viterbi filter
 *
 * Purpose:   This is called by Pipeline_Frameshift(), and runs the
 *            post-Viterbi part of HMMER's accelerated pipeline to
 *            compare profile <om> against sequence <sq>. If a
 *            significant hit is found, information about it is
 *            added to the <hitlist>.
 *            The pipeline accumulates beancounting information
 *            about how many comparisons (and residues) flow through
 *            the pipeline while it's active.
 *
 * Args:      pli             - the main pipeline object
 *            gm              - profile (query)
 *            bg              - background model
 *            hitlist         - pointer to hit storage bin
 *            data            - for computing windows based on maximum prefix/suffix extensions
 *            seqidx          - the id # of the sequence from which the current window was extracted
 *            window_start    - the starting position of the extracted window (offset from the first
 *                              position of the block of a possibly longer sequence)
 *            window_len      - the length of the extracted window
 *            sq              - the dna sequence
 *            complementarity - boolean; is the passed window sourced from a complementary sequence block
 * Returns:   <eslOK> on success. If a significant hit is obtained,
 *            its information is added to the growing <hitlist>.
 *
 *            <eslERANGE> on numerical overflow errors in the
 *            optimized vector implementations; particularly in
 *            posterior decoding. I don't believe this is possible for
 *            multihit local models, but I'm set up to catch it
 *            anyway. We may emit a warning to the user, but cleanly
 *            skip the problematic sequence and continue.
 *
 * Throws:    <eslEMEM> on allocation failure.
 *
 */
static int
p7_pli_postViterbi_Frameshift(P7_PIPELINE *pli, P7_PROFILE *gm, P7_BG *bg, P7_TOPHITS *hitlist, const P7_SCOREDATA *data, 
				              int64_t seqidx, int window_start, int window_len, ESL_SQ *dnasq, ESL_GENCODE *gcode,
			                  P7_PIPELINE_FRAMESHIFT_OBJS *pli_tmp 
)
{

  P7_HIT           *hit     = NULL;     /* ptr to the current hit output data      */
  float            fwdsc, bwdsc;   /* filter scores                           */
<<<<<<< HEAD
  float            filtersc = 0.0;           /* HMM null filter score                   */
=======
  float            bias_filter;
  float            filtersc;           /* HMM null filter score                   */
>>>>>>> ca5f106f
  float            nullsc;
  float            seqbias;
  float            seq_score;          /* the corrected per-seq bit score */
  float            sum_score;           /* the corrected reconstruction score for the seq */
  float            pre_score, pre2_score; /* uncorrected bit scores for seq */
  double           P;                /* P-value of a hit */
  double           lnP;              /* log P-value of a hit */
  int              Ld;               /* # of residues in envelopes */
  int              d;
  int              status;
  ESL_DSQ          *dsq_holder; 
  ESL_DSQ          *subseq;
<<<<<<< HEAD
  int F3_L;
=======

  int F3_L = ESL_MIN( window_len,  pli->B3);
>>>>>>> ca5f106f
  float	           indel_cost = 0.01;

  if (window_len < 15) return eslOK;
  printf("window_len %d window_start %d window_end %d\n", window_len,  window_start , (window_start + window_len));
  
  F3_L = ESL_MIN( window_len,  pli->B3);
  subseq = dnasq->dsq + window_start - 1;
<<<<<<< HEAD

  p7_bg_SetLength_Frameshift(bg, window_len);
  p7_bg_NullOne_Frameshift(bg, subseq, window_len, &nullsc);
  if (pli->do_biasfilter)
  {
    p7_bg_fs_FilterScore(bg, subseq, gm, gcode, window_len, indel_cost, &filtersc);
    filtersc -= nullsc; //remove nullsc, so bias scaling can be done, then add it back on later
  }  else
    filtersc = 0.;

  p7_gmx_fs_GrowTo(pli->gxf, gm->M, window_len);
  p7_ReconfigLength_Frameshift(gm, window_len);
=======
  printf("window_start %d window_end %d window_len %d \n", window_start, window_end, window_len);	
  p7_bg_SetLength_Frameshift(bg, window_len);
  p7_bg_NullOne_Frameshift(bg, subseq, window_len, &nullsc);
  
  if (pli->do_biasfilter)
  {
    p7_bg_fs_FilterScore(bg, subseq, gm, gcode, window_len, indel_cost, &bias_filter);
    bias_filter -= nullsc; //remove nullsc, so bias scaling can be done, then add it back on later
  }  else
    bias_filter = 0.;

  p7_gmx_fs_GrowTo(pli->gxf, gm->M, window_len);
  p7_ReconfigLength_Frameshift(gm, window_len);
 
 p7_Forward_Frameshift(subseq, gcode, indel_cost, window_len, gm, pli->gxf, &fwdsc);
printf("fwd %f\n", fwdsc);  
 // FILE *fout = fopen("fwdout.txt", "w+");
  // p7_gmx_fs_Dump(fout, pli->gxf, p7_DEFAULT);
  // fclose(fout);

    filtersc =  nullsc + (bias_filter * ( F3_L>window_len ? 1.0 : (float)F3_L/window_len) );
>>>>>>> ca5f106f

  p7_Forward_Frameshift(subseq, gcode, indel_cost, window_len, gm, pli->gxf, &fwdsc);
  // printf("fwdsc %f\n", fwdsc);
  filtersc =  nullsc + (filtersc * ( F3_L>window_len ? 1.0 : (float)F3_L/window_len) );
 // printf("filtersc %f\n", filtersc);
  seq_score = (fwdsc - filtersc) / eslCONST_LOG2;
  P = esl_exp_surv(seq_score,  gm->evparam[p7_FTAU],  gm->evparam[p7_FLAMBDA]);

<<<<<<< HEAD
  if (P > pli->F3 ) return eslOK;
   pli->n_past_fwd++; 
=======
  printf("null %f filter %f seq %f P %f \n", nullsc, bias_filter, fwdsc-filtersc, P); 
    if (P > pli->F3) return eslOK;
  pli->n_past_fwd++; 
>>>>>>> ca5f106f
     
  
  /* ok, it's for real. Now a Backwards parser pass, and hand it to domain definition workflow */
  /*now that almost everything has been filtered away, set up seq object for domaindef function*/
  if ((status = esl_sq_SetName     (pli_tmp->tmpseq, dnasq->name))   != eslOK) goto ERROR;
  if ((status = esl_sq_SetSource   (pli_tmp->tmpseq, dnasq->source)) != eslOK) goto ERROR;
  if ((status = esl_sq_SetAccession(pli_tmp->tmpseq, dnasq->acc))    != eslOK) goto ERROR;
  if ((status = esl_sq_SetDesc     (pli_tmp->tmpseq, dnasq->desc))   != eslOK) goto ERROR;

  pli_tmp->tmpseq->L = -1;
  pli_tmp->tmpseq->n = window_len;
  pli_tmp->tmpseq->start = window_start;
  pli_tmp->tmpseq->end = (dnasq->end < dnasq->start) ? (window_start - window_len + 1) : (window_start + window_len - 1); 
  dsq_holder = pli_tmp->tmpseq->dsq; // will point back to the original at the end
  pli_tmp->tmpseq->dsq = subseq;
  
  /* Now a Backwards parser pass, and hand it to domain definition workflow
   * In this case "domains" will end up being translated as independent "hits" */
  p7_gmx_GrowTo(pli->gxb, gm->M, window_len);

  p7_Backward_Frameshift(subseq, gcode, indel_cost, window_len, gm, pli->gxb, &bwdsc);
<<<<<<< HEAD
 //	printf("bwdsc %f\n", bwdsc); 

  //if we're asked to not do null correction, pass a NULL instead of a temp scores variable - domaindef knows what to do

  status = p7_domaindef_ByPosteriorHeuristics_Frameshift(pli_tmp->tmpseq, dnasq, gm, pli->gxf,pli->gxb, pli->gfwd, pli->gbck, pli->ddef, bg, TRUE,
				                                         pli_tmp->bg, (pli->do_null2?pli_tmp->scores:NULL), pli_tmp->fwd_emissions_arr, indel_cost, gcode);
=======
 printf("bwd %f\n", bwdsc);
 // FILE *bout = fopen("bwdout.txt", "w+");
 //  p7_gmx_Dump(bout, pli->gxb, p7_DEFAULT);
 //  fclose(bout);
  //return eslOK; 
  //if we're asked to not do null correction, pass a NULL instead of a temp scores variable - domaindef knows what to do
  status = p7_domaindef_ByPosteriorHeuristics_Frameshift(pli_tmp->tmpseq, dnasq, gm, 
           pli->gxf, pli->gxb, pli->gfwd, pli->gbck, pli->ddef, bg, pli_tmp->bg, 
           (pli->do_null2?pli_tmp->scores:NULL), pli_tmp->fwd_emissions_arr, 
           indel_cost, gcode);
>>>>>>> ca5f106f

 
  pli_tmp->tmpseq->dsq = dsq_holder;

  if (status != eslOK) ESL_FAIL(status, pli->errbuf, "domain definition workflow failure"); /* eslERANGE can happen */
  if (pli->ddef->nregions   == 0)  return eslOK; /* score passed threshold but there's no discrete domains here       */
  if (pli->ddef->nenvelopes == 0)  return eslOK; /* rarer: region was found, stochastic clustered, no envelopes found */
  if (pli->ddef->ndom       == 0) return eslOK; /* even rarer: envelope found, no domain identified {iss131}         */

  P7_DOMAIN  *dom    = NULL;
  for (d = 0; d < pli->ddef->ndom; d++)
  {
    dom = pli->ddef->dcl + d;
    int ali_len = dom->jali - dom->iali + 1;
    if (ali_len < 4)  // anything less than this is a funny byproduct of the Forward score passing a very low threshold, but no reliable alignment existing that supports it
       dom->is_reported = FALSE;
   }

   if (pli->do_alignment_score_calc) {
   for (d = 0; d < pli->ddef->ndom; d++)
      p7_pli_computeAliScores(pli->ddef->dcl + d, dnasq->dsq, data, gm->abc->Kp);
  }
  
  /* Calculate the null2-corrected per-seq score */
  if (pli->do_null2)
  {
    seqbias = esl_vec_FSum(pli->ddef->n2sc, window_len+1);
    seqbias = p7_FLogsum(0.0, log(bg->omega) + seqbias);
  }
  else seqbias = 0.0;
  
  pre_score =  (fwdsc - nullsc) / eslCONST_LOG2;
  seq_score =  (fwdsc - (nullsc + seqbias)) / eslCONST_LOG2;
  
  /* Calculate the "reconstruction score": estimated
   * per-sequence score as sum of individual domains,
   * discounting domains that aren't significant after they're
   * null-corrected.
   */
  sum_score = 0.0f;
  seqbias   = 0.0f;

  Ld        = 0;
  if (pli->do_null2)
    {
      for (d = 0; d < pli->ddef->ndom; d++)
        {
          if (pli->ddef->dcl[d].envsc - pli->ddef->dcl[d].domcorrection > 0.0)
            {
              sum_score += pli->ddef->dcl[d].envsc;         /* NATS */
              Ld        += pli->ddef->dcl[d].jenv  - pli->ddef->dcl[d].ienv + 1;
              seqbias   += pli->ddef->dcl[d].domcorrection; /* NATS */
            }
        }
      seqbias = p7_FLogsum(0.0, log(bg->omega) + seqbias);  /* NATS */
    }
  else
    {
      for (d = 0; d < pli->ddef->ndom; d++)
        {
          if (pli->ddef->dcl[d].envsc > 0.0)
            {
              sum_score += pli->ddef->dcl[d].envsc;      /* NATS */
              Ld        += pli->ddef->dcl[d].jenv  - pli->ddef->dcl[d].ienv + 1;
            }
        }
      seqbias = 0.0;
    }

  sum_score += (dnasq->n-Ld) * log((float) dnasq->n / (float) (dnasq->n+3)); /* NATS */
  pre2_score = (sum_score - nullsc) / eslCONST_LOG2;                /* BITS */
  sum_score  = (sum_score - (nullsc + seqbias)) / eslCONST_LOG2;    /* BITS */

  /* A special case: let sum_score override the seq_score when it's better, and it includes at least 1 domain */
  if (Ld > 0 && sum_score > seq_score)
    {
      seq_score = sum_score;
      pre_score = pre2_score;
    }

  /* Apply thresholding and determine whether to put this
   * target into the hit list. E-value thresholding may
   * only be a lower bound for now, so this list may be longer
   * than eventually reported.
   */
  lnP =  esl_exp_logsurv (seq_score,  gm->evparam[p7_FTAU], gm->evparam[p7_FLAMBDA]);
 
  if (p7_pli_TargetReportable(pli, seq_score, lnP))
    {   
      p7_tophits_CreateNextHit(hitlist, &hit);
   
        if (pli->mode == p7_SEARCH_SEQS) {
        if (                       (status  = esl_strdup(dnasq->name, -1, &(hit->name)))  != eslOK) ESL_EXCEPTION(eslEMEM, "allocation failure");
        if (dnasq->acc[0]  != '\0' && (status  = esl_strdup(dnasq->acc,  -1, &(hit->acc)))   != eslOK) ESL_EXCEPTION(eslEMEM, "allocation failure");
        if (dnasq->desc[0] != '\0' && (status  = esl_strdup(dnasq->desc, -1, &(hit->desc)))  != eslOK) ESL_EXCEPTION(eslEMEM, "allocation failure");
      } else {
        if ((status  = esl_strdup(gm->name, -1, &(hit->name)))  != eslOK) esl_fatal("allocation failure");
        if ((status  = esl_strdup(gm->acc,  -1, &(hit->acc)))   != eslOK) esl_fatal("allocation failure");
        if ((status  = esl_strdup(gm->desc, -1, &(hit->desc)))  != eslOK) esl_fatal("allocation failure");
      }


      hit->ndom       = pli->ddef->ndom;
      hit->nexpected  = pli->ddef->nexpected;
      hit->nregions   = pli->ddef->nregions;
      hit->nclustered = pli->ddef->nclustered;
      hit->noverlaps  = pli->ddef->noverlaps;
      hit->nenvelopes = pli->ddef->nenvelopes;

      hit->pre_lnP    = esl_exp_logsurv (pre_score,  gm->evparam[p7_FTAU], gm->evparam[p7_FLAMBDA]);

      hit->score      = seq_score; /* BITS */
      hit->lnP        = lnP;
      hit->sortkey    = pli->inc_by_E ? -lnP : seq_score; /* per-seq output sorts on bit score if inclusion is by score  */

      hit->sum_score  = sum_score; /* BITS */
      hit->sum_lnP    = esl_exp_logsurv (hit->sum_score,  gm->evparam[p7_FTAU], gm->evparam[p7_FLAMBDA]);

     /* Transfer all domain coordinates (unthresholded for
       * now) with their alignment displays to the hit list,
       * associated with the sequence. Domain reporting will
       * be thresholded after complete hit list is collected,
       * because we probably need to know # of significant
       * hits found to set domZ, and thence threshold and
       * count reported domains.
       */
      hit->dcl         = pli->ddef->dcl;
      pli->ddef->dcl   = NULL;
      p7_domaindef_Reuse(pli->ddef);
      hit->best_domain = 0;
      hit->seqidx = seqidx;

 for (d = 0; d < hit->ndom; d++)
      {
        Ld = hit->dcl[d].jenv - hit->dcl[d].ienv + 1;
        hit->dcl[d].bitscore = hit->dcl[d].envsc + (dnasq->n-Ld) * log((float) dnasq->n / (float) (dnasq->n+3)); /* NATS, for the moment... */
        hit->dcl[d].dombias  = (pli->do_null2 ? p7_FLogsum(0.0, log(bg->omega) + hit->dcl[d].domcorrection) : 0.0); /* NATS, and will stay so */
        hit->dcl[d].bitscore = (hit->dcl[d].bitscore - (nullsc + hit->dcl[d].dombias)) / eslCONST_LOG2; /* now BITS, as it should be */
        hit->dcl[d].lnP      = esl_exp_logsurv (hit->dcl[d].bitscore,  gm->evparam[p7_FTAU], gm->evparam[p7_FLAMBDA]);

        if (hit->dcl[d].bitscore > hit->dcl[hit->best_domain].bitscore) hit->best_domain = d;
      }
      /* If we're using model-specific bit score thresholds (GA | TC |
       * NC) and we're in an hmmscan pipeline (mode = p7_SCAN_MODELS),
       * then we *must* apply those reporting or inclusion thresholds
       * now, because this model is about to go away; we won't have
       * its thresholds after all targets have been processed.
       *
       * If we're using E-value thresholds and we don't know the
       * search space size (Z_setby or domZ_setby =
       * p7_ZSETBY_NTARGETS), we *cannot* apply those thresholds now,
       * and we *must* wait until all targets have been processed
       * (see p7_tophits_Threshold()).
       *
       * For any other thresholding, it doesn't matter whether we do
       * it here (model-specifically) or at the end (in
       * p7_tophits_Threshold()).
       *
       * What we actually do, then, is to set the flags if we're using
       * model-specific score thresholds (regardless of whether we're
       * in a scan or a search pipeline); otherwise we leave it to
       * p7_tophits_Threshold(). p7_tophits_Threshold() is always
       * responsible for *counting* the reported, included sequences.
       *
       * [xref J5/92]
       */
      if (pli->use_bit_cutoffs)
      {
        if (p7_pli_TargetReportable(pli, hit->score, hit->lnP))
        {
          hit->flags |= p7_IS_REPORTED;
          if (p7_pli_TargetIncludable(pli, hit->score, hit->lnP))
            hit->flags |= p7_IS_INCLUDED;
        }

        for (d = 0; d < hit->ndom; d++)
        {
          if (p7_pli_DomainReportable(pli, hit->dcl[d].bitscore, hit->dcl[d].lnP))
          {
            hit->dcl[d].is_reported = TRUE;
            if (p7_pli_DomainIncludable(pli, hit->dcl[d].bitscore, hit->dcl[d].lnP))
              hit->dcl[d].is_included = TRUE;
          }
        }
      }

  /*
        if there is a nucleotide sequence then we want to record the location
        of the hit in that sequence and not the location of the hit in the ORF
        provided by esl_gencode_ProcessOrf (esl_gencode.c) used in p7_alidisplay_Create
        in p7_alidisplay.c.
        sq->start is the start location of the ORF in the nucleotide sequence and
        ad->sqfrom is the start of the hit in the ORF in amino acid locations
      */

         for (d = 0; d < hit->ndom; d++)
         { 
            if (dnasq->start < dnasq->end)
            {  
               hit->dcl[d].iorf       = pli_tmp->tmpseq->start;
               hit->dcl[d].jorf       = pli_tmp->tmpseq->start-1 + pli_tmp->tmpseq->n;
               hit->dcl[d].ienv       += dnasq->start + window_start - 2;
               hit->dcl[d].jenv       += dnasq->start + window_start - 2;

    	       hit->dcl[d].iali       += dnasq->start + window_start - 2;
               hit->dcl[d].jali       += dnasq->start + window_start - 2;
               
               hit->dcl[d].ad->sqfrom = (hit->dcl[d].ad->sqfrom) + pli_tmp->tmpseq->start-1;
               hit->dcl[d].ad->sqto   = (hit->dcl[d].ad->sqto) + pli_tmp->tmpseq->start-1;
 }
            else
            { 

			   hit->dcl[d].iorf       = dnasq->start;
               hit->dcl[d].jorf       = dnasq->end;

               hit->dcl[d].ienv       = dnasq->start - (window_start + hit->dcl[d].ienv) + 1;
               hit->dcl[d].jenv       = dnasq->start - (window_start + hit->dcl[d].jenv) + 1;
               
               hit->dcl[d].iali       = dnasq->start - (window_start + hit->dcl[d].jali) + 1;
               hit->dcl[d].jali       = hit->dcl[d].iali - (hit->dcl[d].ad->sqfrom - hit->dcl[d].ad->sqto);

               hit->dcl[d].ad->sqfrom = hit->dcl[d].iali;
               hit->dcl[d].ad->sqto   = hit->dcl[d].jali;
            }
            hit->target_len = dnasq->L;
         }
    }

    return eslOK;

ERROR:
  ESL_EXCEPTION(eslEMEM, "Error in LongTarget pipeline\n");

}


/* Function:  p7_pli_postMSV_Frameshift()
 * Synopsis:  the part of the Frameshift P7 search Pipeline downstream
 *            of the MSV filter
 *
 * Purpose:   This is called by the frameshift pipeline 
 *            (p7_Pipeline_Frameshift) and runs the viterbi filter on the orf
 *            sequence and the protien model using p7_ViterbiFilter_longtaget, 
 *            which returns windows for all significant hits.  These winodws 
 *            are then exteneded based on the model's max length and then 
 *            converted to the coresponding window on the original dna sequence.
 *
 * Args:      pli             - the main pipeline object
 *            om              - optimized profile (query)
 *            bg              - background model
 *            hitlist         - pointer to hit storage bin
 *            data            - for computing windows based on maximum prefix/suffix extensions
 *            seqidx          - the id # of the sequence from which the current window was extracted
 *            window_start    - the starting position of the extracted window (offset from the first
 *                              position of the block of a possibly longer sequence)
 *            window_len      - the length of the extracted window
 *            subseq          - digital sequence of the extracted window
 *            seq_start       - first position of the sequence block passed in to the calling pipeline function
 *            seq_name        - name of the sequence the window comes from
 *            seq_source      - source of the sequence the window comes from
 *            seq_acc         - acc of the sequence the window comes from
 *            seq_desc        - desc of the sequence the window comes from
 *            seq_len         - length of the sequence the window comes from (only FM will have it; otherwise, 0 and ignored)
 *            nullsc          - score of the passed window vs the bg model
 *            usc             - msv score of the passed window
 *            complementarity - boolean; is the passed window sourced from a complementary sequence block
 *            vit_windowlist  - initialized window list, in which viterbi-passing hits are captured
 *            pli_tmp         - a collection of objects used in the long target pipeline that should be
 *                              (and are) only allocated once per pipeline to minimize alloc overhead.
 *
 * Returns:   <eslOK> on success. If a significant hit is obtained,
 *            its information is added to the growing <hitlist>.
 *
 *            <eslERANGE> on numerical overflow errors in the
 *            optimized vector implementations; particularly in
 *            posterior decoding. I don't believe this is possible for
 *            multihit local models, but I'm set up to catch it
 *            anyway. We may emit a warning to the user, but cleanly
 *            skip the problematic sequence and continue.
 *
 * Throws:    <eslEMEM> on allocation failure.
 *
 */
static int
p7_pli_postMSV_Frameshift(P7_PIPELINE *pli, P7_OPROFILE *om, P7_PROFILE *gm,  P7_BG *bg, P7_TOPHITS *hitlist, 
              int64_t seqidx, const P7_SCOREDATA *data, ESL_SQ_BLOCK *orf_block, ESL_SQ *dnasq, ESL_GENCODE *gcode, 
              P7_PIPELINE_FRAMESHIFT_OBJS *pli_tmp

)
{

  int              i,j;
  int              oldWinCnt, newWinCnt;
  float            nullsc;           /* HMM null score                   */

  P7_HMM_WINDOWLIST vit_windowlist;
  P7_HMM_WINDOWLIST post_vit_windowlist;
  P7_HMM_WINDOW    *window;
  ESL_SQ_BLOCK *post_vit_orf_block; 
  ESL_SQ *orfsq;

  vit_windowlist.windows = NULL;
  post_vit_windowlist.windows = NULL;
  p7_hmmwindow_init(&vit_windowlist);
  p7_hmmwindow_init(&post_vit_windowlist);

  post_vit_orf_block = NULL;
  post_vit_orf_block = esl_sq_CreateDigitalBlock(orf_block->listSize, gm->abc);

  oldWinCnt = newWinCnt = 0;
  for (i = 0; i < orf_block->count; ++i)
  {
    orfsq = &(orf_block->list[i]);

    p7_bg_NullOne  (bg, orfsq->dsq, orfsq->n, &nullsc);  
    /* Second level filter: ViterbiFilter(), multihit with <om> */
    p7_ViterbiFilter_longtarget(orfsq->dsq, orfsq->n, om, pli->oxf, nullsc, pli->F2, &vit_windowlist);
     
        if(vit_windowlist.count + post_vit_orf_block->count >= post_vit_orf_block->listSize)
         esl_sq_BlockGrowTo(post_vit_orf_block, post_vit_orf_block->count + vit_windowlist.count, TRUE, orfsq->abc); 
    for(j = 0; j < vit_windowlist.count; ++j) 
     {
       window = vit_windowlist.windows+j;
       p7_hmmwindow_new(&post_vit_windowlist, window->id, window->n, window->fm_n, window->k, 
                  window->length, window->score, p7_NOCOMPLEMENT, window->target_len);       
       esl_sq_Copy(orfsq, &(post_vit_orf_block->list[post_vit_orf_block->count]));
       post_vit_orf_block->count++;
     }
  }

  p7_pli_ConvertExtendAndMergeWindows(om,data, &post_vit_windowlist, post_vit_orf_block->list, dnasq->n,0); 

  pli_tmp->tmpseq = esl_sq_CreateDigital(dnasq->abc);
  free (pli_tmp->tmpseq->dsq);
   
  for(i = 0; i < post_vit_windowlist.count; ++i) 
  {
    window = post_vit_windowlist.windows+i;
    pli->pos_past_vit += window->length;
    p7_pli_postViterbi_Frameshift(pli, gm, bg, hitlist, data, seqidx, window->n, window->length, dnasq, gcode, pli_tmp);
  }

  if (vit_windowlist.windows != NULL) free(vit_windowlist.windows);
  if (post_vit_windowlist.windows != NULL) free(post_vit_windowlist.windows);
  if ( post_vit_orf_block != NULL) esl_sq_DestroyBlock(post_vit_orf_block); 

  return eslOK;
}


/* Function:  p7_Pipeline_Frameshift()
 * Synopsis:  HMMER3's accelerated seq/profile comparison pipeline for 
 *	      translated DNA to protien search with frameshit awareness.
 *
 * Purpose:   Run H3's accelerated pipeline to compare a protien 
 *	      profile <gm/om> against a dna sequence <sq>. For the first 
 *	      stages of the pipeline (MSV, bias and viterbi filters) the 
 *	      sequence is translated into it's 6 amnio acid frames and 
 *	      these are compared directly to an optimized profile. For 
 *	      the forward stage onward direct dna to amino comparision 
 *	      is made using a generic profile. If a significant hit is 
 *	      found, information about it is added to the <hitlist>. 
 *	      The pipeline accumulates beancounting information about 
 *	      how many comparisons flow through the pipeline while it's 
 *	      active.
 *            
 * Returns:   <eslOK> on success. If a significant hit is obtained,
 *            its information is added to the growing <hitlist>. 
 *            
 *            <eslEINVAL> if (in a scan pipeline) we're supposed to
 *            set GA/TC/NC bit score thresholds but the model doesn't
 *            have any.
 *            
 *            <eslERANGE> on numerical overflow errors in the
 *            optimized vector implementations; particularly in
 *            posterior decoding. I don't believe this is possible for
 *            multihit local models, but I'm set up to catch it
 *            anyway. We may emit a warning to the user, but cleanly
 *            skip the problematic sequence and continue.
 * 
 * Args:      pli             - the main pipeline object
 *            om              - optimized profile (query)
 *	          gm	          - generic profile (query)
 *            data            - for computing diagonals, and picking 
 *				                window edges based on maximum prefix/
 *				                suffix extensions
 *            bg              - background model
 *            hitlist         - pointer to hit storage bin (already 
 *				                allocated)
 *            seqidx          - the id # of the sequence from which 
 *				                the current window was extracted
 *            dnasq           - digital sequence of the DNA window
 *            complementarity - is <sq> from the top strand 
 *				                (p7_NOCOMPLEMENT), or bottom strand 
 *				                (P7_COMPLEMENT)
 *
 * Throws:    <eslEMEM> on allocation failure.
 *
 * Xref:      J4/25.
 */
int
p7_Pipeline_Frameshift(P7_PIPELINE *pli, P7_OPROFILE *om, P7_PROFILE *gm, P7_SCOREDATA *data,
                       P7_BG *bg, P7_TOPHITS *hitlist, int64_t seqidx, ESL_SQ *dnasq, ESL_SQ_BLOCK *orf_block, ESL_GENCODE *gcode)
{

  int              i;
  int              status, wstatus;
  float            nullsc;   /* null model score                        */
  float            usc;      /* msv score  */
  float            P;
  
  ESL_SQ         *orfsq;
  ESL_SQ_BLOCK *post_msv_orf_block = NULL;
  P7_PIPELINE_FRAMESHIFT_OBJS *pli_tmp =NULL; 

  if (dnasq->n < 3) return eslOK;

  post_msv_orf_block = NULL;
  post_msv_orf_block = esl_sq_CreateDigitalBlock(orf_block->listSize, om->abc);
  
  ESL_ALLOC(pli_tmp, sizeof(P7_PIPELINE_FRAMESHIFT_OBJS));
  pli_tmp->tmpseq = NULL;
<<<<<<< HEAD
  pli_tmp->bg = p7_bg_Clone(bg);
  pli_tmp->gm = p7_profile_Create(gm->M, gm->abc);
  ESL_ALLOC(pli_tmp->scores, sizeof(float) * gm->abc->Kp * 4); //allocation of space to store scores that will be used in p7_oprofile_Update(Fwd|Vit|MSV)EmissionScores
  ESL_ALLOC(pli_tmp->fwd_emissions_arr, sizeof(float) *  gm->abc->Kp * (gm->M+1));
  
    for (i = 0; i < orf_block->count; ++i)
=======
  pli_tmp->bg = p7_bg_fs_Clone(bg);
//TODO: change to new fs emmissions
  pli_tmp->gm = p7_profile_fs_Create(gm->M, gm->abc);
  ESL_ALLOC(pli_tmp->scores, sizeof(float) * gm->abc->Kp * 4); //allocation of space to store scores that will be used in p7_oprofile_Update(Fwd|Vit|MSV)EmissionScores
  ESL_ALLOC(pli_tmp->fwd_emissions_arr, sizeof(float) *  gm->abc->Kp * (gm->M+1));
  for (i = 0; i < orf_block->count; ++i)
>>>>>>> ca5f106f
  {     
  orfsq = &(orf_block->list[i]);

    /*
     use the name, accession, and description from the DNA sequence and
     not from the ORF which is generated by gencode and only for internal use
    */
    if ((wstatus = esl_sq_SetName     (orfsq, dnasq->name))   != eslOK)  ESL_EXCEPTION_SYS(eslEWRITE, "Set query sequence name failed");
    if ((wstatus = esl_sq_SetAccession(orfsq, dnasq->acc))    != eslOK)  ESL_EXCEPTION_SYS(eslEWRITE, "Set query sequence accession failed");
    if ((wstatus = esl_sq_SetDesc     (orfsq, dnasq->desc))   != eslOK)  ESL_EXCEPTION_SYS(eslEWRITE, "Set query sequence description failed");
    
    if(orfsq->n > 0) 
    {
      p7_pli_NewSeq(pli, orfsq);
      p7_bg_SetLength(bg, orfsq->n);
      p7_oprofile_ReconfigLength(om, orfsq->n);
      p7_bg_NullOne  (bg, orfsq->dsq, orfsq->n, &nullsc);
      p7_omx_GrowTo(pli->oxf, om->M, 0, orfsq->n);    /* expand the one-row omx if needed */

      p7_MSVFilter(orfsq->dsq, orfsq->n, om, pli->oxf, &usc);
      P = esl_gumbel_surv( (usc-nullsc)/eslCONST_LOG2,  om->evparam[p7_MMU],  om->evparam[p7_MLAMBDA]);
      if (P > pli->F1 ) continue;    
    pli->n_past_msv++;
      pli->pos_past_msv += orfsq->n * 3;     
      esl_sq_Copy(orfsq, &(post_msv_orf_block->list[post_msv_orf_block->count]));
      post_msv_orf_block->count++;
      if (data->prefix_lengths == NULL)  //otherwise, already filled in
        p7_hmm_ScoreDataComputeRest(om, data); 
    }
    esl_sq_Reuse(orfsq);
  }

<<<<<<< HEAD
  status = p7_pli_postMSV_Frameshift(pli, om, gm, bg, hitlist, seqidx, data, post_msv_orf_block, dnasq, gcode, pli_tmp);     
   
  pli_tmp->tmpseq->dsq = NULL;  
  
  if ( post_msv_orf_block != NULL) esl_sq_DestroyBlock(post_msv_orf_block); 
=======
  p7_profile_fs_GetFwdEmissionArray(gm, bg, pli_tmp->fwd_emissions_arr);
 
   if (data->prefix_lengths == NULL)  //otherwise, already filled in
        p7_hmm_ScoreDataComputeRest(om, data);
  
  p7_pli_ExtendAndMergeORFs (post_vit_orf_block, dnasq, gm, data, 0.2);

  pli_tmp->tmpseq = esl_sq_CreateDigital(dnasq->abc);

  for(i = 0; i < post_vit_orf_block->count; i++)
    status = p7_pli_postViterbi_Frameshift(pli, gm, bg, hitlist, data, seqidx, post_vit_orf_block->list[i].start, post_vit_orf_block->list[i].end, dnasq, gcode, pli_tmp);
	 
  if ( post_vit_orf_block != NULL) esl_sq_DestroyBlock(post_vit_orf_block); 
>>>>>>> ca5f106f
  if (pli_tmp != NULL) 
  {
    if (pli_tmp->tmpseq != NULL)  esl_sq_Destroy(pli_tmp->tmpseq);
    if (pli_tmp->bg != NULL)     p7_bg_Destroy(pli_tmp->bg);
    if (pli_tmp->gm != NULL)     p7_profile_Destroy(pli_tmp->gm);
    if (pli_tmp->scores != NULL)        free (pli_tmp->scores);
    if (pli_tmp->fwd_emissions_arr != NULL) free (pli_tmp->fwd_emissions_arr);
    free(pli_tmp);
  }
  
  return eslOK;

ERROR:
  if ( post_msv_orf_block != NULL) esl_sq_DestroyBlock(post_msv_orf_block); 
  if ( pli_tmp != NULL )
  {
    if (pli_tmp->tmpseq != NULL)  esl_sq_Destroy(pli_tmp->tmpseq);
    if (pli_tmp->bg != NULL)     p7_bg_Destroy(pli_tmp->bg);
    if (pli_tmp->gm != NULL)     p7_profile_Destroy(pli_tmp->gm);
    if (pli_tmp->scores != NULL)        free (pli_tmp->scores);
    if (pli_tmp->fwd_emissions_arr != NULL) free (pli_tmp->fwd_emissions_arr);
    free(pli_tmp);
  }

  return status;
}


/* Function:  p7_pli_Statistics()
 * Synopsis:  Final statistics output from a processing pipeline.
 *
 * Purpose:   Print a standardized report of the internal statistics of
 *            a finished processing pipeline <pli> to stream <ofp>.
 *            
 *            If stopped, non-<NULL> stopwatch <w> is provided for a
 *            stopwatch that was timing the pipeline, then the report
 *            includes timing information.
 *
 * Returns:   <eslOK> on success.
 */
	int
p7_pli_Statistics(FILE *ofp, P7_PIPELINE *pli, ESL_STOPWATCH *w)
{
	double ntargets; 

	fprintf(ofp, "Internal pipeline statistics summary:\n");
	fprintf(ofp, "-------------------------------------\n");
	if (pli->mode == p7_SEARCH_SEQS) {
		fprintf(ofp, "Query model(s):              %15" PRId64 "  (%" PRId64 " nodes)\n",     pli->nmodels, pli->nnodes);
		fprintf(ofp, "Target sequences:            %15" PRId64 "  (%" PRId64 " residues searched)\n",  pli->nseqs,   pli->nres);
		ntargets = pli->nseqs;
	} else {
		fprintf(ofp, "Query sequence(s):           %15" PRId64 "  (%" PRId64 " residues searched)\n",  pli->nseqs,   pli->nres);
		fprintf(ofp, "Target model(s):             %15" PRId64 "  (%" PRId64 " nodes)\n",     pli->nmodels, pli->nnodes);
		ntargets = pli->nmodels;
	}

	if (pli->long_targets) { // nhmmer style
		fprintf(ofp, "Residues passing SSV filter: %15" PRId64 "  (%.3g); expected (%.3g)\n",
				pli->pos_past_msv,
				(double)pli->pos_past_msv / (pli->nres*pli->nmodels) ,
				pli->F1);

		fprintf(ofp, "Residues passing bias filter:%15" PRId64 "  (%.3g); expected (%.3g)\n",
				pli->pos_past_bias,
				(double)pli->pos_past_bias / (pli->nres*pli->nmodels) ,
				pli->F1);

		fprintf(ofp, "Residues passing Vit filter: %15" PRId64 "  (%.3g); expected (%.3g)\n",
				pli->pos_past_vit,
				(double)pli->pos_past_vit / (pli->nres*pli->nmodels) ,
				pli->F2);

		fprintf(ofp, "Residues passing Fwd filter: %15" PRId64 "  (%.3g); expected (%.3g)\n",
				pli->pos_past_fwd,
				(double)pli->pos_past_fwd / (pli->nres*pli->nmodels) ,
				pli->F3);

		fprintf(ofp, "Total number of hits:        %15d  (%.3g)\n",
				(int)pli->n_output,
				(double)pli->pos_output / (pli->nres*pli->nmodels) );

	} else { // typical case output

		fprintf(ofp, "Passed MSV filter:           %15" PRId64 "  (%.6g); expected %.1f (%.6g)\n",
				pli->n_past_msv,
				(double) pli->n_past_msv / ntargets,
				pli->F1 * ntargets,
				pli->F1);

		fprintf(ofp, "Passed bias filter:          %15" PRId64 "  (%.6g); expected %.1f (%.6g)\n",
				pli->n_past_bias,
				(double) pli->n_past_bias / ntargets,
				pli->F1 * ntargets,
				pli->F1);

		fprintf(ofp, "Passed Vit filter:           %15" PRId64 "  (%.6g); expected %.1f (%.6g)\n",
				pli->n_past_vit,
				(double) pli->n_past_vit / ntargets,
				pli->F2 * ntargets,
				pli->F2);

		fprintf(ofp, "Passed Fwd filter:           %15" PRId64 "  (%.6g); expected %.1f (%.6g)\n",
				pli->n_past_fwd,
				(double) pli->n_past_fwd / ntargets,
				pli->F3 * ntargets,
				pli->F3);

		fprintf(ofp, "Initial search space (Z):    %15.0f  %s\n", pli->Z,    pli->Z_setby    == p7_ZSETBY_OPTION ? "[as set by --Z on cmdline]"    : "[actual number of targets]");
		fprintf(ofp, "Domain search space  (domZ): %15.0f  %s\n", pli->domZ, pli->domZ_setby == p7_ZSETBY_OPTION ? "[as set by --domZ on cmdline]" : "[number of targets reported over threshold]");
	}

	if (w != NULL) {
		esl_stopwatch_Display(ofp, w, "# CPU time: ");
		fprintf(ofp, "# Mc/sec: %.2f\n", 
				(double) pli->nres * (double) pli->nnodes / (w->elapsed * 1.0e6));
	}

	return eslOK;
}
/*------------------- end, pipeline API -------------------------*/


/*****************************************************************
 * 3. Example 1: "search mode" in a sequence db
 *****************************************************************/

#ifdef p7PIPELINE_EXAMPLE
/* gcc -o pipeline_example -g -Wall -I../easel -L../easel -I. -L. -Dp7PIPELINE_EXAMPLE p7_pipeline.c -lhmmer -leasel -lm
 * ./pipeline_example <hmmfile> <sqfile>
 */

#include "p7_config.h"

#include "easel.h"
#include "esl_getopts.h"
#include "esl_sqio.h"

#include "hmmer.h"

static ESL_OPTIONS options[] = {
	/* name           type         default   env  range   toggles   reqs   incomp                             help                                                  docgroup*/
	{ "-h",           eslARG_NONE,   FALSE, NULL, NULL,      NULL,  NULL,  NULL,                          "show brief help on version and usage",                         0 },
	{ "-E",           eslARG_REAL,  "10.0", NULL, "x>0",     NULL,  NULL,  "--cut_ga,--cut_nc,--cut_tc",  "E-value cutoff for reporting significant sequence hits",       0 },
	{ "-T",           eslARG_REAL,   FALSE, NULL, "x>0",     NULL,  NULL,  "--cut_ga,--cut_nc,--cut_tc",  "bit score cutoff for reporting significant sequence hits",     0 },
	{ "-Z",           eslARG_REAL,   FALSE, NULL, "x>0",     NULL,  NULL,  NULL,                          "set # of comparisons done, for E-value calculation",           0 },
	{ "--domE",       eslARG_REAL,"1000.0", NULL, "x>0",     NULL,  NULL,  "--cut_ga,--cut_nc,--cut_tc",  "E-value cutoff for reporting individual domains",              0 },
	{ "--domT",       eslARG_REAL,   FALSE, NULL, "x>0",     NULL,  NULL,  "--cut_ga,--cut_nc,--cut_tc",  "bit score cutoff for reporting individual domains",            0 },
	{ "--domZ",       eslARG_REAL,   FALSE, NULL, "x>0",     NULL,  NULL,  NULL,                          "set # of significant seqs, for domain E-value calculation",    0 },
	{ "--cut_ga",     eslARG_NONE,   FALSE, NULL, NULL,      NULL,  NULL,  "--seqE,--seqT,--domE,--domT", "use GA gathering threshold bit score cutoffs in <hmmfile>",    0 },
	{ "--cut_nc",     eslARG_NONE,   FALSE, NULL, NULL,      NULL,  NULL,  "--seqE,--seqT,--domE,--domT", "use NC noise threshold bit score cutoffs in <hmmfile>",        0 },
	{ "--cut_tc",     eslARG_NONE,   FALSE, NULL, NULL,      NULL,  NULL,  "--seqE,--seqT,--domE,--domT", "use TC trusted threshold bit score cutoffs in <hmmfile>",      0 },
	{ "--max",        eslARG_NONE,   FALSE, NULL, NULL,      NULL,  NULL, "--F1,--F2,--F3",               "Turn all heuristic filters off (less speed, more power)",      0 },
	{ "--F1",         eslARG_REAL,  "0.02", NULL, NULL,      NULL,  NULL, "--max",                        "Stage 1 (MSV) threshold: promote hits w/ P <= F1",             0 },
	{ "--F2",         eslARG_REAL,  "1e-3", NULL, NULL,      NULL,  NULL, "--max",                        "Stage 2 (Vit) threshold: promote hits w/ P <= F2",             0 },
	{ "--F3",         eslARG_REAL,  "1e-5", NULL, NULL,      NULL,  NULL, "--max",                        "Stage 3 (Fwd) threshold: promote hits w/ P <= F3",             0 },
	{ "--nobias",     eslARG_NONE,   NULL,  NULL, NULL,      NULL,  NULL, "--max",                        "turn off composition bias filter",                             0 },
	{ "--nonull2",    eslARG_NONE,   NULL,  NULL, NULL,      NULL,  NULL,  NULL,                          "turn off biased composition score corrections",                0 },
	{ "--seed",       eslARG_INT,    "42",  NULL, "n>=0",    NULL,  NULL,  NULL,                          "set RNG seed to <n> (if 0: one-time arbitrary seed)",          0 },
	{ "--acc",        eslARG_NONE,  FALSE,  NULL, NULL,      NULL,  NULL,  NULL,                          "output target accessions instead of names if possible",        0 },
	{  0, 0, 0, 0, 0, 0, 0, 0, 0, 0 },
};
static char usage[]  = "[-options] <hmmfile> <seqdb>";
static char banner[] = "example of using acceleration pipeline in search mode (seq targets)";

	int
main(int argc, char **argv)
{
	ESL_GETOPTS  *go      = p7_CreateDefaultApp(options, 2, argc, argv, banner, usage);
	char         *hmmfile = esl_opt_GetArg(go, 1);
	char         *seqfile = esl_opt_GetArg(go, 2);
	int           format  = eslSQFILE_FASTA;
	P7_HMMFILE   *hfp     = NULL;
	ESL_ALPHABET *abc     = NULL;
	P7_BG        *bg      = NULL;
	P7_HMM       *hmm     = NULL;
	P7_PROFILE   *gm      = NULL;
	P7_OPROFILE  *om      = NULL;
	ESL_SQFILE   *sqfp    = NULL;
	ESL_SQ       *sq      = NULL;
	P7_PIPELINE  *pli     = NULL;
	P7_TOPHITS   *hitlist = NULL;
	int           h,d,namew;

	/* Don't forget this. Null2 corrections need FLogsum() */
	p7_FLogsumInit();

	/* Read in one HMM */
	if (p7_hmmfile_OpenE(hmmfile, NULL, &hfp, NULL) != eslOK) p7_Fail("Failed to open HMM file %s", hmmfile);
	if (p7_hmmfile_Read(hfp, &abc, &hmm)            != eslOK) p7_Fail("Failed to read HMM");
	p7_hmmfile_Close(hfp);

	/* Open a sequence file */
	if (esl_sqfile_OpenDigital(abc, seqfile, format, NULL, &sqfp) != eslOK) p7_Fail("Failed to open sequence file %s\n", seqfile);
	sq = esl_sq_CreateDigital(abc);

	/* Create a pipeline and a top hits list */
	pli     = p7_pipeline_Create(go, hmm->M, 400, FALSE, p7_SEARCH_SEQS);
	hitlist = p7_tophits_Create();

	/* Configure a profile from the HMM */
	bg = p7_bg_Create(abc);
	gm = p7_profile_Create(hmm->M, abc);
	om = p7_oprofile_Create(hmm->M, abc);
	p7_ProfileConfig(hmm, bg, gm, 400, p7_LOCAL);
	p7_oprofile_Convert(gm, om);     /* <om> is now p7_LOCAL, multihit */
	p7_pli_NewModel(pli, om, bg);

	/* Run each target sequence through the pipeline */
	while (esl_sqio_Read(sqfp, sq) == eslOK)
	{ 
		p7_pli_NewSeq(pli, sq);
		p7_bg_SetLength(bg, sq->n);
		p7_oprofile_ReconfigLength(om, sq->n);

		p7_Pipeline(pli, om, bg, sq, NULL, hitlist, NULL);

		esl_sq_Reuse(sq);
		p7_pipeline_Reuse(pli);
	}

	/* Print the results. 
	 * This example is a stripped version of hmmsearch's tabular output.
	 */
	p7_tophits_SortBySortkey(hitlist);
	namew = ESL_MAX(8, p7_tophits_GetMaxNameLength(hitlist));
	for (h = 0; h < hitlist->N; h++)
	{
		d    = hitlist->hit[h]->best_domain;

		printf("%10.2g %7.1f %6.1f  %7.1f %6.1f %10.2g  %6.1f %5d  %-*s %s\n",
				exp(hitlist->hit[h]->lnP) * (double) pli->Z,
				hitlist->hit[h]->score,
				hitlist->hit[h]->pre_score - hitlist->hit[h]->score, /* bias correction */
				hitlist->hit[h]->dcl[d].bitscore,
				eslCONST_LOG2R * p7_FLogsum(0.0, log(bg->omega) + hitlist->hit[h]->dcl[d].domcorrection), /* print in units of bits */
				exp(hitlist->hit[h]->dcl[d].lnP) * (double) pli->Z,
				hitlist->hit[h]->nexpected,
				hitlist->hit[h]->nreported,
				namew,
				hitlist->hit[h]->name,
				hitlist->hit[h]->desc);
	}

	/* Done. */
	p7_tophits_Destroy(hitlist);
	p7_pipeline_Destroy(pli);
	esl_sq_Destroy(sq);
	esl_sqfile_Close(sqfp);
	p7_oprofile_Destroy(om);
	p7_profile_Destroy(gm);
	p7_hmm_Destroy(hmm);
	p7_bg_Destroy(bg);
	esl_alphabet_Destroy(abc);
	esl_getopts_Destroy(go);
	return 0;
}
#endif /*p7PIPELINE_EXAMPLE*/
/*----------- end, search mode (seq db) example -----------------*/




/*****************************************************************
 * 4. Example 2: "scan mode" in an HMM db
 *****************************************************************/
#ifdef p7PIPELINE_EXAMPLE2
/* gcc -o pipeline_example2 -g -Wall -I../easel -L../easel -I. -L. -Dp7PIPELINE_EXAMPLE2 p7_pipeline.c -lhmmer -leasel -lm
 * ./pipeline_example2 <hmmdb> <sqfile>
 */

#include "p7_config.h"

#include "easel.h"
#include "esl_getopts.h"
#include "esl_sqio.h"

#include "hmmer.h"

static ESL_OPTIONS options[] = {
	/* name           type         default   env  range   toggles   reqs   incomp                             help                                                  docgroup*/
	{ "-h",           eslARG_NONE,   FALSE, NULL, NULL,      NULL,  NULL,  NULL,                          "show brief help on version and usage",                         0 },
	{ "-E",           eslARG_REAL,  "10.0", NULL, "x>0",     NULL,  NULL,  "--cut_ga,--cut_nc,--cut_tc",  "E-value cutoff for reporting significant sequence hits",       0 },
	{ "-T",           eslARG_REAL,   FALSE, NULL, "x>0",     NULL,  NULL,  "--cut_ga,--cut_nc,--cut_tc",  "bit score cutoff for reporting significant sequence hits",     0 },
	{ "-Z",           eslARG_REAL,   FALSE, NULL, "x>0",     NULL,  NULL,  NULL,                          "set # of comparisons done, for E-value calculation",           0 },
	{ "--domE",       eslARG_REAL,"1000.0", NULL, "x>0",     NULL,  NULL,  "--cut_ga,--cut_nc,--cut_tc",  "E-value cutoff for reporting individual domains",              0 },
	{ "--domT",       eslARG_REAL,   FALSE, NULL, "x>0",     NULL,  NULL,  "--cut_ga,--cut_nc,--cut_tc",  "bit score cutoff for reporting individual domains",            0 },
	{ "--domZ",       eslARG_REAL,   FALSE, NULL, "x>0",     NULL,  NULL,  NULL,                          "set # of significant seqs, for domain E-value calculation",    0 },
	{ "--cut_ga",     eslARG_NONE,   FALSE, NULL, NULL,      NULL,  NULL,  "--seqE,--seqT,--domE,--domT", "use GA gathering threshold bit score cutoffs in <hmmfile>",    0 },
	{ "--cut_nc",     eslARG_NONE,   FALSE, NULL, NULL,      NULL,  NULL,  "--seqE,--seqT,--domE,--domT", "use NC noise threshold bit score cutoffs in <hmmfile>",        0 },
	{ "--cut_tc",     eslARG_NONE,   FALSE, NULL, NULL,      NULL,  NULL,  "--seqE,--seqT,--domE,--domT", "use TC trusted threshold bit score cutoffs in <hmmfile>",      0 },
	{ "--max",        eslARG_NONE,   FALSE, NULL, NULL,      NULL,  NULL, "--F1,--F2,--F3",               "Turn all heuristic filters off (less speed, more power)",      0 },
	{ "--F1",         eslARG_REAL,  "0.02", NULL, NULL,      NULL,  NULL, "--max",                        "Stage 1 (MSV) threshold: promote hits w/ P <= F1",             0 },
	{ "--F2",         eslARG_REAL,  "1e-3", NULL, NULL,      NULL,  NULL, "--max",                        "Stage 2 (Vit) threshold: promote hits w/ P <= F2",             0 },
	{ "--F3",         eslARG_REAL,  "1e-5", NULL, NULL,      NULL,  NULL, "--max",                        "Stage 3 (Fwd) threshold: promote hits w/ P <= F3",             0 },
	{ "--nobias",     eslARG_NONE,   NULL,  NULL, NULL,      NULL,  NULL, "--max",                        "turn off composition bias filter",                             0 },
	{ "--nonull2",    eslARG_NONE,   NULL,  NULL, NULL,      NULL,  NULL,  NULL,                          "turn off biased composition score corrections",                0 },
	{ "--seed",       eslARG_INT,    "42",  NULL, "n>=0",    NULL,  NULL,  NULL,                          "set RNG seed to <n> (if 0: one-time arbitrary seed)",          0 },
	{ "--acc",        eslARG_NONE,  FALSE,  NULL, NULL,      NULL,  NULL,  NULL,                          "output target accessions instead of names if possible",        0 },
	{  0, 0, 0, 0, 0, 0, 0, 0, 0, 0 },
};
static char usage[]  = "[-options] <hmmfile> <seqfile>";
static char banner[] = "example of using acceleration pipeline in scan mode (HMM targets)";

	int
main(int argc, char **argv)
{
	ESL_GETOPTS  *go      = p7_CreateDefaultApp(options, 2, argc, argv, banner, usage);
	char         *hmmfile = esl_opt_GetArg(go, 1);
	char         *seqfile = esl_opt_GetArg(go, 2);
	int           format  = eslSQFILE_FASTA;
	P7_HMMFILE   *hfp     = NULL;
	ESL_ALPHABET *abc     = NULL;
	P7_BG        *bg      = NULL;
	P7_OPROFILE  *om      = NULL;
	ESL_SQFILE   *sqfp    = NULL;
	ESL_SQ       *sq      = NULL;
	P7_PIPELINE  *pli     = NULL;
	P7_TOPHITS   *hitlist = p7_tophits_Create();
	int           h,d,namew;

	/* Don't forget this. Null2 corrections need FLogsum() */
	p7_FLogsumInit();

	/* Open a sequence file, read one seq from it.
	 * Convert to digital later, after 1st HMM is input and abc becomes known 
	 */
	sq = esl_sq_Create();
	if (esl_sqfile_Open(seqfile, format, NULL, &sqfp) != eslOK) p7_Fail("Failed to open sequence file %s\n", seqfile);
	if (esl_sqio_Read(sqfp, sq)                       != eslOK) p7_Fail("Failed to read sequence from %s\n", seqfile);
	esl_sqfile_Close(sqfp);

	/* Open the HMM db */
	if (p7_hmmfile_OpenE(hmmfile, NULL, &hfp, NULL) != eslOK) p7_Fail("Failed to open HMM file %s", hmmfile);

	/* Create a pipeline for the query sequence in scan mode */
	pli      = p7_pipeline_Create(go, 100, sq->n, FALSE, p7_SCAN_MODELS);
	p7_pli_NewSeq(pli, sq);

	/* Some additional config of the pipeline specific to scan mode */
	pli->hfp = hfp;
	if (! pli->Z_is_fixed && hfp->is_pressed) { pli->Z_is_fixed = TRUE; pli->Z = hfp->ssi->nprimary; }

	/* Read (partial) of each HMM in file */
	while (p7_oprofile_ReadMSV(hfp, &abc, &om) == eslOK) 
	{
		/* One time only initialization after abc becomes known */
		if (bg == NULL) 
		{
			bg = p7_bg_Create(abc);
			if (esl_sq_Digitize(abc, sq) != eslOK) p7_Die("alphabet mismatch");
		}
		p7_pli_NewModel(pli, om, bg);
		p7_bg_SetLength(bg, sq->n); /* SetLength() call MUST follow NewModel() call, because NewModel() resets the filter HMM, including its default expected length; see bug #h85 */
		p7_oprofile_ReconfigLength(om, sq->n);

		p7_Pipeline(pli, om, bg, sq, NULL, hitlist, NULL);

		p7_oprofile_Destroy(om);
		p7_pipeline_Reuse(pli);
	} 

	/* Print the results. 
	 * This example is a stripped version of hmmsearch's tabular output.
	 */
	p7_tophits_SortBySortkey(hitlist);
	namew = ESL_MAX(8, p7_tophits_GetMaxNameLength(hitlist));
	for (h = 0; h < hitlist->N; h++)
	{
		d    = hitlist->hit[h]->best_domain;

		printf("%10.2g %7.1f %6.1f  %7.1f %6.1f %10.2g  %6.1f %5d  %-*s %s\n",
				exp(hitlist->hit[h]->lnP) * (double) pli->Z,
				hitlist->hit[h]->score,
				hitlist->hit[h]->pre_score - hitlist->hit[h]->score, /* bias correction */
				hitlist->hit[h]->dcl[d].bitscore,
				eslCONST_LOG2R * p7_FLogsum(0.0, log(bg->omega) + hitlist->hit[h]->dcl[d].domcorrection), /* print in units of BITS */
				exp(hitlist->hit[h]->dcl[d].lnP) * (double) pli->Z,
				hitlist->hit[h]->nexpected,
				hitlist->hit[h]->nreported,
				namew,
				hitlist->hit[h]->name,
				hitlist->hit[h]->desc);
	}

	/* Done. */
	p7_tophits_Destroy(hitlist);
	p7_pipeline_Destroy(pli);
	esl_sq_Destroy(sq);
	p7_hmmfile_Close(hfp);
	p7_bg_Destroy(bg);
	esl_alphabet_Destroy(abc);
	esl_getopts_Destroy(go);
	return 0;
}
#endif /*p7PIPELINE_EXAMPLE2*/
/*--------------- end, scan mode (HMM db) example ---------------*/

<|MERGE_RESOLUTION|>--- conflicted
+++ resolved
@@ -219,11 +219,11 @@
   pli->F2     = (go ? ESL_MIN(1.0, esl_opt_GetReal(go, "--F2")) : 1e-3);
   pli->F3     = (go ? ESL_MIN(1.0, esl_opt_GetReal(go, "--F3")) : 1e-5);
   if (long_targets) {
-	  pli->B1     = (go ? esl_opt_GetInteger(go, "--B1") : 100);
-	  pli->B2     = (go ? esl_opt_GetInteger(go, "--B2") : 240);
-	  pli->B3     = (go ? esl_opt_GetInteger(go, "--B3") : 1000);
+    pli->B1     = (go ? esl_opt_GetInteger(go, "--B1") : 100);
+    pli->B2     = (go ? esl_opt_GetInteger(go, "--B2") : 240);
+    pli->B3     = (go ? esl_opt_GetInteger(go, "--B3") : 1000);
   } else {
-	  pli->B1 = pli->B2 = pli->B3 = -1;
+    pli->B1 = pli->B2 = pli->B3 = -1;
   }
 
 
@@ -442,9 +442,9 @@
   pli->F1     = ((go && esl_opt_IsOn(go, "--F1")) ? ESL_MIN(1.0, esl_opt_GetReal(go, "--F1")) : 0.02);
   pli->F2     = (go ? ESL_MIN(1.0, esl_opt_GetReal(go, "--F2")) : 1e-3);
   pli->F3     = (go ? ESL_MIN(1.0, esl_opt_GetReal(go, "--F3")) : 1e-5);
-	 // pli->B1     = (go ? esl_opt_GetInteger(go, "--B1") : 100);
-	 // pli->B2     = (go ? esl_opt_GetInteger(go, "--B2") : 240);
-	  pli->B3     = (go ? esl_opt_GetInteger(go, "--B3") : 1000);
+   // pli->B1     = (go ? esl_opt_GetInteger(go, "--B1") : 100);
+   // pli->B2     = (go ? esl_opt_GetInteger(go, "--B2") : 240);
+    //pli->B3     = (go ? esl_opt_GetInteger(go, "--B3") : 1000);
 
 
   if (go && esl_opt_GetBoolean(go, "--max")) 
@@ -610,12 +610,12 @@
   for (i=0; i<windowlist->count; i++) {
     curr_window = windowlist->windows+i;
     
-	if ( curr_window->complementarity == p7_COMPLEMENT) {
+  if ( curr_window->complementarity == p7_COMPLEMENT) {
       //flip for complement (then flip back), so the min and max bounds allow for appropriate overlap into neighboring segments in a multi-segment FM sequence
       curr_window->n = curr_window->target_len - curr_window->n +  1;
       window_start   = ESL_MAX( 1                      ,  curr_window->n - curr_window->length - (om->max_length * (0.1 + data->suffix_lengths[curr_window->k] ) ) ) ;
       window_end     = ESL_MIN( curr_window->target_len,  curr_window->n                       + (om->max_length * (0.1 + data->prefix_lengths[curr_window->k - curr_window->length + 1]  )) )   ;
-  	  tmp            = window_end;
+      tmp            = window_end;
       window_end     = curr_window->target_len - window_start; // +  1;
       window_start   = curr_window->target_len - tmp ; //+  1;
       curr_window->n = curr_window->target_len - curr_window->n +  1;
@@ -694,16 +694,6 @@
   if (orf_block->count == 0)
     return eslOK;
 
-<<<<<<< HEAD
-  /* extend orfs */
-  for (i=0; i<orf_block->count; i++) {
-    curr_orf = orf_block->list+i;
-    orf_len = curr_orf->end - curr_orf->start + 1;    
-    
-    dna_start = ESL_MAX( 1        ,  curr_orf->start - (om->max_length - orf_len)  * 3);
-    dna_end   = ESL_MIN( dna_sq->n,  curr_orf->end   + (om->max_length - orf_len)  * 3); 
-	
-=======
   vgx = p7_gmx_Create(gm->M, 100);
   vtr = p7_trace_Create();
  
@@ -725,7 +715,6 @@
     dna_start = ESL_MAX(1,         curr_orf->start + (orf_start * 3));
     dna_end   = ESL_MIN(dna_sq->n, curr_orf->start + (orf_end   * 3));
 
->>>>>>> ca5f106f
     curr_orf->start = dna_start;
     curr_orf->end   = dna_end; 
  
@@ -733,17 +722,6 @@
     p7_trace_Reuse(vtr);
   }
 
-<<<<<<< HEAD
-  
-  /* merge overlapping orfs, compressing list in place. */
-  for (i=1; i<orf_block->count; i++) {
-    prev_orf = orf_block->list+new_hit_cnt;
-    curr_orf = orf_block->list+i;
-    if((prev_orf->start <= curr_orf->start && prev_orf->end <= curr_orf->start) || 
-       (curr_orf->start <= prev_orf->start && curr_orf->end <= prev_orf->start) ||
-       (prev_orf->start >= curr_orf->start && prev_orf->end >= curr_orf->start) ||
-       (curr_orf->start >= prev_orf->start && curr_orf->end >= prev_orf->start)   )
-=======
   /*check for and merge overlaps in orf dna positions */ 
   for (i=1; i<orf_block->count; i++) {
     prev_orf = orf_block->list+new_hit_cnt;
@@ -760,7 +738,6 @@
     max_length       = max_end - min_start + 1;
     
     if ( (float) overlap / max_length > pct_overlap)
->>>>>>> ca5f106f
     {
       prev_orf->start = min_start;
       prev_orf->end   = max_end;
@@ -802,10 +779,11 @@
   //convert windows to dna
   for (i=0; i<windowlist->count; i++) {
     curr_window = windowlist->windows+i;
+  //printf("start %d end %d\n", orf_list[i].start, orf_list[i].end);
     if(orf_list[i].start < orf_list[i].end) {   
       curr_window->n =  orf_list[i].start + (curr_window->n - 1) * 3;
       curr_window->complementarity = p7_NOCOMPLEMENT;
-    } else {	
+    } else {  
       curr_window->n =  (dna_len - orf_list[i].start + 1) + (curr_window->n - 1) * 3;
       curr_window->complementarity = p7_COMPLEMENT;
     }
@@ -815,13 +793,13 @@
    for (i=0; i<windowlist->count; i++) {
     curr_window = windowlist->windows+i;
     
-	if ( curr_window->complementarity == p7_COMPLEMENT) {
+  if ( curr_window->complementarity == p7_COMPLEMENT) {
       
-	  //flip for complement (then flip back), so the min and max bounds allow for appropriate overlap into neighboring segments in a multi-segment FM sequence
-	  curr_window->n = curr_window->target_len - curr_window->n +  1;
+    //flip for complement (then flip back), so the min and max bounds allow for appropriate overlap into neighboring segments in a multi-segment FM sequence
+    curr_window->n = curr_window->target_len - curr_window->n +  1;
       window_start   = ESL_MAX( 1, curr_window->n - curr_window->length - (om->max_length * (0.1 + data->suffix_lengths[curr_window->k])) * 3);
       window_end     = ESL_MIN( curr_window->target_len, curr_window->n + (om->max_length * (0.1 + data->prefix_lengths[curr_window->k - curr_window->length + 1])) * 3);
-  	  tmp            = window_end;
+      tmp            = window_end;
       window_end     = curr_window->target_len - window_start; // +  1;
       window_start   = curr_window->target_len - tmp ; //+  1;
       curr_window->n = curr_window->target_len - curr_window->n +  1;
@@ -830,7 +808,7 @@
      // the 0.1 multiplier provides for a small buffer in excess of the predefined prefix/suffix lengths - one proportional to max_length
       window_start = ESL_MAX( 1, curr_window->n - (om->max_length * (0.1 + data->prefix_lengths[curr_window->k - curr_window->length + 1])) * 3);
       window_end   = ESL_MIN( curr_window->target_len, curr_window->n + curr_window->length + (om->max_length * (0.1 + data->suffix_lengths[curr_window->k])) * 3);
-   	}
+     }
 
     curr_window->length = window_end - window_start + 1;
 
@@ -854,7 +832,7 @@
       //merge windows
       window_start        = ESL_MIN(prev_window->n, curr_window->n);
       window_end          = ESL_MAX(prev_window->n+prev_window->length-1, curr_window->n+curr_window->length-1);
-	  prev_window->fm_n  -= (prev_window->n - window_start);
+    prev_window->fm_n  -= (prev_window->n - window_start);
       prev_window->n      = window_start;
       prev_window->length = window_end - window_start + 1;
     } else {
@@ -864,6 +842,12 @@
   }
 
   windowlist->count = new_hit_cnt+1;
+
+
+ for (i=0; i<windowlist->count; i++) {
+    curr_window = windowlist->windows+i;
+
+ }
   return eslOK;
 }
 
@@ -1320,26 +1304,26 @@
   if (pli->do_null2) 
     {
       for (d = 0; d < pli->ddef->ndom; d++) 
-	{
-	  if (pli->ddef->dcl[d].envsc - pli->ddef->dcl[d].domcorrection > 0.0)
-	    {
-	      sum_score += pli->ddef->dcl[d].envsc;         /* NATS */
-	      Ld        += pli->ddef->dcl[d].jenv  - pli->ddef->dcl[d].ienv + 1;
-	      seqbias   += pli->ddef->dcl[d].domcorrection; /* NATS */  
-	    }
-	}
+  {
+    if (pli->ddef->dcl[d].envsc - pli->ddef->dcl[d].domcorrection > 0.0)
+      {
+        sum_score += pli->ddef->dcl[d].envsc;         /* NATS */
+        Ld        += pli->ddef->dcl[d].jenv  - pli->ddef->dcl[d].ienv + 1;
+        seqbias   += pli->ddef->dcl[d].domcorrection; /* NATS */  
+      }
+  }
       seqbias = p7_FLogsum(0.0, log(bg->omega) + seqbias);  /* NATS */
     }
   else 
     {
       for (d = 0; d < pli->ddef->ndom; d++) 
-	{
-	  if (pli->ddef->dcl[d].envsc > 0.0)
-	    {
-	      sum_score += pli->ddef->dcl[d].envsc;      /* NATS */
-	      Ld        += pli->ddef->dcl[d].jenv  - pli->ddef->dcl[d].ienv + 1;
-	    }
-	}
+  {
+    if (pli->ddef->dcl[d].envsc > 0.0)
+      {
+        sum_score += pli->ddef->dcl[d].envsc;      /* NATS */
+        Ld        += pli->ddef->dcl[d].jenv  - pli->ddef->dcl[d].ienv + 1;
+      }
+  }
       seqbias = 0.0;
     }    
   sum_score += (sq->n-Ld) * log((float) sq->n / (float) (sq->n+3)); /* NATS */
@@ -1533,7 +1517,6 @@
  *            overlap         - number of residues in this sequence window that overlap a preceding window.
  *            pli_tmp         - a collection of objects used in the long target pipeline that should be
  *                              (and are) only allocated once per pipeline to minimize alloc overhead.
-
  * Returns:   <eslOK> on success. If a significant hit is obtained,
  *            its information is added to the growing <hitlist>.
  *
@@ -2043,10 +2026,10 @@
     /* In scan mode, if it passes the MSV filter, read the rest of the profile */
     if (!fmf && pli->hfp)
       {
-	if (om->base_w == 0 &&  om->scale_w == 0) { // we haven't already read this hmm (if we're on the second strand, we would've)
-	  p7_oprofile_ReadRest(pli->hfp, om);
-	  if ((status = p7_pli_NewModelThresholds(pli, om)) != eslOK) goto ERROR;
-	}
+  if (om->base_w == 0 &&  om->scale_w == 0) { // we haven't already read this hmm (if we're on the second strand, we would've)
+    p7_oprofile_ReadRest(pli->hfp, om);
+    if ((status = p7_pli_NewModelThresholds(pli, om)) != eslOK) goto ERROR;
+  }
       }
 
     p7_oprofile_GetFwdEmissionArray(om, bg, pli_tmp->fwd_emissions_arr);
@@ -2231,19 +2214,15 @@
  */
 static int
 p7_pli_postViterbi_Frameshift(P7_PIPELINE *pli, P7_PROFILE *gm, P7_BG *bg, P7_TOPHITS *hitlist, const P7_SCOREDATA *data, 
-				              int64_t seqidx, int window_start, int window_len, ESL_SQ *dnasq, ESL_GENCODE *gcode,
-			                  P7_PIPELINE_FRAMESHIFT_OBJS *pli_tmp 
+                      int64_t seqidx, int window_start, int window_end, ESL_SQ *dnasq, ESL_GENCODE *gcode,
+                        P7_PIPELINE_FRAMESHIFT_OBJS *pli_tmp 
 )
 {
 
   P7_HIT           *hit     = NULL;     /* ptr to the current hit output data      */
   float            fwdsc, bwdsc;   /* filter scores                           */
-<<<<<<< HEAD
-  float            filtersc = 0.0;           /* HMM null filter score                   */
-=======
   float            bias_filter;
   float            filtersc;           /* HMM null filter score                   */
->>>>>>> ca5f106f
   float            nullsc;
   float            seqbias;
   float            seq_score;          /* the corrected per-seq bit score */
@@ -2254,36 +2233,18 @@
   int              Ld;               /* # of residues in envelopes */
   int              d;
   int              status;
+  int       window_len;
   ESL_DSQ          *dsq_holder; 
   ESL_DSQ          *subseq;
-<<<<<<< HEAD
-  int F3_L;
-=======
 
   int F3_L = ESL_MIN( window_len,  pli->B3);
->>>>>>> ca5f106f
-  float	           indel_cost = 0.01;
-
-  if (window_len < 15) return eslOK;
-  printf("window_len %d window_start %d window_end %d\n", window_len,  window_start , (window_start + window_len));
+  float             indel_cost = 0.01;
+
+  window_len = window_end - window_start + 1;
+  if (window_len < 3) return eslOK;
   
-  F3_L = ESL_MIN( window_len,  pli->B3);
   subseq = dnasq->dsq + window_start - 1;
-<<<<<<< HEAD
-
-  p7_bg_SetLength_Frameshift(bg, window_len);
-  p7_bg_NullOne_Frameshift(bg, subseq, window_len, &nullsc);
-  if (pli->do_biasfilter)
-  {
-    p7_bg_fs_FilterScore(bg, subseq, gm, gcode, window_len, indel_cost, &filtersc);
-    filtersc -= nullsc; //remove nullsc, so bias scaling can be done, then add it back on later
-  }  else
-    filtersc = 0.;
-
-  p7_gmx_fs_GrowTo(pli->gxf, gm->M, window_len);
-  p7_ReconfigLength_Frameshift(gm, window_len);
-=======
-  printf("window_start %d window_end %d window_len %d \n", window_start, window_end, window_len);	
+  printf("window_start %d window_end %d window_len %d \n", window_start, window_end, window_len);  
   p7_bg_SetLength_Frameshift(bg, window_len);
   p7_bg_NullOne_Frameshift(bg, subseq, window_len, &nullsc);
   
@@ -2304,23 +2265,13 @@
   // fclose(fout);
 
     filtersc =  nullsc + (bias_filter * ( F3_L>window_len ? 1.0 : (float)F3_L/window_len) );
->>>>>>> ca5f106f
-
-  p7_Forward_Frameshift(subseq, gcode, indel_cost, window_len, gm, pli->gxf, &fwdsc);
-  // printf("fwdsc %f\n", fwdsc);
-  filtersc =  nullsc + (filtersc * ( F3_L>window_len ? 1.0 : (float)F3_L/window_len) );
- // printf("filtersc %f\n", filtersc);
-  seq_score = (fwdsc - filtersc) / eslCONST_LOG2;
+
+  seq_score = (fwdsc-filtersc) / eslCONST_LOG2;
   P = esl_exp_surv(seq_score,  gm->evparam[p7_FTAU],  gm->evparam[p7_FLAMBDA]);
 
-<<<<<<< HEAD
-  if (P > pli->F3 ) return eslOK;
-   pli->n_past_fwd++; 
-=======
   printf("null %f filter %f seq %f P %f \n", nullsc, bias_filter, fwdsc-filtersc, P); 
     if (P > pli->F3) return eslOK;
   pli->n_past_fwd++; 
->>>>>>> ca5f106f
      
   
   /* ok, it's for real. Now a Backwards parser pass, and hand it to domain definition workflow */
@@ -2340,16 +2291,7 @@
   /* Now a Backwards parser pass, and hand it to domain definition workflow
    * In this case "domains" will end up being translated as independent "hits" */
   p7_gmx_GrowTo(pli->gxb, gm->M, window_len);
-
   p7_Backward_Frameshift(subseq, gcode, indel_cost, window_len, gm, pli->gxb, &bwdsc);
-<<<<<<< HEAD
- //	printf("bwdsc %f\n", bwdsc); 
-
-  //if we're asked to not do null correction, pass a NULL instead of a temp scores variable - domaindef knows what to do
-
-  status = p7_domaindef_ByPosteriorHeuristics_Frameshift(pli_tmp->tmpseq, dnasq, gm, pli->gxf,pli->gxb, pli->gfwd, pli->gbck, pli->ddef, bg, TRUE,
-				                                         pli_tmp->bg, (pli->do_null2?pli_tmp->scores:NULL), pli_tmp->fwd_emissions_arr, indel_cost, gcode);
-=======
  printf("bwd %f\n", bwdsc);
  // FILE *bout = fopen("bwdout.txt", "w+");
  //  p7_gmx_Dump(bout, pli->gxb, p7_DEFAULT);
@@ -2360,9 +2302,8 @@
            pli->gxf, pli->gxb, pli->gfwd, pli->gbck, pli->ddef, bg, pli_tmp->bg, 
            (pli->do_null2?pli_tmp->scores:NULL), pli_tmp->fwd_emissions_arr, 
            indel_cost, gcode);
->>>>>>> ca5f106f
-
- 
+
+ // if(emit_sc != NULL) Codon_Emissions_Destroy(emit_sc);
   pli_tmp->tmpseq->dsq = dsq_holder;
 
   if (status != eslOK) ESL_FAIL(status, pli->errbuf, "domain definition workflow failure"); /* eslERANGE can happen */
@@ -2565,7 +2506,7 @@
                hit->dcl[d].ienv       += dnasq->start + window_start - 2;
                hit->dcl[d].jenv       += dnasq->start + window_start - 2;
 
-    	       hit->dcl[d].iali       += dnasq->start + window_start - 2;
+             hit->dcl[d].iali       += dnasq->start + window_start - 2;
                hit->dcl[d].jali       += dnasq->start + window_start - 2;
                
                hit->dcl[d].ad->sqfrom = (hit->dcl[d].ad->sqfrom) + pli_tmp->tmpseq->start-1;
@@ -2574,19 +2515,18 @@
             else
             { 
 
-			   hit->dcl[d].iorf       = dnasq->start;
+         hit->dcl[d].iorf       = dnasq->start;
                hit->dcl[d].jorf       = dnasq->end;
 
                hit->dcl[d].ienv       = dnasq->start - (window_start + hit->dcl[d].ienv) + 1;
                hit->dcl[d].jenv       = dnasq->start - (window_start + hit->dcl[d].jenv) + 1;
                
-               hit->dcl[d].iali       = dnasq->start - (window_start + hit->dcl[d].jali) + 1;
+         hit->dcl[d].iali       = dnasq->start - (window_start + hit->dcl[d].jali) + 1;
                hit->dcl[d].jali       = hit->dcl[d].iali - (hit->dcl[d].ad->sqfrom - hit->dcl[d].ad->sqto);
 
                hit->dcl[d].ad->sqfrom = hit->dcl[d].iali;
                hit->dcl[d].ad->sqto   = hit->dcl[d].jali;
             }
-            hit->target_len = dnasq->L;
          }
     }
 
@@ -2654,14 +2594,14 @@
 {
 
   int              i,j;
-  int              oldWinCnt, newWinCnt;
   float            nullsc;           /* HMM null score                   */
-
-  P7_HMM_WINDOWLIST vit_windowlist;
-  P7_HMM_WINDOWLIST post_vit_windowlist;
-  P7_HMM_WINDOW    *window;
-  ESL_SQ_BLOCK *post_vit_orf_block; 
-  ESL_SQ *orfsq;
+  int              min_n, max_n, max_k;
+
+  P7_HMM_WINDOWLIST  vit_windowlist;
+  P7_HMM_WINDOWLIST  post_vit_windowlist;
+  P7_HMM_WINDOW     *window;
+  ESL_SQ_BLOCK      *post_vit_orf_block; 
+  ESL_SQ            *orfsq;
 
   vit_windowlist.windows = NULL;
   post_vit_windowlist.windows = NULL;
@@ -2670,26 +2610,32 @@
 
   post_vit_orf_block = NULL;
   post_vit_orf_block = esl_sq_CreateDigitalBlock(orf_block->listSize, gm->abc);
-
-  oldWinCnt = newWinCnt = 0;
+  
   for (i = 0; i < orf_block->count; ++i)
-  {
+  { 
     orfsq = &(orf_block->list[i]);
-
     p7_bg_NullOne  (bg, orfsq->dsq, orfsq->n, &nullsc);  
+    
     /* Second level filter: ViterbiFilter(), multihit with <om> */
     p7_ViterbiFilter_longtarget(orfsq->dsq, orfsq->n, om, pli->oxf, nullsc, pli->F2, &vit_windowlist);
-     
-        if(vit_windowlist.count + post_vit_orf_block->count >= post_vit_orf_block->listSize)
-         esl_sq_BlockGrowTo(post_vit_orf_block, post_vit_orf_block->count + vit_windowlist.count, TRUE, orfsq->abc); 
-    for(j = 0; j < vit_windowlist.count; ++j) 
-     {
-       window = vit_windowlist.windows+j;
-       p7_hmmwindow_new(&post_vit_windowlist, window->id, window->n, window->fm_n, window->k, 
-                  window->length, window->score, p7_NOCOMPLEMENT, window->target_len);       
-       esl_sq_Copy(orfsq, &(post_vit_orf_block->list[post_vit_orf_block->count]));
-       post_vit_orf_block->count++;
-     }
+    
+    min_n = orfsq->n;
+    max_n = 0;
+    max_k = 0;
+   for(j = 0; j < vit_windowlist.count; ++j) 
+   { 
+     window = vit_windowlist.windows+j;
+     min_n = ESL_MIN( min_n, window->n);
+     max_n = ESL_MAX( max_n, window->n + window->length);
+     max_k = ESL_MAX( max_k, window->k);
+   }
+   
+   if(vit_windowlist.count < 0) 
+   {
+     p7_hmmwindow_new(&post_vit_windowlist, -1, min_n, min_n-1, window->k, (max_n - min_n), 0.0, p7_NOCOMPLEMENT, orfsq->n);       
+     post_vit_orf_block->list[post_vit_orf_block->count] = *esl_sq_CreateDigitalFrom(orfsq->abc, orfsq->name, orfsq->dsq, orfsq->n, orfsq->desc, orfsq->acc, orfsq->ss);
+     post_vit_orf_block->count++;
+   }
   }
 
   p7_pli_ConvertExtendAndMergeWindows(om,data, &post_vit_windowlist, post_vit_orf_block->list, dnasq->n,0); 
@@ -2712,21 +2658,22 @@
 }
 
 
+
 /* Function:  p7_Pipeline_Frameshift()
  * Synopsis:  HMMER3's accelerated seq/profile comparison pipeline for 
- *	      translated DNA to protien search with frameshit awareness.
+ *        translated DNA to protien search with frameshit awareness.
  *
  * Purpose:   Run H3's accelerated pipeline to compare a protien 
- *	      profile <gm/om> against a dna sequence <sq>. For the first 
- *	      stages of the pipeline (MSV, bias and viterbi filters) the 
- *	      sequence is translated into it's 6 amnio acid frames and 
- *	      these are compared directly to an optimized profile. For 
- *	      the forward stage onward direct dna to amino comparision 
- *	      is made using a generic profile. If a significant hit is 
- *	      found, information about it is added to the <hitlist>. 
- *	      The pipeline accumulates beancounting information about 
- *	      how many comparisons flow through the pipeline while it's 
- *	      active.
+ *        profile <gm/om> against a dna sequence <sq>. For the first 
+ *        stages of the pipeline (MSV, bias and viterbi filters) the 
+ *        sequence is translated into it's 6 amnio acid frames and 
+ *        these are compared directly to an optimized profile. For 
+ *        the forward stage onward direct dna to amino comparision 
+ *        is made using a generic profile. If a significant hit is 
+ *        found, information about it is added to the <hitlist>. 
+ *        The pipeline accumulates beancounting information about 
+ *        how many comparisons flow through the pipeline while it's 
+ *        active.
  *            
  * Returns:   <eslOK> on success. If a significant hit is obtained,
  *            its information is added to the growing <hitlist>. 
@@ -2744,69 +2691,63 @@
  * 
  * Args:      pli             - the main pipeline object
  *            om              - optimized profile (query)
- *	          gm	          - generic profile (query)
+ *            gm            - generic profile (query)
  *            data            - for computing diagonals, and picking 
- *				                window edges based on maximum prefix/
- *				                suffix extensions
+ *                        window edges based on maximum prefix/
+ *                        suffix extensions
  *            bg              - background model
  *            hitlist         - pointer to hit storage bin (already 
- *				                allocated)
+ *                        allocated)
  *            seqidx          - the id # of the sequence from which 
- *				                the current window was extracted
+ *                        the current window was extracted
  *            dnasq           - digital sequence of the DNA window
  *            complementarity - is <sq> from the top strand 
- *				                (p7_NOCOMPLEMENT), or bottom strand 
- *				                (P7_COMPLEMENT)
+ *                        (p7_NOCOMPLEMENT), or bottom strand 
+ *                        (P7_COMPLEMENT)
  *
  * Throws:    <eslEMEM> on allocation failure.
  *
  * Xref:      J4/25.
  */
 int
-p7_Pipeline_Frameshift(P7_PIPELINE *pli, P7_OPROFILE *om, P7_PROFILE *gm, P7_SCOREDATA *data,
-                       P7_BG *bg, P7_TOPHITS *hitlist, int64_t seqidx, ESL_SQ *dnasq, ESL_SQ_BLOCK *orf_block, ESL_GENCODE *gcode)
+p7_Pipeline_Frameshift(P7_PIPELINE *pli, P7_OPROFILE *om, P7_PROFILE *gm, P7_SCOREDATA *data, P7_BG *bg, 
+                       P7_TOPHITS *hitlist, int64_t seqidx, ESL_SQ *dnasq, ESL_SQ_BLOCK *orf_block, ESL_GENCODE *gcode)
 {
 
   int              i;
   int              status, wstatus;
   float            nullsc;   /* null model score                        */
   float            usc;      /* msv score  */
+  float            seq_score;
+  float            filtersc;
+  float            vfsc;
   float            P;
   
   ESL_SQ         *orfsq;
-  ESL_SQ_BLOCK *post_msv_orf_block = NULL;
+  ESL_SQ_BLOCK *post_vit_orf_block = NULL;
   P7_PIPELINE_FRAMESHIFT_OBJS *pli_tmp =NULL; 
 
   if (dnasq->n < 3) return eslOK;
-
-  post_msv_orf_block = NULL;
-  post_msv_orf_block = esl_sq_CreateDigitalBlock(orf_block->listSize, om->abc);
+  
+  post_vit_orf_block = NULL;
+  post_vit_orf_block = esl_sq_CreateDigitalBlock(orf_block->listSize, om->abc);
   
   ESL_ALLOC(pli_tmp, sizeof(P7_PIPELINE_FRAMESHIFT_OBJS));
   pli_tmp->tmpseq = NULL;
-<<<<<<< HEAD
-  pli_tmp->bg = p7_bg_Clone(bg);
-  pli_tmp->gm = p7_profile_Create(gm->M, gm->abc);
-  ESL_ALLOC(pli_tmp->scores, sizeof(float) * gm->abc->Kp * 4); //allocation of space to store scores that will be used in p7_oprofile_Update(Fwd|Vit|MSV)EmissionScores
-  ESL_ALLOC(pli_tmp->fwd_emissions_arr, sizeof(float) *  gm->abc->Kp * (gm->M+1));
-  
-    for (i = 0; i < orf_block->count; ++i)
-=======
   pli_tmp->bg = p7_bg_fs_Clone(bg);
 //TODO: change to new fs emmissions
   pli_tmp->gm = p7_profile_fs_Create(gm->M, gm->abc);
   ESL_ALLOC(pli_tmp->scores, sizeof(float) * gm->abc->Kp * 4); //allocation of space to store scores that will be used in p7_oprofile_Update(Fwd|Vit|MSV)EmissionScores
   ESL_ALLOC(pli_tmp->fwd_emissions_arr, sizeof(float) *  gm->abc->Kp * (gm->M+1));
   for (i = 0; i < orf_block->count; ++i)
->>>>>>> ca5f106f
   {     
-  orfsq = &(orf_block->list[i]);
+    orfsq = &(orf_block->list[i]);
 
     /*
      use the name, accession, and description from the DNA sequence and
      not from the ORF which is generated by gencode and only for internal use
     */
-    if ((wstatus = esl_sq_SetName     (orfsq, dnasq->name))   != eslOK)  ESL_EXCEPTION_SYS(eslEWRITE, "Set query sequence name failed");
+  //  if ((wstatus = esl_sq_SetName     (orfsq, dnasq->name))   != eslOK)  ESL_EXCEPTION_SYS(eslEWRITE, "Set query sequence name failed");
     if ((wstatus = esl_sq_SetAccession(orfsq, dnasq->acc))    != eslOK)  ESL_EXCEPTION_SYS(eslEWRITE, "Set query sequence accession failed");
     if ((wstatus = esl_sq_SetDesc     (orfsq, dnasq->desc))   != eslOK)  ESL_EXCEPTION_SYS(eslEWRITE, "Set query sequence description failed");
     
@@ -2819,25 +2760,38 @@
       p7_omx_GrowTo(pli->oxf, om->M, 0, orfsq->n);    /* expand the one-row omx if needed */
 
       p7_MSVFilter(orfsq->dsq, orfsq->n, om, pli->oxf, &usc);
-      P = esl_gumbel_surv( (usc-nullsc)/eslCONST_LOG2,  om->evparam[p7_MMU],  om->evparam[p7_MLAMBDA]);
+      seq_score = (usc - nullsc) / eslCONST_LOG2;
+      P = esl_gumbel_surv( seq_score,  om->evparam[p7_MMU],  om->evparam[p7_MLAMBDA]);
       if (P > pli->F1 ) continue;    
-    pli->n_past_msv++;
-      pli->pos_past_msv += orfsq->n * 3;     
-      esl_sq_Copy(orfsq, &(post_msv_orf_block->list[post_msv_orf_block->count]));
-      post_msv_orf_block->count++;
-      if (data->prefix_lengths == NULL)  //otherwise, already filled in
-        p7_hmm_ScoreDataComputeRest(om, data); 
+      pli->n_past_msv++;
+
+      /* biased composition HMM filtering */
+      if (pli->do_biasfilter)
+      {
+        p7_bg_FilterScore(bg, orfsq->dsq, orfsq->n, &filtersc);
+
+        seq_score = (usc - filtersc) / eslCONST_LOG2;
+        P = esl_gumbel_surv(seq_score,  om->evparam[p7_MMU],  om->evparam[p7_MLAMBDA]);
+        if (P > pli->F1) continue;
+      }  else filtersc = nullsc;
+      pli->n_past_bias++;
+
+      if (P > pli->F2)
+      {
+        p7_ViterbiFilter(orfsq->dsq, orfsq->n, om, pli->oxf, &vfsc);
+        seq_score = (vfsc-filtersc) / eslCONST_LOG2;
+        P  = esl_gumbel_surv(seq_score,  om->evparam[p7_VMU],  om->evparam[p7_VLAMBDA]);
+        if (P > pli->F2) continue;
+      }
+      pli->n_past_vit++;
+
+      esl_sq_Copy(orfsq, &(post_vit_orf_block->list[post_vit_orf_block->count]));
+      post_vit_orf_block->count++;
+   
     }
     esl_sq_Reuse(orfsq);
   }
 
-<<<<<<< HEAD
-  status = p7_pli_postMSV_Frameshift(pli, om, gm, bg, hitlist, seqidx, data, post_msv_orf_block, dnasq, gcode, pli_tmp);     
-   
-  pli_tmp->tmpseq->dsq = NULL;  
-  
-  if ( post_msv_orf_block != NULL) esl_sq_DestroyBlock(post_msv_orf_block); 
-=======
   p7_profile_fs_GetFwdEmissionArray(gm, bg, pli_tmp->fwd_emissions_arr);
  
    if (data->prefix_lengths == NULL)  //otherwise, already filled in
@@ -2849,14 +2803,13 @@
 
   for(i = 0; i < post_vit_orf_block->count; i++)
     status = p7_pli_postViterbi_Frameshift(pli, gm, bg, hitlist, data, seqidx, post_vit_orf_block->list[i].start, post_vit_orf_block->list[i].end, dnasq, gcode, pli_tmp);
-	 
+   
   if ( post_vit_orf_block != NULL) esl_sq_DestroyBlock(post_vit_orf_block); 
->>>>>>> ca5f106f
   if (pli_tmp != NULL) 
   {
     if (pli_tmp->tmpseq != NULL)  esl_sq_Destroy(pli_tmp->tmpseq);
     if (pli_tmp->bg != NULL)     p7_bg_Destroy(pli_tmp->bg);
-    if (pli_tmp->gm != NULL)     p7_profile_Destroy(pli_tmp->gm);
+    if (pli_tmp->gm != NULL)     p7_profile_fs_Destroy(pli_tmp->gm);
     if (pli_tmp->scores != NULL)        free (pli_tmp->scores);
     if (pli_tmp->fwd_emissions_arr != NULL) free (pli_tmp->fwd_emissions_arr);
     free(pli_tmp);
@@ -2865,12 +2818,12 @@
   return eslOK;
 
 ERROR:
-  if ( post_msv_orf_block != NULL) esl_sq_DestroyBlock(post_msv_orf_block); 
+  if ( post_vit_orf_block != NULL) esl_sq_DestroyBlock(post_vit_orf_block); 
   if ( pli_tmp != NULL )
   {
     if (pli_tmp->tmpseq != NULL)  esl_sq_Destroy(pli_tmp->tmpseq);
     if (pli_tmp->bg != NULL)     p7_bg_Destroy(pli_tmp->bg);
-    if (pli_tmp->gm != NULL)     p7_profile_Destroy(pli_tmp->gm);
+    if (pli_tmp->gm != NULL)     p7_profile_fs_Destroy(pli_tmp->gm);
     if (pli_tmp->scores != NULL)        free (pli_tmp->scores);
     if (pli_tmp->fwd_emissions_arr != NULL) free (pli_tmp->fwd_emissions_arr);
     free(pli_tmp);
@@ -2892,85 +2845,85 @@
  *
  * Returns:   <eslOK> on success.
  */
-	int
+  int
 p7_pli_Statistics(FILE *ofp, P7_PIPELINE *pli, ESL_STOPWATCH *w)
 {
-	double ntargets; 
-
-	fprintf(ofp, "Internal pipeline statistics summary:\n");
-	fprintf(ofp, "-------------------------------------\n");
-	if (pli->mode == p7_SEARCH_SEQS) {
-		fprintf(ofp, "Query model(s):              %15" PRId64 "  (%" PRId64 " nodes)\n",     pli->nmodels, pli->nnodes);
-		fprintf(ofp, "Target sequences:            %15" PRId64 "  (%" PRId64 " residues searched)\n",  pli->nseqs,   pli->nres);
-		ntargets = pli->nseqs;
-	} else {
-		fprintf(ofp, "Query sequence(s):           %15" PRId64 "  (%" PRId64 " residues searched)\n",  pli->nseqs,   pli->nres);
-		fprintf(ofp, "Target model(s):             %15" PRId64 "  (%" PRId64 " nodes)\n",     pli->nmodels, pli->nnodes);
-		ntargets = pli->nmodels;
-	}
-
-	if (pli->long_targets) { // nhmmer style
-		fprintf(ofp, "Residues passing SSV filter: %15" PRId64 "  (%.3g); expected (%.3g)\n",
-				pli->pos_past_msv,
-				(double)pli->pos_past_msv / (pli->nres*pli->nmodels) ,
-				pli->F1);
-
-		fprintf(ofp, "Residues passing bias filter:%15" PRId64 "  (%.3g); expected (%.3g)\n",
-				pli->pos_past_bias,
-				(double)pli->pos_past_bias / (pli->nres*pli->nmodels) ,
-				pli->F1);
-
-		fprintf(ofp, "Residues passing Vit filter: %15" PRId64 "  (%.3g); expected (%.3g)\n",
-				pli->pos_past_vit,
-				(double)pli->pos_past_vit / (pli->nres*pli->nmodels) ,
-				pli->F2);
-
-		fprintf(ofp, "Residues passing Fwd filter: %15" PRId64 "  (%.3g); expected (%.3g)\n",
-				pli->pos_past_fwd,
-				(double)pli->pos_past_fwd / (pli->nres*pli->nmodels) ,
-				pli->F3);
-
-		fprintf(ofp, "Total number of hits:        %15d  (%.3g)\n",
-				(int)pli->n_output,
-				(double)pli->pos_output / (pli->nres*pli->nmodels) );
-
-	} else { // typical case output
-
-		fprintf(ofp, "Passed MSV filter:           %15" PRId64 "  (%.6g); expected %.1f (%.6g)\n",
-				pli->n_past_msv,
-				(double) pli->n_past_msv / ntargets,
-				pli->F1 * ntargets,
-				pli->F1);
-
-		fprintf(ofp, "Passed bias filter:          %15" PRId64 "  (%.6g); expected %.1f (%.6g)\n",
-				pli->n_past_bias,
-				(double) pli->n_past_bias / ntargets,
-				pli->F1 * ntargets,
-				pli->F1);
-
-		fprintf(ofp, "Passed Vit filter:           %15" PRId64 "  (%.6g); expected %.1f (%.6g)\n",
-				pli->n_past_vit,
-				(double) pli->n_past_vit / ntargets,
-				pli->F2 * ntargets,
-				pli->F2);
-
-		fprintf(ofp, "Passed Fwd filter:           %15" PRId64 "  (%.6g); expected %.1f (%.6g)\n",
-				pli->n_past_fwd,
-				(double) pli->n_past_fwd / ntargets,
-				pli->F3 * ntargets,
-				pli->F3);
-
-		fprintf(ofp, "Initial search space (Z):    %15.0f  %s\n", pli->Z,    pli->Z_setby    == p7_ZSETBY_OPTION ? "[as set by --Z on cmdline]"    : "[actual number of targets]");
-		fprintf(ofp, "Domain search space  (domZ): %15.0f  %s\n", pli->domZ, pli->domZ_setby == p7_ZSETBY_OPTION ? "[as set by --domZ on cmdline]" : "[number of targets reported over threshold]");
-	}
-
-	if (w != NULL) {
-		esl_stopwatch_Display(ofp, w, "# CPU time: ");
-		fprintf(ofp, "# Mc/sec: %.2f\n", 
-				(double) pli->nres * (double) pli->nnodes / (w->elapsed * 1.0e6));
-	}
-
-	return eslOK;
+  double ntargets; 
+
+  fprintf(ofp, "Internal pipeline statistics summary:\n");
+  fprintf(ofp, "-------------------------------------\n");
+  if (pli->mode == p7_SEARCH_SEQS) {
+    fprintf(ofp, "Query model(s):              %15" PRId64 "  (%" PRId64 " nodes)\n",     pli->nmodels, pli->nnodes);
+    fprintf(ofp, "Target sequences:            %15" PRId64 "  (%" PRId64 " residues searched)\n",  pli->nseqs,   pli->nres);
+    ntargets = pli->nseqs;
+  } else {
+    fprintf(ofp, "Query sequence(s):           %15" PRId64 "  (%" PRId64 " residues searched)\n",  pli->nseqs,   pli->nres);
+    fprintf(ofp, "Target model(s):             %15" PRId64 "  (%" PRId64 " nodes)\n",     pli->nmodels, pli->nnodes);
+    ntargets = pli->nmodels;
+  }
+
+  if (pli->long_targets) { // nhmmer style
+    fprintf(ofp, "Residues passing SSV filter: %15" PRId64 "  (%.3g); expected (%.3g)\n",
+        pli->pos_past_msv,
+        (double)pli->pos_past_msv / (pli->nres*pli->nmodels) ,
+        pli->F1);
+
+    fprintf(ofp, "Residues passing bias filter:%15" PRId64 "  (%.3g); expected (%.3g)\n",
+        pli->pos_past_bias,
+        (double)pli->pos_past_bias / (pli->nres*pli->nmodels) ,
+        pli->F1);
+
+    fprintf(ofp, "Residues passing Vit filter: %15" PRId64 "  (%.3g); expected (%.3g)\n",
+        pli->pos_past_vit,
+        (double)pli->pos_past_vit / (pli->nres*pli->nmodels) ,
+        pli->F2);
+
+    fprintf(ofp, "Residues passing Fwd filter: %15" PRId64 "  (%.3g); expected (%.3g)\n",
+        pli->pos_past_fwd,
+        (double)pli->pos_past_fwd / (pli->nres*pli->nmodels) ,
+        pli->F3);
+
+    fprintf(ofp, "Total number of hits:        %15d  (%.3g)\n",
+        (int)pli->n_output,
+        (double)pli->pos_output / (pli->nres*pli->nmodels) );
+
+  } else { // typical case output
+
+    fprintf(ofp, "Passed MSV filter:           %15" PRId64 "  (%.6g); expected %.1f (%.6g)\n",
+        pli->n_past_msv,
+        (double) pli->n_past_msv / ntargets,
+        pli->F1 * ntargets,
+        pli->F1);
+
+    fprintf(ofp, "Passed bias filter:          %15" PRId64 "  (%.6g); expected %.1f (%.6g)\n",
+        pli->n_past_bias,
+        (double) pli->n_past_bias / ntargets,
+        pli->F1 * ntargets,
+        pli->F1);
+
+    fprintf(ofp, "Passed Vit filter:           %15" PRId64 "  (%.6g); expected %.1f (%.6g)\n",
+        pli->n_past_vit,
+        (double) pli->n_past_vit / ntargets,
+        pli->F2 * ntargets,
+        pli->F2);
+
+    fprintf(ofp, "Passed Fwd filter:           %15" PRId64 "  (%.6g); expected %.1f (%.6g)\n",
+        pli->n_past_fwd,
+        (double) pli->n_past_fwd / ntargets,
+        pli->F3 * ntargets,
+        pli->F3);
+
+    fprintf(ofp, "Initial search space (Z):    %15.0f  %s\n", pli->Z,    pli->Z_setby    == p7_ZSETBY_OPTION ? "[as set by --Z on cmdline]"    : "[actual number of targets]");
+    fprintf(ofp, "Domain search space  (domZ): %15.0f  %s\n", pli->domZ, pli->domZ_setby == p7_ZSETBY_OPTION ? "[as set by --domZ on cmdline]" : "[number of targets reported over threshold]");
+  }
+
+  if (w != NULL) {
+    esl_stopwatch_Display(ofp, w, "# CPU time: ");
+    fprintf(ofp, "# Mc/sec: %.2f\n", 
+        (double) pli->nres * (double) pli->nnodes / (w->elapsed * 1.0e6));
+  }
+
+  return eslOK;
 }
 /*------------------- end, pipeline API -------------------------*/
 
@@ -2993,121 +2946,121 @@
 #include "hmmer.h"
 
 static ESL_OPTIONS options[] = {
-	/* name           type         default   env  range   toggles   reqs   incomp                             help                                                  docgroup*/
-	{ "-h",           eslARG_NONE,   FALSE, NULL, NULL,      NULL,  NULL,  NULL,                          "show brief help on version and usage",                         0 },
-	{ "-E",           eslARG_REAL,  "10.0", NULL, "x>0",     NULL,  NULL,  "--cut_ga,--cut_nc,--cut_tc",  "E-value cutoff for reporting significant sequence hits",       0 },
-	{ "-T",           eslARG_REAL,   FALSE, NULL, "x>0",     NULL,  NULL,  "--cut_ga,--cut_nc,--cut_tc",  "bit score cutoff for reporting significant sequence hits",     0 },
-	{ "-Z",           eslARG_REAL,   FALSE, NULL, "x>0",     NULL,  NULL,  NULL,                          "set # of comparisons done, for E-value calculation",           0 },
-	{ "--domE",       eslARG_REAL,"1000.0", NULL, "x>0",     NULL,  NULL,  "--cut_ga,--cut_nc,--cut_tc",  "E-value cutoff for reporting individual domains",              0 },
-	{ "--domT",       eslARG_REAL,   FALSE, NULL, "x>0",     NULL,  NULL,  "--cut_ga,--cut_nc,--cut_tc",  "bit score cutoff for reporting individual domains",            0 },
-	{ "--domZ",       eslARG_REAL,   FALSE, NULL, "x>0",     NULL,  NULL,  NULL,                          "set # of significant seqs, for domain E-value calculation",    0 },
-	{ "--cut_ga",     eslARG_NONE,   FALSE, NULL, NULL,      NULL,  NULL,  "--seqE,--seqT,--domE,--domT", "use GA gathering threshold bit score cutoffs in <hmmfile>",    0 },
-	{ "--cut_nc",     eslARG_NONE,   FALSE, NULL, NULL,      NULL,  NULL,  "--seqE,--seqT,--domE,--domT", "use NC noise threshold bit score cutoffs in <hmmfile>",        0 },
-	{ "--cut_tc",     eslARG_NONE,   FALSE, NULL, NULL,      NULL,  NULL,  "--seqE,--seqT,--domE,--domT", "use TC trusted threshold bit score cutoffs in <hmmfile>",      0 },
-	{ "--max",        eslARG_NONE,   FALSE, NULL, NULL,      NULL,  NULL, "--F1,--F2,--F3",               "Turn all heuristic filters off (less speed, more power)",      0 },
-	{ "--F1",         eslARG_REAL,  "0.02", NULL, NULL,      NULL,  NULL, "--max",                        "Stage 1 (MSV) threshold: promote hits w/ P <= F1",             0 },
-	{ "--F2",         eslARG_REAL,  "1e-3", NULL, NULL,      NULL,  NULL, "--max",                        "Stage 2 (Vit) threshold: promote hits w/ P <= F2",             0 },
-	{ "--F3",         eslARG_REAL,  "1e-5", NULL, NULL,      NULL,  NULL, "--max",                        "Stage 3 (Fwd) threshold: promote hits w/ P <= F3",             0 },
-	{ "--nobias",     eslARG_NONE,   NULL,  NULL, NULL,      NULL,  NULL, "--max",                        "turn off composition bias filter",                             0 },
-	{ "--nonull2",    eslARG_NONE,   NULL,  NULL, NULL,      NULL,  NULL,  NULL,                          "turn off biased composition score corrections",                0 },
-	{ "--seed",       eslARG_INT,    "42",  NULL, "n>=0",    NULL,  NULL,  NULL,                          "set RNG seed to <n> (if 0: one-time arbitrary seed)",          0 },
-	{ "--acc",        eslARG_NONE,  FALSE,  NULL, NULL,      NULL,  NULL,  NULL,                          "output target accessions instead of names if possible",        0 },
-	{  0, 0, 0, 0, 0, 0, 0, 0, 0, 0 },
+  /* name           type         default   env  range   toggles   reqs   incomp                             help                                                  docgroup*/
+  { "-h",           eslARG_NONE,   FALSE, NULL, NULL,      NULL,  NULL,  NULL,                          "show brief help on version and usage",                         0 },
+  { "-E",           eslARG_REAL,  "10.0", NULL, "x>0",     NULL,  NULL,  "--cut_ga,--cut_nc,--cut_tc",  "E-value cutoff for reporting significant sequence hits",       0 },
+  { "-T",           eslARG_REAL,   FALSE, NULL, "x>0",     NULL,  NULL,  "--cut_ga,--cut_nc,--cut_tc",  "bit score cutoff for reporting significant sequence hits",     0 },
+  { "-Z",           eslARG_REAL,   FALSE, NULL, "x>0",     NULL,  NULL,  NULL,                          "set # of comparisons done, for E-value calculation",           0 },
+  { "--domE",       eslARG_REAL,"1000.0", NULL, "x>0",     NULL,  NULL,  "--cut_ga,--cut_nc,--cut_tc",  "E-value cutoff for reporting individual domains",              0 },
+  { "--domT",       eslARG_REAL,   FALSE, NULL, "x>0",     NULL,  NULL,  "--cut_ga,--cut_nc,--cut_tc",  "bit score cutoff for reporting individual domains",            0 },
+  { "--domZ",       eslARG_REAL,   FALSE, NULL, "x>0",     NULL,  NULL,  NULL,                          "set # of significant seqs, for domain E-value calculation",    0 },
+  { "--cut_ga",     eslARG_NONE,   FALSE, NULL, NULL,      NULL,  NULL,  "--seqE,--seqT,--domE,--domT", "use GA gathering threshold bit score cutoffs in <hmmfile>",    0 },
+  { "--cut_nc",     eslARG_NONE,   FALSE, NULL, NULL,      NULL,  NULL,  "--seqE,--seqT,--domE,--domT", "use NC noise threshold bit score cutoffs in <hmmfile>",        0 },
+  { "--cut_tc",     eslARG_NONE,   FALSE, NULL, NULL,      NULL,  NULL,  "--seqE,--seqT,--domE,--domT", "use TC trusted threshold bit score cutoffs in <hmmfile>",      0 },
+  { "--max",        eslARG_NONE,   FALSE, NULL, NULL,      NULL,  NULL, "--F1,--F2,--F3",               "Turn all heuristic filters off (less speed, more power)",      0 },
+  { "--F1",         eslARG_REAL,  "0.02", NULL, NULL,      NULL,  NULL, "--max",                        "Stage 1 (MSV) threshold: promote hits w/ P <= F1",             0 },
+  { "--F2",         eslARG_REAL,  "1e-3", NULL, NULL,      NULL,  NULL, "--max",                        "Stage 2 (Vit) threshold: promote hits w/ P <= F2",             0 },
+  { "--F3",         eslARG_REAL,  "1e-5", NULL, NULL,      NULL,  NULL, "--max",                        "Stage 3 (Fwd) threshold: promote hits w/ P <= F3",             0 },
+  { "--nobias",     eslARG_NONE,   NULL,  NULL, NULL,      NULL,  NULL, "--max",                        "turn off composition bias filter",                             0 },
+  { "--nonull2",    eslARG_NONE,   NULL,  NULL, NULL,      NULL,  NULL,  NULL,                          "turn off biased composition score corrections",                0 },
+  { "--seed",       eslARG_INT,    "42",  NULL, "n>=0",    NULL,  NULL,  NULL,                          "set RNG seed to <n> (if 0: one-time arbitrary seed)",          0 },
+  { "--acc",        eslARG_NONE,  FALSE,  NULL, NULL,      NULL,  NULL,  NULL,                          "output target accessions instead of names if possible",        0 },
+  {  0, 0, 0, 0, 0, 0, 0, 0, 0, 0 },
 };
 static char usage[]  = "[-options] <hmmfile> <seqdb>";
 static char banner[] = "example of using acceleration pipeline in search mode (seq targets)";
 
-	int
+  int
 main(int argc, char **argv)
 {
-	ESL_GETOPTS  *go      = p7_CreateDefaultApp(options, 2, argc, argv, banner, usage);
-	char         *hmmfile = esl_opt_GetArg(go, 1);
-	char         *seqfile = esl_opt_GetArg(go, 2);
-	int           format  = eslSQFILE_FASTA;
-	P7_HMMFILE   *hfp     = NULL;
-	ESL_ALPHABET *abc     = NULL;
-	P7_BG        *bg      = NULL;
-	P7_HMM       *hmm     = NULL;
-	P7_PROFILE   *gm      = NULL;
-	P7_OPROFILE  *om      = NULL;
-	ESL_SQFILE   *sqfp    = NULL;
-	ESL_SQ       *sq      = NULL;
-	P7_PIPELINE  *pli     = NULL;
-	P7_TOPHITS   *hitlist = NULL;
-	int           h,d,namew;
-
-	/* Don't forget this. Null2 corrections need FLogsum() */
-	p7_FLogsumInit();
-
-	/* Read in one HMM */
-	if (p7_hmmfile_OpenE(hmmfile, NULL, &hfp, NULL) != eslOK) p7_Fail("Failed to open HMM file %s", hmmfile);
-	if (p7_hmmfile_Read(hfp, &abc, &hmm)            != eslOK) p7_Fail("Failed to read HMM");
-	p7_hmmfile_Close(hfp);
-
-	/* Open a sequence file */
-	if (esl_sqfile_OpenDigital(abc, seqfile, format, NULL, &sqfp) != eslOK) p7_Fail("Failed to open sequence file %s\n", seqfile);
-	sq = esl_sq_CreateDigital(abc);
-
-	/* Create a pipeline and a top hits list */
-	pli     = p7_pipeline_Create(go, hmm->M, 400, FALSE, p7_SEARCH_SEQS);
-	hitlist = p7_tophits_Create();
-
-	/* Configure a profile from the HMM */
-	bg = p7_bg_Create(abc);
-	gm = p7_profile_Create(hmm->M, abc);
-	om = p7_oprofile_Create(hmm->M, abc);
-	p7_ProfileConfig(hmm, bg, gm, 400, p7_LOCAL);
-	p7_oprofile_Convert(gm, om);     /* <om> is now p7_LOCAL, multihit */
-	p7_pli_NewModel(pli, om, bg);
-
-	/* Run each target sequence through the pipeline */
-	while (esl_sqio_Read(sqfp, sq) == eslOK)
-	{ 
-		p7_pli_NewSeq(pli, sq);
-		p7_bg_SetLength(bg, sq->n);
-		p7_oprofile_ReconfigLength(om, sq->n);
-
-		p7_Pipeline(pli, om, bg, sq, NULL, hitlist, NULL);
-
-		esl_sq_Reuse(sq);
-		p7_pipeline_Reuse(pli);
-	}
-
-	/* Print the results. 
-	 * This example is a stripped version of hmmsearch's tabular output.
-	 */
-	p7_tophits_SortBySortkey(hitlist);
-	namew = ESL_MAX(8, p7_tophits_GetMaxNameLength(hitlist));
-	for (h = 0; h < hitlist->N; h++)
-	{
-		d    = hitlist->hit[h]->best_domain;
-
-		printf("%10.2g %7.1f %6.1f  %7.1f %6.1f %10.2g  %6.1f %5d  %-*s %s\n",
-				exp(hitlist->hit[h]->lnP) * (double) pli->Z,
-				hitlist->hit[h]->score,
-				hitlist->hit[h]->pre_score - hitlist->hit[h]->score, /* bias correction */
-				hitlist->hit[h]->dcl[d].bitscore,
-				eslCONST_LOG2R * p7_FLogsum(0.0, log(bg->omega) + hitlist->hit[h]->dcl[d].domcorrection), /* print in units of bits */
-				exp(hitlist->hit[h]->dcl[d].lnP) * (double) pli->Z,
-				hitlist->hit[h]->nexpected,
-				hitlist->hit[h]->nreported,
-				namew,
-				hitlist->hit[h]->name,
-				hitlist->hit[h]->desc);
-	}
-
-	/* Done. */
-	p7_tophits_Destroy(hitlist);
-	p7_pipeline_Destroy(pli);
-	esl_sq_Destroy(sq);
-	esl_sqfile_Close(sqfp);
-	p7_oprofile_Destroy(om);
-	p7_profile_Destroy(gm);
-	p7_hmm_Destroy(hmm);
-	p7_bg_Destroy(bg);
-	esl_alphabet_Destroy(abc);
-	esl_getopts_Destroy(go);
-	return 0;
+  ESL_GETOPTS  *go      = p7_CreateDefaultApp(options, 2, argc, argv, banner, usage);
+  char         *hmmfile = esl_opt_GetArg(go, 1);
+  char         *seqfile = esl_opt_GetArg(go, 2);
+  int           format  = eslSQFILE_FASTA;
+  P7_HMMFILE   *hfp     = NULL;
+  ESL_ALPHABET *abc     = NULL;
+  P7_BG        *bg      = NULL;
+  P7_HMM       *hmm     = NULL;
+  P7_PROFILE   *gm      = NULL;
+  P7_OPROFILE  *om      = NULL;
+  ESL_SQFILE   *sqfp    = NULL;
+  ESL_SQ       *sq      = NULL;
+  P7_PIPELINE  *pli     = NULL;
+  P7_TOPHITS   *hitlist = NULL;
+  int           h,d,namew;
+
+  /* Don't forget this. Null2 corrections need FLogsum() */
+  p7_FLogsumInit();
+
+  /* Read in one HMM */
+  if (p7_hmmfile_OpenE(hmmfile, NULL, &hfp, NULL) != eslOK) p7_Fail("Failed to open HMM file %s", hmmfile);
+  if (p7_hmmfile_Read(hfp, &abc, &hmm)            != eslOK) p7_Fail("Failed to read HMM");
+  p7_hmmfile_Close(hfp);
+
+  /* Open a sequence file */
+  if (esl_sqfile_OpenDigital(abc, seqfile, format, NULL, &sqfp) != eslOK) p7_Fail("Failed to open sequence file %s\n", seqfile);
+  sq = esl_sq_CreateDigital(abc);
+
+  /* Create a pipeline and a top hits list */
+  pli     = p7_pipeline_Create(go, hmm->M, 400, FALSE, p7_SEARCH_SEQS);
+  hitlist = p7_tophits_Create();
+
+  /* Configure a profile from the HMM */
+  bg = p7_bg_Create(abc);
+  gm = p7_profile_Create(hmm->M, abc);
+  om = p7_oprofile_Create(hmm->M, abc);
+  p7_ProfileConfig(hmm, bg, gm, 400, p7_LOCAL);
+  p7_oprofile_Convert(gm, om);     /* <om> is now p7_LOCAL, multihit */
+  p7_pli_NewModel(pli, om, bg);
+
+  /* Run each target sequence through the pipeline */
+  while (esl_sqio_Read(sqfp, sq) == eslOK)
+  { 
+    p7_pli_NewSeq(pli, sq);
+    p7_bg_SetLength(bg, sq->n);
+    p7_oprofile_ReconfigLength(om, sq->n);
+
+    p7_Pipeline(pli, om, bg, sq, NULL, hitlist, NULL);
+
+    esl_sq_Reuse(sq);
+    p7_pipeline_Reuse(pli);
+  }
+
+  /* Print the results. 
+   * This example is a stripped version of hmmsearch's tabular output.
+   */
+  p7_tophits_SortBySortkey(hitlist);
+  namew = ESL_MAX(8, p7_tophits_GetMaxNameLength(hitlist));
+  for (h = 0; h < hitlist->N; h++)
+  {
+    d    = hitlist->hit[h]->best_domain;
+
+    printf("%10.2g %7.1f %6.1f  %7.1f %6.1f %10.2g  %6.1f %5d  %-*s %s\n",
+        exp(hitlist->hit[h]->lnP) * (double) pli->Z,
+        hitlist->hit[h]->score,
+        hitlist->hit[h]->pre_score - hitlist->hit[h]->score, /* bias correction */
+        hitlist->hit[h]->dcl[d].bitscore,
+        eslCONST_LOG2R * p7_FLogsum(0.0, log(bg->omega) + hitlist->hit[h]->dcl[d].domcorrection), /* print in units of bits */
+        exp(hitlist->hit[h]->dcl[d].lnP) * (double) pli->Z,
+        hitlist->hit[h]->nexpected,
+        hitlist->hit[h]->nreported,
+        namew,
+        hitlist->hit[h]->name,
+        hitlist->hit[h]->desc);
+  }
+
+  /* Done. */
+  p7_tophits_Destroy(hitlist);
+  p7_pipeline_Destroy(pli);
+  esl_sq_Destroy(sq);
+  esl_sqfile_Close(sqfp);
+  p7_oprofile_Destroy(om);
+  p7_profile_Destroy(gm);
+  p7_hmm_Destroy(hmm);
+  p7_bg_Destroy(bg);
+  esl_alphabet_Destroy(abc);
+  esl_getopts_Destroy(go);
+  return 0;
 }
 #endif /*p7PIPELINE_EXAMPLE*/
 /*----------- end, search mode (seq db) example -----------------*/
@@ -3132,120 +3085,120 @@
 #include "hmmer.h"
 
 static ESL_OPTIONS options[] = {
-	/* name           type         default   env  range   toggles   reqs   incomp                             help                                                  docgroup*/
-	{ "-h",           eslARG_NONE,   FALSE, NULL, NULL,      NULL,  NULL,  NULL,                          "show brief help on version and usage",                         0 },
-	{ "-E",           eslARG_REAL,  "10.0", NULL, "x>0",     NULL,  NULL,  "--cut_ga,--cut_nc,--cut_tc",  "E-value cutoff for reporting significant sequence hits",       0 },
-	{ "-T",           eslARG_REAL,   FALSE, NULL, "x>0",     NULL,  NULL,  "--cut_ga,--cut_nc,--cut_tc",  "bit score cutoff for reporting significant sequence hits",     0 },
-	{ "-Z",           eslARG_REAL,   FALSE, NULL, "x>0",     NULL,  NULL,  NULL,                          "set # of comparisons done, for E-value calculation",           0 },
-	{ "--domE",       eslARG_REAL,"1000.0", NULL, "x>0",     NULL,  NULL,  "--cut_ga,--cut_nc,--cut_tc",  "E-value cutoff for reporting individual domains",              0 },
-	{ "--domT",       eslARG_REAL,   FALSE, NULL, "x>0",     NULL,  NULL,  "--cut_ga,--cut_nc,--cut_tc",  "bit score cutoff for reporting individual domains",            0 },
-	{ "--domZ",       eslARG_REAL,   FALSE, NULL, "x>0",     NULL,  NULL,  NULL,                          "set # of significant seqs, for domain E-value calculation",    0 },
-	{ "--cut_ga",     eslARG_NONE,   FALSE, NULL, NULL,      NULL,  NULL,  "--seqE,--seqT,--domE,--domT", "use GA gathering threshold bit score cutoffs in <hmmfile>",    0 },
-	{ "--cut_nc",     eslARG_NONE,   FALSE, NULL, NULL,      NULL,  NULL,  "--seqE,--seqT,--domE,--domT", "use NC noise threshold bit score cutoffs in <hmmfile>",        0 },
-	{ "--cut_tc",     eslARG_NONE,   FALSE, NULL, NULL,      NULL,  NULL,  "--seqE,--seqT,--domE,--domT", "use TC trusted threshold bit score cutoffs in <hmmfile>",      0 },
-	{ "--max",        eslARG_NONE,   FALSE, NULL, NULL,      NULL,  NULL, "--F1,--F2,--F3",               "Turn all heuristic filters off (less speed, more power)",      0 },
-	{ "--F1",         eslARG_REAL,  "0.02", NULL, NULL,      NULL,  NULL, "--max",                        "Stage 1 (MSV) threshold: promote hits w/ P <= F1",             0 },
-	{ "--F2",         eslARG_REAL,  "1e-3", NULL, NULL,      NULL,  NULL, "--max",                        "Stage 2 (Vit) threshold: promote hits w/ P <= F2",             0 },
-	{ "--F3",         eslARG_REAL,  "1e-5", NULL, NULL,      NULL,  NULL, "--max",                        "Stage 3 (Fwd) threshold: promote hits w/ P <= F3",             0 },
-	{ "--nobias",     eslARG_NONE,   NULL,  NULL, NULL,      NULL,  NULL, "--max",                        "turn off composition bias filter",                             0 },
-	{ "--nonull2",    eslARG_NONE,   NULL,  NULL, NULL,      NULL,  NULL,  NULL,                          "turn off biased composition score corrections",                0 },
-	{ "--seed",       eslARG_INT,    "42",  NULL, "n>=0",    NULL,  NULL,  NULL,                          "set RNG seed to <n> (if 0: one-time arbitrary seed)",          0 },
-	{ "--acc",        eslARG_NONE,  FALSE,  NULL, NULL,      NULL,  NULL,  NULL,                          "output target accessions instead of names if possible",        0 },
-	{  0, 0, 0, 0, 0, 0, 0, 0, 0, 0 },
+  /* name           type         default   env  range   toggles   reqs   incomp                             help                                                  docgroup*/
+  { "-h",           eslARG_NONE,   FALSE, NULL, NULL,      NULL,  NULL,  NULL,                          "show brief help on version and usage",                         0 },
+  { "-E",           eslARG_REAL,  "10.0", NULL, "x>0",     NULL,  NULL,  "--cut_ga,--cut_nc,--cut_tc",  "E-value cutoff for reporting significant sequence hits",       0 },
+  { "-T",           eslARG_REAL,   FALSE, NULL, "x>0",     NULL,  NULL,  "--cut_ga,--cut_nc,--cut_tc",  "bit score cutoff for reporting significant sequence hits",     0 },
+  { "-Z",           eslARG_REAL,   FALSE, NULL, "x>0",     NULL,  NULL,  NULL,                          "set # of comparisons done, for E-value calculation",           0 },
+  { "--domE",       eslARG_REAL,"1000.0", NULL, "x>0",     NULL,  NULL,  "--cut_ga,--cut_nc,--cut_tc",  "E-value cutoff for reporting individual domains",              0 },
+  { "--domT",       eslARG_REAL,   FALSE, NULL, "x>0",     NULL,  NULL,  "--cut_ga,--cut_nc,--cut_tc",  "bit score cutoff for reporting individual domains",            0 },
+  { "--domZ",       eslARG_REAL,   FALSE, NULL, "x>0",     NULL,  NULL,  NULL,                          "set # of significant seqs, for domain E-value calculation",    0 },
+  { "--cut_ga",     eslARG_NONE,   FALSE, NULL, NULL,      NULL,  NULL,  "--seqE,--seqT,--domE,--domT", "use GA gathering threshold bit score cutoffs in <hmmfile>",    0 },
+  { "--cut_nc",     eslARG_NONE,   FALSE, NULL, NULL,      NULL,  NULL,  "--seqE,--seqT,--domE,--domT", "use NC noise threshold bit score cutoffs in <hmmfile>",        0 },
+  { "--cut_tc",     eslARG_NONE,   FALSE, NULL, NULL,      NULL,  NULL,  "--seqE,--seqT,--domE,--domT", "use TC trusted threshold bit score cutoffs in <hmmfile>",      0 },
+  { "--max",        eslARG_NONE,   FALSE, NULL, NULL,      NULL,  NULL, "--F1,--F2,--F3",               "Turn all heuristic filters off (less speed, more power)",      0 },
+  { "--F1",         eslARG_REAL,  "0.02", NULL, NULL,      NULL,  NULL, "--max",                        "Stage 1 (MSV) threshold: promote hits w/ P <= F1",             0 },
+  { "--F2",         eslARG_REAL,  "1e-3", NULL, NULL,      NULL,  NULL, "--max",                        "Stage 2 (Vit) threshold: promote hits w/ P <= F2",             0 },
+  { "--F3",         eslARG_REAL,  "1e-5", NULL, NULL,      NULL,  NULL, "--max",                        "Stage 3 (Fwd) threshold: promote hits w/ P <= F3",             0 },
+  { "--nobias",     eslARG_NONE,   NULL,  NULL, NULL,      NULL,  NULL, "--max",                        "turn off composition bias filter",                             0 },
+  { "--nonull2",    eslARG_NONE,   NULL,  NULL, NULL,      NULL,  NULL,  NULL,                          "turn off biased composition score corrections",                0 },
+  { "--seed",       eslARG_INT,    "42",  NULL, "n>=0",    NULL,  NULL,  NULL,                          "set RNG seed to <n> (if 0: one-time arbitrary seed)",          0 },
+  { "--acc",        eslARG_NONE,  FALSE,  NULL, NULL,      NULL,  NULL,  NULL,                          "output target accessions instead of names if possible",        0 },
+  {  0, 0, 0, 0, 0, 0, 0, 0, 0, 0 },
 };
 static char usage[]  = "[-options] <hmmfile> <seqfile>";
 static char banner[] = "example of using acceleration pipeline in scan mode (HMM targets)";
 
-	int
+  int
 main(int argc, char **argv)
 {
-	ESL_GETOPTS  *go      = p7_CreateDefaultApp(options, 2, argc, argv, banner, usage);
-	char         *hmmfile = esl_opt_GetArg(go, 1);
-	char         *seqfile = esl_opt_GetArg(go, 2);
-	int           format  = eslSQFILE_FASTA;
-	P7_HMMFILE   *hfp     = NULL;
-	ESL_ALPHABET *abc     = NULL;
-	P7_BG        *bg      = NULL;
-	P7_OPROFILE  *om      = NULL;
-	ESL_SQFILE   *sqfp    = NULL;
-	ESL_SQ       *sq      = NULL;
-	P7_PIPELINE  *pli     = NULL;
-	P7_TOPHITS   *hitlist = p7_tophits_Create();
-	int           h,d,namew;
-
-	/* Don't forget this. Null2 corrections need FLogsum() */
-	p7_FLogsumInit();
-
-	/* Open a sequence file, read one seq from it.
-	 * Convert to digital later, after 1st HMM is input and abc becomes known 
-	 */
-	sq = esl_sq_Create();
-	if (esl_sqfile_Open(seqfile, format, NULL, &sqfp) != eslOK) p7_Fail("Failed to open sequence file %s\n", seqfile);
-	if (esl_sqio_Read(sqfp, sq)                       != eslOK) p7_Fail("Failed to read sequence from %s\n", seqfile);
-	esl_sqfile_Close(sqfp);
-
-	/* Open the HMM db */
-	if (p7_hmmfile_OpenE(hmmfile, NULL, &hfp, NULL) != eslOK) p7_Fail("Failed to open HMM file %s", hmmfile);
-
-	/* Create a pipeline for the query sequence in scan mode */
-	pli      = p7_pipeline_Create(go, 100, sq->n, FALSE, p7_SCAN_MODELS);
-	p7_pli_NewSeq(pli, sq);
-
-	/* Some additional config of the pipeline specific to scan mode */
-	pli->hfp = hfp;
-	if (! pli->Z_is_fixed && hfp->is_pressed) { pli->Z_is_fixed = TRUE; pli->Z = hfp->ssi->nprimary; }
-
-	/* Read (partial) of each HMM in file */
-	while (p7_oprofile_ReadMSV(hfp, &abc, &om) == eslOK) 
-	{
-		/* One time only initialization after abc becomes known */
-		if (bg == NULL) 
-		{
-			bg = p7_bg_Create(abc);
-			if (esl_sq_Digitize(abc, sq) != eslOK) p7_Die("alphabet mismatch");
-		}
-		p7_pli_NewModel(pli, om, bg);
-		p7_bg_SetLength(bg, sq->n); /* SetLength() call MUST follow NewModel() call, because NewModel() resets the filter HMM, including its default expected length; see bug #h85 */
-		p7_oprofile_ReconfigLength(om, sq->n);
-
-		p7_Pipeline(pli, om, bg, sq, NULL, hitlist, NULL);
-
-		p7_oprofile_Destroy(om);
-		p7_pipeline_Reuse(pli);
-	} 
-
-	/* Print the results. 
-	 * This example is a stripped version of hmmsearch's tabular output.
-	 */
-	p7_tophits_SortBySortkey(hitlist);
-	namew = ESL_MAX(8, p7_tophits_GetMaxNameLength(hitlist));
-	for (h = 0; h < hitlist->N; h++)
-	{
-		d    = hitlist->hit[h]->best_domain;
-
-		printf("%10.2g %7.1f %6.1f  %7.1f %6.1f %10.2g  %6.1f %5d  %-*s %s\n",
-				exp(hitlist->hit[h]->lnP) * (double) pli->Z,
-				hitlist->hit[h]->score,
-				hitlist->hit[h]->pre_score - hitlist->hit[h]->score, /* bias correction */
-				hitlist->hit[h]->dcl[d].bitscore,
-				eslCONST_LOG2R * p7_FLogsum(0.0, log(bg->omega) + hitlist->hit[h]->dcl[d].domcorrection), /* print in units of BITS */
-				exp(hitlist->hit[h]->dcl[d].lnP) * (double) pli->Z,
-				hitlist->hit[h]->nexpected,
-				hitlist->hit[h]->nreported,
-				namew,
-				hitlist->hit[h]->name,
-				hitlist->hit[h]->desc);
-	}
-
-	/* Done. */
-	p7_tophits_Destroy(hitlist);
-	p7_pipeline_Destroy(pli);
-	esl_sq_Destroy(sq);
-	p7_hmmfile_Close(hfp);
-	p7_bg_Destroy(bg);
-	esl_alphabet_Destroy(abc);
-	esl_getopts_Destroy(go);
-	return 0;
+  ESL_GETOPTS  *go      = p7_CreateDefaultApp(options, 2, argc, argv, banner, usage);
+  char         *hmmfile = esl_opt_GetArg(go, 1);
+  char         *seqfile = esl_opt_GetArg(go, 2);
+  int           format  = eslSQFILE_FASTA;
+  P7_HMMFILE   *hfp     = NULL;
+  ESL_ALPHABET *abc     = NULL;
+  P7_BG        *bg      = NULL;
+  P7_OPROFILE  *om      = NULL;
+  ESL_SQFILE   *sqfp    = NULL;
+  ESL_SQ       *sq      = NULL;
+  P7_PIPELINE  *pli     = NULL;
+  P7_TOPHITS   *hitlist = p7_tophits_Create();
+  int           h,d,namew;
+
+  /* Don't forget this. Null2 corrections need FLogsum() */
+  p7_FLogsumInit();
+
+  /* Open a sequence file, read one seq from it.
+   * Convert to digital later, after 1st HMM is input and abc becomes known 
+   */
+  sq = esl_sq_Create();
+  if (esl_sqfile_Open(seqfile, format, NULL, &sqfp) != eslOK) p7_Fail("Failed to open sequence file %s\n", seqfile);
+  if (esl_sqio_Read(sqfp, sq)                       != eslOK) p7_Fail("Failed to read sequence from %s\n", seqfile);
+  esl_sqfile_Close(sqfp);
+
+  /* Open the HMM db */
+  if (p7_hmmfile_OpenE(hmmfile, NULL, &hfp, NULL) != eslOK) p7_Fail("Failed to open HMM file %s", hmmfile);
+
+  /* Create a pipeline for the query sequence in scan mode */
+  pli      = p7_pipeline_Create(go, 100, sq->n, FALSE, p7_SCAN_MODELS);
+  p7_pli_NewSeq(pli, sq);
+
+  /* Some additional config of the pipeline specific to scan mode */
+  pli->hfp = hfp;
+  if (! pli->Z_is_fixed && hfp->is_pressed) { pli->Z_is_fixed = TRUE; pli->Z = hfp->ssi->nprimary; }
+
+  /* Read (partial) of each HMM in file */
+  while (p7_oprofile_ReadMSV(hfp, &abc, &om) == eslOK) 
+  {
+    /* One time only initialization after abc becomes known */
+    if (bg == NULL) 
+    {
+      bg = p7_bg_Create(abc);
+      if (esl_sq_Digitize(abc, sq) != eslOK) p7_Die("alphabet mismatch");
+    }
+    p7_pli_NewModel(pli, om, bg);
+    p7_bg_SetLength(bg, sq->n); /* SetLength() call MUST follow NewModel() call, because NewModel() resets the filter HMM, including its default expected length; see bug #h85 */
+    p7_oprofile_ReconfigLength(om, sq->n);
+
+    p7_Pipeline(pli, om, bg, sq, NULL, hitlist, NULL);
+
+    p7_oprofile_Destroy(om);
+    p7_pipeline_Reuse(pli);
+  } 
+
+  /* Print the results. 
+   * This example is a stripped version of hmmsearch's tabular output.
+   */
+  p7_tophits_SortBySortkey(hitlist);
+  namew = ESL_MAX(8, p7_tophits_GetMaxNameLength(hitlist));
+  for (h = 0; h < hitlist->N; h++)
+  {
+    d    = hitlist->hit[h]->best_domain;
+
+    printf("%10.2g %7.1f %6.1f  %7.1f %6.1f %10.2g  %6.1f %5d  %-*s %s\n",
+        exp(hitlist->hit[h]->lnP) * (double) pli->Z,
+        hitlist->hit[h]->score,
+        hitlist->hit[h]->pre_score - hitlist->hit[h]->score, /* bias correction */
+        hitlist->hit[h]->dcl[d].bitscore,
+        eslCONST_LOG2R * p7_FLogsum(0.0, log(bg->omega) + hitlist->hit[h]->dcl[d].domcorrection), /* print in units of BITS */
+        exp(hitlist->hit[h]->dcl[d].lnP) * (double) pli->Z,
+        hitlist->hit[h]->nexpected,
+        hitlist->hit[h]->nreported,
+        namew,
+        hitlist->hit[h]->name,
+        hitlist->hit[h]->desc);
+  }
+
+  /* Done. */
+  p7_tophits_Destroy(hitlist);
+  p7_pipeline_Destroy(pli);
+  esl_sq_Destroy(sq);
+  p7_hmmfile_Close(hfp);
+  p7_bg_Destroy(bg);
+  esl_alphabet_Destroy(abc);
+  esl_getopts_Destroy(go);
+  return 0;
 }
 #endif /*p7PIPELINE_EXAMPLE2*/
 /*--------------- end, scan mode (HMM db) example ---------------*/

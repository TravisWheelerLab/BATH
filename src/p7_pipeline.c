--- conflicted
+++ resolved
@@ -697,10 +697,6 @@
     }
     else
     {
-<<<<<<< HEAD
-
-=======
->>>>>>> 3fcbdb35
       window_start   = ESL_MAX(1,         (dna_sq->n - curr_orf->start + 1) + (ext_i_coords   * 3));
       window_end     = ESL_MIN(dna_sq->n, (dna_sq->n - curr_orf->start + 1) + (ext_j_coords   * 3) + 2); 
     }
@@ -2632,13 +2628,8 @@
    * than the sumed Forward score of the orfs used to costruct that window 
    * then we proceed with the fraemshift pipeline
    */
-<<<<<<< HEAD
 
   if(P_fs <= pli->F3 && (P_fs_nobias < tot_orf_P || min_P_orf > pli->F3)) { 
-	
-=======
-  if(P_fs <= pli->F3 && (P_fs_nobias < tot_orf_P || min_P_orf > pli->F3)) { 
->>>>>>> 3fcbdb35
     pli->pos_past_fwd += dna_window->length; 
    
     p7_gmx_fs_GrowTo(pli->gxb, gm_fs->M, 4, dna_window->length, 0);

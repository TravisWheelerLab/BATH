--- conflicted
+++ resolved
@@ -47,13 +47,13 @@
 p7_StochasticTrace_Frameshift(ESL_RANDOMNESS *r, const ESL_DSQ *dsq, int L, const P7_PROFILE *gm, const P7_GMX *gx, P7_TRACE *tr)
 {
   int     status;
-  int     i;			/* position in seq (1..L) */
-  int     k;			/* position in model (1..M) */ 
+  int     i;      /* position in seq (1..L) */
+  int     k;      /* position in model (1..M) */ 
   int     M   = gm->M;
   float **dp  = gx->dp;
   float  *xmx = gx->xmx;
   float const *tsc  = gm->tsc;
-  float  *sc;			/* scores of possible choices: up to 2M-1, in the case of exits to E  */
+  float  *sc;      /* scores of possible choices: up to 2M-1, in the case of exits to E  */
   int d;
   int     scur, sprv;
 
@@ -61,7 +61,7 @@
   ESL_ALLOC(sc, sizeof(float) * (2*M+1)); 
 
   k = 0;
-  i = L;			
+  i = L;      
   if ((status = p7_trace_Append(tr, p7T_T, k, i)) != eslOK) goto ERROR;
   if ((status = p7_trace_Append(tr, p7T_C, k, i)) != eslOK) goto ERROR;
   sprv = p7T_C;
@@ -71,71 +71,62 @@
       switch (sprv) {
       /* check all three frames of C as well as E(i) */
       case p7T_C:
-	if   (XMX(i,p7G_C) == -eslINFINITY) ESL_XEXCEPTION(eslFAIL, "impossible C reached at i=%d", i);
-	sc[0] = XMX(i-3, p7G_C) + gm->xsc[p7P_C][p7P_LOOP];
-	sc[1] = XMX(i-2, p7G_C) + gm->xsc[p7P_C][p7P_LOOP];
+  if   (XMX(i,p7G_C) == -eslINFINITY) ESL_XEXCEPTION(eslFAIL, "impossible C reached at i=%d", i);
+  sc[0] = XMX(i-3, p7G_C) + gm->xsc[p7P_C][p7P_LOOP];
+  sc[1] = XMX(i-2, p7G_C) + gm->xsc[p7P_C][p7P_LOOP];
         sc[2] = XMX(i-1, p7G_C) + gm->xsc[p7P_C][p7P_LOOP];
-	sc[3] = XMX(i,   p7G_E) + gm->xsc[p7P_E][p7P_MOVE];
+  sc[3] = XMX(i,   p7G_E) + gm->xsc[p7P_E][p7P_MOVE];
         esl_vec_FLogNorm(sc, 4);
         switch (esl_rnd_FChoose(r, sc, 4)) {
           case 0: scur = p7T_C;  break;
           case 1: scur = p7T_C;  break;
           case 2: scur = p7T_C;  break;
-	  case 3: scur = p7T_E;  break;
-	}
+    case 3: scur = p7T_E;  break;
+  }
       break;
-	
+  
       /* E connects from any M or D state. k set here */
-      case p7T_E:	
-	if (XMX(i, p7G_E) == -eslINFINITY) ESL_XEXCEPTION(eslFAIL, "impossible E reached at i=%d", i);
-	if (p7_profile_IsLocal(gm)) { /* local models come from any M, D */
-	  sc[0] = sc[M+1] = -eslINFINITY;
-	  for (k = 1; k <= M; k++) sc[k]   = MMX_FS(i,k,p7G_C0);
-	  for (k = 2; k <= M; k++) sc[k+M] = DMX_FS(i,k);
-	  esl_vec_FLogNorm(sc, 2*M+1); /* now sc is a prob vector */
-	  k = esl_rnd_FChoose(r, sc, 2*M+1);
-	  if (k <= M)    scur = p7T_M;
-	  else { k -= M; scur = p7T_D; }
-	} else { 		/* glocal models come from M_M or D_M  */
-	  k     = M;
-	  sc[0] = MMX_FS(i,M,p7G_C0);
-	  sc[1] = DMX_FS(i,M);
-	  esl_vec_FLogNorm(sc, 2); /* now sc is a prob vector */
-	  scur = (esl_rnd_FChoose(r, sc, 2) == 0) ? p7T_M : p7T_D;
-	}
-	break;
+      case p7T_E:  
+  if (XMX(i, p7G_E) == -eslINFINITY) ESL_XEXCEPTION(eslFAIL, "impossible E reached at i=%d", i);
+  if (p7_profile_IsLocal(gm)) { /* local models come from any M, D */
+    sc[0] = sc[M+1] = -eslINFINITY;
+    for (k = 1; k <= M; k++) sc[k]   = MMX_FS(i,k,p7G_C0);
+    for (k = 2; k <= M; k++) sc[k+M] = DMX_FS(i,k);
+    esl_vec_FLogNorm(sc, 2*M+1); /* now sc is a prob vector */
+    k = esl_rnd_FChoose(r, sc, 2*M+1);
+    if (k <= M)    scur = p7T_M;
+    else { k -= M; scur = p7T_D; }
+  } else {     /* glocal models come from M_M or D_M  */
+    k     = M;
+    sc[0] = MMX_FS(i,M,p7G_C0);
+    sc[1] = DMX_FS(i,M);
+    esl_vec_FLogNorm(sc, 2); /* now sc is a prob vector */
+    scur = (esl_rnd_FChoose(r, sc, 2) == 0) ? p7T_M : p7T_D;
+  }
+  break;
 
       /* M connects from {MDI} i-1,k-1, or B */
       case p7T_M:
-	if (MMX_FS(i,k,p7G_C0) == -eslINFINITY) ESL_XEXCEPTION(eslFAIL, "impossible M reached at k=%d,i=%d", k,i);
+  if (MMX_FS(i,k,p7G_C0) == -eslINFINITY) ESL_XEXCEPTION(eslFAIL, "impossible M reached at k=%d,i=%d", k,i);
 
         sc[0] = MMX_FS(i,k,p7G_C1);
-	sc[1] = MMX_FS(i,k,p7G_C2);
-	sc[2] = MMX_FS(i,k,p7G_C3);
-	sc[3] = MMX_FS(i,k,p7G_C4);
-	sc[4] = MMX_FS(i,k,p7G_C5);
-	esl_vec_FLogNorm(sc, 5);
+  sc[1] = MMX_FS(i,k,p7G_C2);
+  sc[2] = MMX_FS(i,k,p7G_C3);
+  sc[3] = MMX_FS(i,k,p7G_C4);
+  sc[4] = MMX_FS(i,k,p7G_C5);
+  esl_vec_FLogNorm(sc, 5);
         switch (esl_rnd_FChoose(r, sc, 5)) {
-	  case 0: d = 1; break; 
-	  case 1: d = 2; break; 
-	  case 2: d = 3; break; 
-	  case 3: d = 4; break; 
-	  case 4: d = 5; break; 
-	}
-<<<<<<< HEAD
-        
-        while(i-d < 0) d--;
-          
-        sc[0] = XMX(i-d,p7G_B) 	  + TSC(p7P_BM, k-1);
-	sc[1] = MMX_FS(i-d,k-1,p7G_C0)  + TSC(p7P_MM, k-1);
-        sc[2] = IMX_FS(i-d,k-1)   	  + TSC(p7P_IM, k-1);
-=======
-
-        sc[0] = XMX(i-d,p7G_B) 	  + TSC(p7P_BM, k-1);
-	sc[1] = MMX_FS(i-d,k-1,p7G_C0)  + TSC(p7P_MM, k-1);
-	sc[2] = IMX_FS(i-d,k-1)   	  + TSC(p7P_IM, k-1);
->>>>>>> ca5f106f
-	sc[3] = DMX_FS(i-d,k-1)   	  + TSC(p7P_DM, k-1);
+    case 0: d = 1; break; 
+    case 1: d = 2; break; 
+    case 2: d = 3; break; 
+    case 3: d = 4; break; 
+    case 4: d = 5; break; 
+  }
+
+        sc[0] = XMX(i-d,p7G_B)     + TSC(p7P_BM, k-1);
+  sc[1] = MMX_FS(i-d,k-1,p7G_C0)  + TSC(p7P_MM, k-1);
+  sc[2] = IMX_FS(i-d,k-1)       + TSC(p7P_IM, k-1);
+  sc[3] = DMX_FS(i-d,k-1)       + TSC(p7P_DM, k-1);
         esl_vec_FLogNorm(sc, 4);
         switch (esl_rnd_FChoose(r, sc, 4)) {
           case 0: scur = p7T_B;  break;
@@ -143,64 +134,60 @@
           case 2: scur = p7T_I;  break;
           case 3: scur = p7T_D;  break;
           default: ESL_XEXCEPTION(eslFAIL, "bogus state in traceback");
-<<<<<<< HEAD
-       }
-=======
          }
        
->>>>>>> ca5f106f
        i -= d;
        k--; 
        break;
 
       /* D connects from M,D at i,k-1 */
       case p7T_D:
-	if (DMX_FS(i, k) == -eslINFINITY) ESL_XEXCEPTION(eslFAIL, "impossible D reached at k=%d,i=%d", k,i);
-
-	sc[0] = MMX_FS(i, k-1,p7G_C0) + TSC(p7P_MD, k-1);
-	sc[1] = DMX_FS(i, k-1) + TSC(p7P_DD, k-1);
-	esl_vec_FLogNorm(sc, 2); 
-	scur = (esl_rnd_FChoose(r, sc, 2) == 0) ? p7T_M : p7T_D;
-	k--;
-	break;
+  if (DMX_FS(i, k) == -eslINFINITY) ESL_XEXCEPTION(eslFAIL, "impossible D reached at k=%d,i=%d", k,i);
+
+  sc[0] = MMX_FS(i, k-1,p7G_C0) + TSC(p7P_MD, k-1);
+  sc[1] = DMX_FS(i, k-1) + TSC(p7P_DD, k-1);
+  esl_vec_FLogNorm(sc, 2); 
+  scur = (esl_rnd_FChoose(r, sc, 2) == 0) ? p7T_M : p7T_D;
+  k--;
+  break;
 
       /* I connects from M,I at i-1,k */
       case p7T_I:
-	if (IMX_FS(i,k) == -eslINFINITY) ESL_XEXCEPTION(eslFAIL, "impossible I reached at k=%d,i=%d", k,i);
-	
-	sc[0] = MMX_FS(i-3,k, p7G_C0) + TSC(p7P_MI, k);
-	sc[1] = IMX_FS(i-3,k) + TSC(p7P_II, k);
-
-	esl_vec_FLogNorm(sc, 2); 
-	scur = (esl_rnd_FChoose(r, sc, 2) == 0) ? p7T_M : p7T_I;
-	i-=3;
+  if (IMX_FS(i,k) == -eslINFINITY) ESL_XEXCEPTION(eslFAIL, "impossible I reached at k=%d,i=%d", k,i);
+  
+  sc[0] = MMX_FS(i-3,k, p7G_C0) + TSC(p7P_MI, k);
+  sc[1] = IMX_FS(i-3,k) + TSC(p7P_II, k);
+
+  esl_vec_FLogNorm(sc, 2); 
+  scur = (esl_rnd_FChoose(r, sc, 2) == 0) ? p7T_M : p7T_I;
+  i-=3;
         break;
 
       /* N connects from S, N */
       case p7T_N:
-	if (XMX(i, p7G_N) == -eslINFINITY) ESL_XEXCEPTION(eslFAIL, "impossible N reached at i=%d", i);
-	scur = (i == 0) ? p7T_S : p7T_N;
-	break;
+  if (XMX(i, p7G_N) == -eslINFINITY) ESL_XEXCEPTION(eslFAIL, "impossible N reached at i=%d", i);
+  scur = (i == 0) ? p7T_S : p7T_N;
+  break;
 
       /* B connects from N, J */
-      case p7T_B:		
-	if (XMX(i,p7G_B) == -eslINFINITY) ESL_XEXCEPTION(eslFAIL, "impossible B reached at i=%d", i);
-
-	sc[0] = XMX(i, p7G_N) + gm->xsc[p7P_N][p7P_MOVE];
-	sc[1] = XMX(i, p7G_J) + gm->xsc[p7P_J][p7P_MOVE];
-	esl_vec_FLogNorm(sc, 2); 
-	scur = (esl_rnd_FChoose(r, sc, 2) == 0) ? p7T_N : p7T_J;
-	break;
+      case p7T_B:    
+  if (XMX(i,p7G_B) == -eslINFINITY) ESL_XEXCEPTION(eslFAIL, "impossible B reached at i=%d", i);
+
+  sc[0] = XMX(i, p7G_N) + gm->xsc[p7P_N][p7P_MOVE];
+  sc[1] = XMX(i, p7G_J) + gm->xsc[p7P_J][p7P_MOVE];
+  esl_vec_FLogNorm(sc, 2); 
+  scur = (esl_rnd_FChoose(r, sc, 2) == 0) ? p7T_N : p7T_J;
+  break;
 
       /* J connects from E(i) or J(i-1) */
-      case p7T_J:	
-	if (XMX(i,p7G_J) == -eslINFINITY) ESL_XEXCEPTION(eslFAIL, "impossible J reached at i=%d", i);
-	
-	sc[0] = XMX(i-3,p7G_J) + gm->xsc[p7P_J][p7P_LOOP];
-	sc[1] = XMX(i,  p7G_E) + gm->xsc[p7P_E][p7P_LOOP];
-	esl_vec_FLogNorm(sc, 2); 
-        scur = (esl_rnd_FChoose(r, sc, 2) == 0) ? p7T_J : p7T_E;	
-	break;
+      case p7T_J:  
+  if (XMX(i,p7G_J) == -eslINFINITY) ESL_XEXCEPTION(eslFAIL, "impossible J reached at i=%d", i);
+  
+  sc[0] = XMX(i-3,p7G_J) + gm->xsc[p7P_J][p7P_LOOP];
+  sc[1] = XMX(i,  p7G_E) + gm->xsc[p7P_E][p7P_LOOP];
+  esl_vec_FLogNorm(sc, 2); 
+        scur = (esl_rnd_FChoose(r, sc, 2) == 0) ? p7T_J : p7T_E;  
+  break;
 
       default: ESL_XEXCEPTION(eslFAIL, "bogus state in traceback");
       } /* end switch over statetype[tpos-1] */
@@ -301,7 +288,7 @@
   for (i = 0; i < N; i++)
     {
       p7_GStochasticTrace(r, dsq, L, gm, fwd, tr);
-      p7_trace_Score(tr, dsq, gm, &sc);	/* this doesn't add significantly to benchmark time */
+      p7_trace_Score(tr, dsq, gm, &sc);  /* this doesn't add significantly to benchmark time */
       bestsc = ESL_MAX(bestsc, sc);
       p7_trace_Reuse(tr);
     }
@@ -555,4 +542,3 @@
 }
 #endif /*p7GENERIC_STOTRACE_EXAMPLE*/
 /*----------------------- end, example --------------------------*/
-
